// Copyright 2019-2021 the Deno authors. All rights reserved. MIT license.

//! This module's public API exports a number of 'scope' types.
//!
//! These types carry information about the state of the V8 Isolate, as well as
//! lifetimes for certain (return) values. More specialized scopes typically
//! deref to more generic scopes, and ultimately they all deref to `Isolate`.
//!
//! The scope types in the public API are all pointer wrappers, and they all
//! point at a heap-allocated struct `data::ScopeData`. `ScopeData` allocations
//! are never shared between scopes; each Handle/Context/CallbackScope gets
//! its own instance.
//!
//! Notes about the available scope types:
//! See also the tests at the end of this file.
//!
//! - `HandleScope<'s, ()>`
//!   - 's = lifetime of local handles created in this scope, and of the scope
//!     itself.
//!   - This type is returned when a HandleScope is constructed from a direct
//!     reference to an isolate (`&mut Isolate` or `&mut OwnedIsolate`).
//!   - A `Context` is _not_ available. Only certain types JavaScript values can
//!     be created: primitive values, templates, and instances of `Context`.
//!   - Derefs to `Isolate`.
//!
//! - `HandleScope<'s>`
//!   - 's = lifetime of local handles created in this scope, and of the scope
//!     itself.
//!   - A `Context` is available; any type of value can be created.
//!   - Derefs to `HandleScope<'s, ()>`
//!
//! - `ContextScope<'s, P>`
//!   - 's = lifetime of the scope itself.
//!   - A `Context` is available; any type of value can be created.
//!   - Derefs to `P`.
//!   - When constructed as the child of a `HandleScope<'a, ()>`, the returned
//!     type is `ContextScope<'s, HandleScope<'p>>`. In other words, the parent
//!     HandleScope gets an upgrade to indicate the availability of a `Context`.
//!   - When a new scope is constructed inside this type of scope, the
//!     `ContextScope` wrapper around `P` is erased first, which means that the
//!     child scope is set up as if it had been created with `P` as its parent.
//!
//! - `EscapableHandleScope<'s, 'e>`
//!   - 's = lifetime of local handles created in this scope, and of the scope
//!     itself.
//!   - 'e = lifetime of the HandleScope that will receive the local handle that
//!     is created by `EscapableHandleScope::escape()`.
//!   - A `Context` is available; any type of value can be created.
//!   - Derefs to `HandleScope<'s>`.
//!
//! - `TryCatch<'s, P>`
//!   - 's = lifetime of the TryCatch scope.
//!   - `P` is either a `HandleScope` or an `EscapableHandleScope`. This type
//!     also determines for how long the values returned by `TryCatch` methods
//!     `exception()`, `message()`, and `stack_trace()` are valid.
//!   - Derefs to `P`.
//!   - Creating a new scope inside the `TryCatch` block makes its methods
//!     inaccessible until the inner scope is dropped. However, the `TryCatch`
//!     object will nonetheless catch all exception thrown during its lifetime.
//!
//! - `CallbackScope<'s, ()>`
//!   - 's = lifetime of local handles created in this scope, and the value
//!     returned from the callback, and of the scope itself.
//!   - A `Context` is _not_ available. Only certain types JavaScript values can
//!     be created: primitive values, templates, and instances of `Context`.
//!   - Derefs to `HandleScope<'s, ()>`.
//!   - This scope type is only to be constructed inside embedder defined
//!     callbacks when these are called by V8.
//!   - When a scope is created inside, type is erased to `HandleScope<'s, ()>`.
//!
//! - `CallbackScope<'s>`
//!   - 's = lifetime of local handles created in this scope, and the value
//!     returned from the callback, and of the scope itself.
//!   - A `Context` is available; any type of value can be created.
//!   - Derefs to `HandleScope<'s>`.
//!   - This scope type is only to be constructed inside embedder defined
//!     callbacks when these are called by V8.
//!   - When a scope is created inside, type is erased to `HandleScope<'s>`.

use std::alloc::alloc;
use std::alloc::Layout;
use std::any::type_name;
use std::cell::Cell;
use std::convert::TryInto;

use std::marker::PhantomData;
use std::mem::MaybeUninit;
use std::num::NonZeroUsize;
use std::ops::Deref;
use std::ops::DerefMut;
use std::ptr;
use std::ptr::NonNull;

use crate::Function;
use crate::function::FunctionCallbackInfo;
use crate::function::PropertyCallbackInfo;
use crate::Context;
use crate::Data;
use crate::DataError;
use crate::Handle;
use crate::Isolate;
use crate::Local;
use crate::Message;
use crate::Object;
use crate::OwnedIsolate;
use crate::Primitive;
use crate::PromiseRejectMessage;
use crate::Value;

/// Stack-allocated class which sets the execution context for all operations
/// executed within a local scope. After entering a context, all code compiled
/// and run is compiled and run in this context.
#[derive(Debug)]
pub struct ContextScope<'s, P> {
  _data: NonNull<data::ScopeData>,
  _phantom: PhantomData<&'s mut P>,
}

impl<'s, P: param::NewContextScope<'s>> ContextScope<'s, P> {
  #[allow(clippy::new_ret_no_self)]
  pub fn new(param: &'s mut P, context: Local<Context>) -> P::NewScope {
    let scope_data = param.get_scope_data_mut();
    if scope_data.get_isolate_ptr()
      != unsafe { raw::v8__Context__GetIsolate(&*context) }
    {
      panic!(
        "{} and Context do not belong to the same Isolate",
        type_name::<P>()
      )
    }
    let new_scope_data = scope_data.new_context_scope_data(context);
    new_scope_data.as_scope()
  }
}

/// A stack-allocated class that governs a number of local handles.
/// After a handle scope has been created, all local handles will be
/// allocated within that handle scope until either the handle scope is
/// deleted or another handle scope is created.  If there is already a
/// handle scope and a new one is created, all allocations will take
/// place in the new handle scope until it is deleted.  After that,
/// new handles will again be allocated in the original handle scope.
///
/// After the handle scope of a local handle has been deleted the
/// garbage collector will no longer track the object stored in the
/// handle and may deallocate it.  The behavior of accessing a handle
/// for which the handle scope has been deleted is undefined.
#[derive(Debug)]
pub struct HandleScope<'s, C = Context> {
  _data: NonNull<data::ScopeData>,
  _phantom: PhantomData<&'s mut C>,
}

impl<'s> HandleScope<'s> {
  #[allow(clippy::new_ret_no_self)]
  pub fn new<P: param::NewHandleScope<'s>>(param: &'s mut P) -> P::NewScope {
    param
      .get_scope_data_mut()
      .new_handle_scope_data()
      .as_scope()
  }

  /// Opens a new `HandleScope` and enters a `Context` in one step.
  /// The first argument should be an `Isolate` or `OwnedIsolate`.
  /// The second argument can be any handle that refers to a `Context` object;
  /// usually this will be a `Global<Context>`.
  pub fn with_context<
    P: param::NewHandleScopeWithContext<'s>,
    H: Handle<Data = Context>,
  >(
    param: &'s mut P,
    context: H,
  ) -> Self {
    let context_ref = context.open(param.get_isolate_mut());
    param
      .get_scope_data_mut()
      .new_handle_scope_data_with_context(context_ref)
      .as_scope()
  }

  /// Returns the context of the currently running JavaScript, or the context
  /// on the top of the stack if no JavaScript is running.
  #[inline(always)]
  pub fn get_current_context(&self) -> Local<'s, Context> {
    let context_ptr = data::ScopeData::get(self).get_current_context();
    unsafe { Local::from_raw(context_ptr) }.unwrap()
  }

  /// Returns either the last context entered through V8's C++ API, or the
  /// context of the currently running microtask while processing microtasks.
  /// If a context is entered while executing a microtask, that context is
  /// returned.
  pub fn get_entered_or_microtask_context(&self) -> Local<'s, Context> {
    let data = data::ScopeData::get(self);
    let isolate_ptr = data.get_isolate_ptr();
    let context_ptr =
      unsafe { raw::v8__Isolate__GetEnteredOrMicrotaskContext(isolate_ptr) };
    unsafe { Local::from_raw(context_ptr) }.unwrap()
  }
}

impl<'s> HandleScope<'s, ()> {
  /// Schedules an exception to be thrown when returning to JavaScript. When
  /// an exception has been scheduled it is illegal to invoke any
  /// JavaScript operation; the caller must return immediately and only
  /// after the exception has been handled does it become legal to invoke
  /// JavaScript operations.
  ///
  /// This function always returns the `undefined` value.
  #[inline(always)]
  pub fn throw_exception(
    &mut self,
    exception: Local<Value>,
  ) -> Local<'s, Value> {
    unsafe {
      self.cast_local(|sd| {
        raw::v8__Isolate__ThrowException(sd.get_isolate_ptr(), &*exception)
      })
    }
    .unwrap()
  }

  #[inline(always)]
  pub(crate) unsafe fn cast_local<T>(
    &mut self,
    f: impl FnOnce(&mut data::ScopeData) -> *const T,
  ) -> Option<Local<'s, T>> {
    Local::from_raw(f(data::ScopeData::get_mut(self)))
  }

  #[inline(always)]
  pub(crate) fn get_isolate_ptr(&self) -> *mut Isolate {
    data::ScopeData::get(self).get_isolate_ptr()
  }
}

impl<'s> HandleScope<'s> {
  /// Return data that was previously attached to the isolate snapshot via
  /// SnapshotCreator, and removes the reference to it. If called again with
  /// same `index` argument, this function returns `DataError::NoData`.
  ///
  /// The value that was stored in the snapshot must either match or be
  /// convertible to type parameter `T`, otherwise `DataError::BadType` is
  /// returned.
  pub fn get_isolate_data_from_snapshot_once<T>(
    &mut self,
    index: usize,
  ) -> Result<Local<'s, T>, DataError>
  where
    T: 'static,
    for<'l> Local<'l, Data>: TryInto<Local<'l, T>, Error = DataError>,
  {
    unsafe {
      self
        .cast_local(|sd| {
          raw::v8__Isolate__GetDataFromSnapshotOnce(sd.get_isolate_ptr(), index)
        })
        .ok_or_else(DataError::no_data::<T>)
        .and_then(|data| data.try_into())
    }
  }

  /// Return data that was previously attached to the context snapshot via
  /// SnapshotCreator, and removes the reference to it. If called again with
  /// same `index` argument, this function returns `DataError::NoData`.
  ///
  /// The value that was stored in the snapshot must either match or be
  /// convertible to type parameter `T`, otherwise `DataError::BadType` is
  /// returned.
  pub fn get_context_data_from_snapshot_once<T>(
    &mut self,
    index: usize,
  ) -> Result<Local<'s, T>, DataError>
  where
    T: 'static,
    for<'l> Local<'l, Data>: TryInto<Local<'l, T>, Error = DataError>,
  {
    unsafe {
      self
        .cast_local(|sd| {
          raw::v8__Context__GetDataFromSnapshotOnce(
            sd.get_current_context(),
            index,
          )
        })
        .ok_or_else(DataError::no_data::<T>)
        .and_then(|data| data.try_into())
    }
  }

  #[inline(always)]
<<<<<<< HEAD
  pub fn set_promise_hooks(
    &mut self,
    init_hook: Option<Local<Function>>,
    before_hook: Option<Local<Function>>,
    after_hook: Option<Local<Function>>,
    resolve_hook: Option<Local<Function>>,
  ) {
    unsafe {
      self.cast_local(|sd| {
        raw::v8__Context__SetPromiseHooks(
          sd.get_current_context(),
          init_hook.map_or_else(std::ptr::null, |v| &*v),
          before_hook.map_or_else(std::ptr::null, |v| &*v),
          after_hook.map_or_else(std::ptr::null, |v| &*v),
          resolve_hook.map_or_else(std::ptr::null, |v| &*v),
        );
        std::ptr::null::<()>()
      }).unwrap();
=======
  pub fn set_continuation_preserved_embedder_data(
    &mut self,
    data: Local<Value>,
  ) {
    unsafe {
      let sd = data::ScopeData::get_mut(self);
      raw::v8__Context__SetContinuationPreservedEmbedderData(
        sd.get_current_context(),
        &*data,
      );
    }
  }

  #[inline(always)]
  pub fn get_continuation_preserved_embedder_data(
    &mut self,
  ) -> Local<'s, Value> {
    unsafe {
      self
        .cast_local(|sd| {
          raw::v8__Context__GetContinuationPreservedEmbedderData(
            sd.get_current_context(),
          )
        })
        .unwrap()
>>>>>>> 3b6d79c0
    }
  }
}

/// A HandleScope which first allocates a handle in the current scope
/// which will be later filled with the escape value.
// TODO(piscisaureus): type parameter `C` is not very useful in practice; being
// a source of complexity and potential confusion, it is desirable to
// eventually remove it. Blocker at the time of writing is that there are some
// tests that enter an `EscapableHandleScope` without creating a `ContextScope`
// at all. These tests need to updated first.
#[derive(Debug)]
pub struct EscapableHandleScope<'s, 'e: 's, C = Context> {
  _data: NonNull<data::ScopeData>,
  _phantom:
    PhantomData<(&'s mut raw::HandleScope, &'e mut raw::EscapeSlot, &'s C)>,
}

impl<'s, 'e: 's> EscapableHandleScope<'s, 'e> {
  #[allow(clippy::new_ret_no_self)]
  pub fn new<P: param::NewEscapableHandleScope<'s, 'e>>(
    param: &'s mut P,
  ) -> P::NewScope {
    param
      .get_scope_data_mut()
      .new_escapable_handle_scope_data()
      .as_scope()
  }
}

impl<'s, 'e: 's, C> EscapableHandleScope<'s, 'e, C> {
  /// Pushes the value into the previous scope and returns a handle to it.
  /// Cannot be called twice.
  pub fn escape<T>(&mut self, value: Local<T>) -> Local<'e, T>
  where
    for<'l> Local<'l, T>: Into<Local<'l, Data>>,
  {
    let escape_slot = data::ScopeData::get_mut(self)
      .get_escape_slot_mut()
      .expect("internal error: EscapableHandleScope has no escape slot")
      .take()
      .expect("EscapableHandleScope::escape() called twice");
    escape_slot.escape(value)
  }
}

/// An external exception handler.
#[derive(Debug)]
pub struct TryCatch<'s, P> {
  _data: NonNull<data::ScopeData>,
  _phantom: PhantomData<&'s mut P>,
}

impl<'s, P: param::NewTryCatch<'s>> TryCatch<'s, P> {
  #[allow(clippy::new_ret_no_self)]
  pub fn new(param: &'s mut P) -> P::NewScope {
    param.get_scope_data_mut().new_try_catch_data().as_scope()
  }
}

impl<'s, P> TryCatch<'s, P> {
  /// Returns true if an exception has been caught by this try/catch block.
  #[inline(always)]
  pub fn has_caught(&self) -> bool {
    unsafe { raw::v8__TryCatch__HasCaught(self.get_raw()) }
  }

  /// For certain types of exceptions, it makes no sense to continue execution.
  ///
  /// If CanContinue returns false, the correct action is to perform any C++
  /// cleanup needed and then return. If CanContinue returns false and
  /// HasTerminated returns true, it is possible to call
  /// CancelTerminateExecution in order to continue calling into the engine.
  #[inline(always)]
  pub fn can_continue(&self) -> bool {
    unsafe { raw::v8__TryCatch__CanContinue(self.get_raw()) }
  }

  /// Returns true if an exception has been caught due to script execution
  /// being terminated.
  ///
  /// There is no JavaScript representation of an execution termination
  /// exception. Such exceptions are thrown when the TerminateExecution
  /// methods are called to terminate a long-running script.
  ///
  /// If such an exception has been thrown, HasTerminated will return true,
  /// indicating that it is possible to call CancelTerminateExecution in order
  /// to continue calling into the engine.
  #[inline(always)]
  pub fn has_terminated(&self) -> bool {
    unsafe { raw::v8__TryCatch__HasTerminated(self.get_raw()) }
  }

  /// Returns true if verbosity is enabled.
  #[inline(always)]
  pub fn is_verbose(&self) -> bool {
    unsafe { raw::v8__TryCatch__IsVerbose(self.get_raw()) }
  }

  /// Set verbosity of the external exception handler.
  ///
  /// By default, exceptions that are caught by an external exception
  /// handler are not reported. Call SetVerbose with true on an
  /// external exception handler to have exceptions caught by the
  /// handler reported as if they were not caught.
  #[inline(always)]
  pub fn set_verbose(&mut self, value: bool) {
    unsafe { raw::v8__TryCatch__SetVerbose(self.get_raw_mut(), value) };
  }

  /// Set whether or not this TryCatch should capture a Message object
  /// which holds source information about where the exception
  /// occurred. True by default.
  #[inline(always)]
  pub fn set_capture_message(&mut self, value: bool) {
    unsafe { raw::v8__TryCatch__SetCaptureMessage(self.get_raw_mut(), value) };
  }

  /// Clears any exceptions that may have been caught by this try/catch block.
  /// After this method has been called, HasCaught() will return false. Cancels
  /// the scheduled exception if it is caught and ReThrow() is not called
  /// before.
  ///
  /// It is not necessary to clear a try/catch block before using it again; if
  /// another exception is thrown the previously caught exception will just be
  /// overwritten. However, it is often a good idea since it makes it easier
  /// to determine which operation threw a given exception.
  #[inline(always)]
  pub fn reset(&mut self) {
    unsafe { raw::v8__TryCatch__Reset(self.get_raw_mut()) };
  }

  #[inline(always)]
  fn get_raw(&self) -> &raw::TryCatch {
    data::ScopeData::get(self).get_try_catch()
  }

  #[inline(always)]
  fn get_raw_mut(&mut self) -> &mut raw::TryCatch {
    data::ScopeData::get_mut(self).get_try_catch_mut()
  }
}

impl<'s, 'p: 's, P> TryCatch<'s, P>
where
  Self: AsMut<HandleScope<'p, ()>>,
{
  /// Returns the exception caught by this try/catch block. If no exception has
  /// been caught an empty handle is returned.
  ///
  /// Note: v8.h states that "the returned handle is valid until this TryCatch
  /// block has been destroyed". This is incorrect; the return value lives
  /// no longer and no shorter than the active HandleScope at the time this
  /// method is called. An issue has been opened about this in the V8 bug
  /// tracker: https://bugs.chromium.org/p/v8/issues/detail?id=10537.
  pub fn exception(&mut self) -> Option<Local<'p, Value>> {
    unsafe {
      self
        .as_mut()
        .cast_local(|sd| raw::v8__TryCatch__Exception(sd.get_try_catch()))
    }
  }

  /// Returns the message associated with this exception. If there is
  /// no message associated an empty handle is returned.
  ///
  /// Note: the remark about the lifetime for the `exception()` return value
  /// applies here too.
  pub fn message(&mut self) -> Option<Local<'p, Message>> {
    unsafe {
      self
        .as_mut()
        .cast_local(|sd| raw::v8__TryCatch__Message(sd.get_try_catch()))
    }
  }

  /// Throws the exception caught by this TryCatch in a way that avoids
  /// it being caught again by this same TryCatch. As with ThrowException
  /// it is illegal to execute any JavaScript operations after calling
  /// ReThrow; the caller must return immediately to where the exception
  /// is caught.
  ///
  /// This function returns the `undefined` value when successful, or `None` if
  /// no exception was caught and therefore there was nothing to rethrow.
  pub fn rethrow(&mut self) -> Option<Local<'_, Value>> {
    unsafe {
      self
        .as_mut()
        .cast_local(|sd| raw::v8__TryCatch__ReThrow(sd.get_try_catch_mut()))
    }
  }
}

impl<'s, 'p: 's, P> TryCatch<'s, P>
where
  Self: AsMut<HandleScope<'p>>,
{
  /// Returns the .stack property of the thrown object. If no .stack
  /// property is present an empty handle is returned.
  pub fn stack_trace(&mut self) -> Option<Local<'p, Value>> {
    unsafe {
      self.as_mut().cast_local(|sd| {
        raw::v8__TryCatch__StackTrace(
          sd.get_try_catch(),
          sd.get_current_context(),
        )
      })
    }
  }
}

/// A `CallbackScope` can be used to bootstrap a `HandleScope` and
/// `ContextScope` inside a callback function that gets called by V8.
/// Bootstrapping a scope inside a callback is the only valid use case of this
/// type; using it in other places leads to undefined behavior, which is also
/// the reason `CallbackScope::new()` is marked as being an unsafe function.
///
/// For some callback types, rusty_v8 internally creates a scope and passes it
/// as an argument to to embedder callback. Eventually we intend to wrap all
/// callbacks in this fashion, so the embedder would never needs to construct
/// a CallbackScope.
///
/// A `CallbackScope<()>`, without context, can be created from:
///   - `&mut Isolate`
///   - `&mut OwnedIsolate`
///
/// A `CallbackScope`, with context, can be created from:
///   - `Local<Context>`
///   - `Local<Message>`
///   - `Local<Object>`
///   - `Local<Promise>`
///   - `Local<SharedArrayBuffer>`
///   - `&FunctionCallbackInfo`
///   - `&PropertyCallbackInfo`
///   - `&PromiseRejectMessage`
#[derive(Debug)]
pub struct CallbackScope<'s, C = Context> {
  _data: NonNull<data::ScopeData>,
  _phantom: PhantomData<&'s mut HandleScope<'s, C>>,
}

impl<'s> CallbackScope<'s> {
  #[allow(clippy::new_ret_no_self)]
  pub unsafe fn new<P: param::NewCallbackScope<'s>>(param: P) -> P::NewScope {
    let (isolate, context) = param.get_isolate_mut_and_maybe_current_context();
    data::ScopeData::get_current_mut(isolate)
      .new_callback_scope_data(context)
      .as_scope()
  }
}

macro_rules! impl_as {
  // Implements `AsRef<Isolate>` and AsMut<Isolate>` on a scope type.
  (<$($params:tt),+> $src_type:ty as Isolate) => {
    impl<$($params),*> AsRef<Isolate> for $src_type {
      fn as_ref(&self) -> &Isolate {
        data::ScopeData::get(self).get_isolate()
      }
    }

    impl<$($params),*> AsMut<Isolate> for $src_type {
      fn as_mut(&mut self) -> &mut Isolate {
        data::ScopeData::get_mut(self).get_isolate_mut()
      }
    }
  };

  // Implements `AsRef` and `AsMut` traits for the purpose of converting a
  // a scope reference to a scope reference with a different but compatible type.
  (<$($params:tt),+> $src_type:ty as $tgt_type:ty) => {
    impl<$($params),*> AsRef<$tgt_type> for $src_type {
      fn as_ref(&self) -> &$tgt_type {
        self.cast_ref()
      }
    }

    impl<$($params),*> AsMut< $tgt_type> for $src_type {
      fn as_mut(&mut self) -> &mut $tgt_type {
        self.cast_mut()
      }
    }
  };
}

impl_as!(<'s, 'p, P> ContextScope<'s, P> as Isolate);
impl_as!(<'s, C> HandleScope<'s, C> as Isolate);
impl_as!(<'s, 'e, C> EscapableHandleScope<'s, 'e, C> as Isolate);
impl_as!(<'s, P> TryCatch<'s, P> as Isolate);
impl_as!(<'s, C> CallbackScope<'s, C> as Isolate);

impl_as!(<'s, 'p> ContextScope<'s, HandleScope<'p>> as HandleScope<'p, ()>);
impl_as!(<'s, 'p, 'e> ContextScope<'s, EscapableHandleScope<'p, 'e>> as HandleScope<'p, ()>);
impl_as!(<'s, C> HandleScope<'s, C> as HandleScope<'s, ()>);
impl_as!(<'s, 'e, C> EscapableHandleScope<'s, 'e, C> as HandleScope<'s, ()>);
impl_as!(<'s, 'p, C> TryCatch<'s, HandleScope<'p, C>> as HandleScope<'p, ()>);
impl_as!(<'s, 'p, 'e, C> TryCatch<'s, EscapableHandleScope<'p, 'e, C>> as HandleScope<'p, ()>);
impl_as!(<'s, C> CallbackScope<'s, C> as HandleScope<'s, ()>);

impl_as!(<'s, 'p> ContextScope<'s, HandleScope<'p>> as HandleScope<'p>);
impl_as!(<'s, 'p, 'e> ContextScope<'s, EscapableHandleScope<'p, 'e>> as HandleScope<'p>);
impl_as!(<'s> HandleScope<'s> as HandleScope<'s>);
impl_as!(<'s, 'e> EscapableHandleScope<'s, 'e> as HandleScope<'s>);
impl_as!(<'s, 'p> TryCatch<'s, HandleScope<'p>> as HandleScope<'p>);
impl_as!(<'s, 'p, 'e> TryCatch<'s, EscapableHandleScope<'p, 'e>> as HandleScope<'p>);
impl_as!(<'s> CallbackScope<'s> as HandleScope<'s>);

impl_as!(<'s, 'p, 'e> ContextScope<'s, EscapableHandleScope<'p, 'e>> as EscapableHandleScope<'p, 'e, ()>);
impl_as!(<'s, 'e, C> EscapableHandleScope<'s, 'e, C> as EscapableHandleScope<'s, 'e, ()>);
impl_as!(<'s, 'p, 'e, C> TryCatch<'s, EscapableHandleScope<'p, 'e, C>> as EscapableHandleScope<'p, 'e, ()>);

impl_as!(<'s, 'p, 'e> ContextScope<'s, EscapableHandleScope<'p, 'e>> as EscapableHandleScope<'p, 'e>);
impl_as!(<'s, 'e> EscapableHandleScope<'s, 'e> as EscapableHandleScope<'s, 'e>);
impl_as!(<'s, 'p, 'e> TryCatch<'s, EscapableHandleScope<'p, 'e>> as EscapableHandleScope<'p, 'e>);

impl_as!(<'s, 'p, C> TryCatch<'s, HandleScope<'p, C>> as TryCatch<'s, HandleScope<'p, ()>>);
impl_as!(<'s, 'p, 'e, C> TryCatch<'s, EscapableHandleScope<'p, 'e, C>> as TryCatch<'s, HandleScope<'p, ()>>);
impl_as!(<'s, 'p, 'e, C> TryCatch<'s, EscapableHandleScope<'p, 'e, C>> as TryCatch<'s, EscapableHandleScope<'p, 'e, ()>>);

impl_as!(<'s, 'p> TryCatch<'s, HandleScope<'p>> as TryCatch<'s, HandleScope<'p>>);
impl_as!(<'s, 'p, 'e> TryCatch<'s, EscapableHandleScope<'p, 'e>> as TryCatch<'s, HandleScope<'p>>);
impl_as!(<'s, 'p, 'e> TryCatch<'s, EscapableHandleScope<'p, 'e>> as TryCatch<'s, EscapableHandleScope<'p, 'e>>);

macro_rules! impl_deref {
  (<$($params:tt),+> $src_type:ty as $tgt_type:ty) => {
    impl<$($params),*> Deref for $src_type {
      type Target = $tgt_type;
      fn deref(&self) -> &Self::Target {
        self.as_ref()
      }
    }

    impl<$($params),*> DerefMut for $src_type {
      fn deref_mut(&mut self) -> &mut Self::Target {
        self.as_mut()
      }
    }
  };
}

impl_deref!(<'s, 'p> ContextScope<'s, HandleScope<'p>> as HandleScope<'p>);
impl_deref!(<'s, 'p, 'e> ContextScope<'s, EscapableHandleScope<'p, 'e>> as EscapableHandleScope<'p, 'e>);

impl_deref!(<'s> HandleScope<'s, ()> as Isolate);
impl_deref!(<'s> HandleScope<'s> as HandleScope<'s, ()>);

impl_deref!(<'s, 'e> EscapableHandleScope<'s, 'e, ()> as HandleScope<'s, ()>);
impl_deref!(<'s, 'e> EscapableHandleScope<'s, 'e> as HandleScope<'s>);

impl_deref!(<'s, 'p> TryCatch<'s, HandleScope<'p, ()>> as HandleScope<'p, ()>);
impl_deref!(<'s, 'p> TryCatch<'s, HandleScope<'p>> as HandleScope<'p>);
impl_deref!(<'s, 'p, 'e> TryCatch<'s, EscapableHandleScope<'p, 'e, ()>> as EscapableHandleScope<'p, 'e, ()>);
impl_deref!(<'s, 'p, 'e> TryCatch<'s, EscapableHandleScope<'p, 'e>> as EscapableHandleScope<'p, 'e>);

impl_deref!(<'s> CallbackScope<'s, ()> as HandleScope<'s, ()>);
impl_deref!(<'s> CallbackScope<'s> as HandleScope<'s>);

macro_rules! impl_scope_drop {
  (<$($params:tt),+> $type:ty) => {
    unsafe impl<$($params),*> Scope for $type {}

    impl<$($params),*> Drop for $type {
      #[inline(always)]
      fn drop(&mut self) {
        data::ScopeData::get_mut(self).notify_scope_dropped();
      }
    }
  };
}

impl_scope_drop!(<'s, 'p, P> ContextScope<'s, P>);
impl_scope_drop!(<'s, C> HandleScope<'s, C> );
impl_scope_drop!(<'s, 'e, C> EscapableHandleScope<'s, 'e, C> );
impl_scope_drop!(<'s, P> TryCatch<'s, P> );
impl_scope_drop!(<'s, C> CallbackScope<'s, C> );

pub unsafe trait Scope: Sized {}

trait ScopeCast: Sized {
  fn cast_ref<S: Scope>(&self) -> &S;
  fn cast_mut<S: Scope>(&mut self) -> &mut S;
}

impl<T: Scope> ScopeCast for T {
  fn cast_ref<S: Scope>(&self) -> &S {
    assert_eq!(Layout::new::<Self>(), Layout::new::<S>());
    unsafe { &*(self as *const _ as *const S) }
  }

  fn cast_mut<S: Scope>(&mut self) -> &mut S {
    assert_eq!(Layout::new::<Self>(), Layout::new::<S>());
    unsafe { &mut *(self as *mut _ as *mut S) }
  }
}

/// Scopes are typically constructed as the child of another scope. The scope
/// that is returned from `«Child»Scope::new(parent: &mut «Parent»Scope)` does
/// not necessarily have type `«Child»Scope`, but rather its type is a merger of
/// both the the parent and child scope types.
///
/// For example: a `ContextScope` created inside `HandleScope<'a, ()>` does not
/// produce a `ContextScope`, but rather a `HandleScope<'a, Context>`, which
/// describes a scope that is both a `HandleScope` _and_ a `ContextScope`.
///
/// The Traits in the (private) `param` module define which types can be passed
/// as a parameter to the `«Some»Scope::new()` constructor, and what the
/// actual, merged scope type will be that `new()` returns for a specific
/// parameter type.
mod param {
  use super::*;

  pub trait NewContextScope<'s>: getter::GetScopeData {
    type NewScope: Scope;
  }

  impl<'s, 'p: 's, P: Scope> NewContextScope<'s> for ContextScope<'p, P> {
    type NewScope = ContextScope<'s, P>;
  }

  impl<'s, 'p: 's, C> NewContextScope<'s> for HandleScope<'p, C> {
    type NewScope = ContextScope<'s, HandleScope<'p>>;
  }

  impl<'s, 'p: 's, 'e: 'p, C> NewContextScope<'s>
    for EscapableHandleScope<'p, 'e, C>
  {
    type NewScope = ContextScope<'s, EscapableHandleScope<'p, 'e>>;
  }

  impl<'s, 'p: 's, P: NewContextScope<'s>> NewContextScope<'s>
    for TryCatch<'p, P>
  {
    type NewScope = <P as NewContextScope<'s>>::NewScope;
  }

  impl<'s, 'p: 's, C> NewContextScope<'s> for CallbackScope<'p, C> {
    type NewScope = ContextScope<'s, HandleScope<'p>>;
  }

  pub trait NewHandleScope<'s>: getter::GetScopeData {
    type NewScope: Scope;
  }

  impl<'s> NewHandleScope<'s> for Isolate {
    type NewScope = HandleScope<'s, ()>;
  }

  impl<'s> NewHandleScope<'s> for OwnedIsolate {
    type NewScope = HandleScope<'s, ()>;
  }

  impl<'s, 'p: 's, P: NewHandleScope<'s>> NewHandleScope<'s>
    for ContextScope<'p, P>
  {
    type NewScope = <P as NewHandleScope<'s>>::NewScope;
  }

  impl<'s, 'p: 's, C> NewHandleScope<'s> for HandleScope<'p, C> {
    type NewScope = HandleScope<'s, C>;
  }

  impl<'s, 'p: 's, 'e: 'p, C> NewHandleScope<'s>
    for EscapableHandleScope<'p, 'e, C>
  {
    type NewScope = EscapableHandleScope<'s, 'e, C>;
  }

  impl<'s, 'p: 's, P: NewHandleScope<'s>> NewHandleScope<'s> for TryCatch<'p, P> {
    type NewScope = <P as NewHandleScope<'s>>::NewScope;
  }

  impl<'s, 'p: 's, C> NewHandleScope<'s> for CallbackScope<'p, C> {
    type NewScope = HandleScope<'s, C>;
  }

  pub trait NewHandleScopeWithContext<'s>: getter::GetScopeData {
    fn get_isolate_mut(&mut self) -> &mut Isolate;
  }

  impl<'s> NewHandleScopeWithContext<'s> for Isolate {
    fn get_isolate_mut(&mut self) -> &mut Isolate {
      self
    }
  }

  impl<'s> NewHandleScopeWithContext<'s> for OwnedIsolate {
    fn get_isolate_mut(&mut self) -> &mut Isolate {
      &mut *self
    }
  }

  pub trait NewEscapableHandleScope<'s, 'e: 's>: getter::GetScopeData {
    type NewScope: Scope;
  }

  impl<'s, 'p: 's, 'e: 'p, P: NewEscapableHandleScope<'s, 'e>>
    NewEscapableHandleScope<'s, 'e> for ContextScope<'p, P>
  {
    type NewScope = <P as NewEscapableHandleScope<'s, 'e>>::NewScope;
  }

  impl<'s, 'p: 's, C> NewEscapableHandleScope<'s, 'p> for HandleScope<'p, C> {
    type NewScope = EscapableHandleScope<'s, 'p, C>;
  }

  impl<'s, 'p: 's, 'e: 'p, C> NewEscapableHandleScope<'s, 'p>
    for EscapableHandleScope<'p, 'e, C>
  {
    type NewScope = EscapableHandleScope<'s, 'p, C>;
  }

  impl<'s, 'p: 's, 'e: 'p, P: NewEscapableHandleScope<'s, 'e>>
    NewEscapableHandleScope<'s, 'e> for TryCatch<'p, P>
  {
    type NewScope = <P as NewEscapableHandleScope<'s, 'e>>::NewScope;
  }

  impl<'s, 'p: 's, C> NewEscapableHandleScope<'s, 'p> for CallbackScope<'p, C> {
    type NewScope = EscapableHandleScope<'s, 'p, C>;
  }

  pub trait NewTryCatch<'s>: getter::GetScopeData {
    type NewScope: Scope;
  }

  impl<'s, 'p: 's, P: NewTryCatch<'s>> NewTryCatch<'s> for ContextScope<'p, P> {
    type NewScope = <P as NewTryCatch<'s>>::NewScope;
  }

  impl<'s, 'p: 's, C> NewTryCatch<'s> for HandleScope<'p, C> {
    type NewScope = TryCatch<'s, HandleScope<'p, C>>;
  }

  impl<'s, 'p: 's, 'e: 'p, C> NewTryCatch<'s>
    for EscapableHandleScope<'p, 'e, C>
  {
    type NewScope = TryCatch<'s, EscapableHandleScope<'p, 'e, C>>;
  }

  impl<'s, 'p: 's, P> NewTryCatch<'s> for TryCatch<'p, P> {
    type NewScope = TryCatch<'s, P>;
  }

  impl<'s, 'p: 's, C> NewTryCatch<'s> for CallbackScope<'p, C> {
    type NewScope = TryCatch<'s, HandleScope<'p, C>>;
  }

  pub trait NewCallbackScope<'s>: Sized + getter::GetIsolate<'s> {
    type NewScope: Scope;

    unsafe fn get_isolate_mut_and_maybe_current_context(
      self,
    ) -> (&'s mut Isolate, Option<Local<'s, Context>>) {
      (self.get_isolate_mut(), None)
    }
  }

  impl<'s> NewCallbackScope<'s> for &'s mut Isolate {
    type NewScope = CallbackScope<'s, ()>;
  }

  impl<'s> NewCallbackScope<'s> for &'s mut OwnedIsolate {
    type NewScope = CallbackScope<'s, ()>;
  }

  impl<'s> NewCallbackScope<'s> for &'s FunctionCallbackInfo {
    type NewScope = CallbackScope<'s>;
  }

  impl<'s> NewCallbackScope<'s> for &'s PropertyCallbackInfo {
    type NewScope = CallbackScope<'s>;
  }

  impl<'s> NewCallbackScope<'s> for Local<'s, Context> {
    type NewScope = CallbackScope<'s>;

    unsafe fn get_isolate_mut_and_maybe_current_context(
      self,
    ) -> (&'s mut Isolate, Option<Local<'s, Context>>) {
      (getter::GetIsolate::get_isolate_mut(self), Some(self))
    }
  }

  impl<'s> NewCallbackScope<'s> for Local<'s, Message> {
    type NewScope = CallbackScope<'s>;
  }

  impl<'s, T: Into<Local<'s, Object>>> NewCallbackScope<'s> for T {
    type NewScope = CallbackScope<'s>;
  }

  impl<'s> NewCallbackScope<'s> for &'s PromiseRejectMessage<'s> {
    type NewScope = CallbackScope<'s>;
  }
}

/// The private `getter` module defines traits to look up the related `Isolate`
/// and `ScopeData` for many different types. The implementation of those traits
/// on the types that implement them are also all contained in this module.
mod getter {
  pub use super::*;

  pub trait GetIsolate<'s> {
    unsafe fn get_isolate_mut(self) -> &'s mut Isolate;
  }

  impl<'s> GetIsolate<'s> for &'s mut Isolate {
    unsafe fn get_isolate_mut(self) -> &'s mut Isolate {
      self
    }
  }

  impl<'s> GetIsolate<'s> for &'s mut OwnedIsolate {
    unsafe fn get_isolate_mut(self) -> &'s mut Isolate {
      &mut *self
    }
  }

  impl<'s> GetIsolate<'s> for &'s FunctionCallbackInfo {
    unsafe fn get_isolate_mut(self) -> &'s mut Isolate {
      &mut *self.get_isolate_ptr()
    }
  }

  impl<'s> GetIsolate<'s> for &'s PropertyCallbackInfo {
    unsafe fn get_isolate_mut(self) -> &'s mut Isolate {
      &mut *self.get_isolate_ptr()
    }
  }

  impl<'s> GetIsolate<'s> for Local<'s, Context> {
    unsafe fn get_isolate_mut(self) -> &'s mut Isolate {
      &mut *raw::v8__Context__GetIsolate(&*self)
    }
  }

  impl<'s> GetIsolate<'s> for Local<'s, Message> {
    unsafe fn get_isolate_mut(self) -> &'s mut Isolate {
      &mut *raw::v8__Message__GetIsolate(&*self)
    }
  }

  impl<'s, T: Into<Local<'s, Object>>> GetIsolate<'s> for T {
    unsafe fn get_isolate_mut(self) -> &'s mut Isolate {
      let object: Local<Object> = self.into();
      &mut *raw::v8__Object__GetIsolate(&*object)
    }
  }

  impl<'s> GetIsolate<'s> for &'s PromiseRejectMessage<'s> {
    unsafe fn get_isolate_mut(self) -> &'s mut Isolate {
      let object: Local<Object> = self.get_promise().into();
      &mut *raw::v8__Object__GetIsolate(&*object)
    }
  }

  pub trait GetScopeData {
    fn get_scope_data_mut(&mut self) -> &mut data::ScopeData;
  }

  impl<T: Scope> GetScopeData for T {
    fn get_scope_data_mut(&mut self) -> &mut data::ScopeData {
      data::ScopeData::get_mut(self)
    }
  }

  impl GetScopeData for Isolate {
    fn get_scope_data_mut(&mut self) -> &mut data::ScopeData {
      data::ScopeData::get_root_mut(self)
    }
  }

  impl GetScopeData for OwnedIsolate {
    fn get_scope_data_mut(&mut self) -> &mut data::ScopeData {
      data::ScopeData::get_root_mut(self)
    }
  }
}

/// All publicly exported `«Some»Scope` types are essentially wrapping a pointer
/// to a heap-allocated struct `ScopeData`. This module contains the definition
/// for `ScopeData` and its inner types, as well as related helper traits.
pub(crate) mod data {
  use super::*;

  #[derive(Debug)]
  pub struct ScopeData {
    // The first four fields are always valid - even when the `Box<ScopeData>`
    // struct is free (does not contain data related to an actual scope).
    // The `previous` and `isolate` fields never change; the `next` field is
    // set to `None` initially when the struct is created, but it may later be
    // assigned a `Some(Box<ScopeData>)` value, after which this field never
    // changes again.
    isolate: NonNull<Isolate>,
    previous: Option<NonNull<ScopeData>>,
    next: Option<Box<ScopeData>>,
    // The 'status' field is also always valid (but does change).
    status: Cell<ScopeStatus>,
    // The following fields are only valid when this ScopeData object is in use
    // (eiter current or shadowed -- not free).
    context: Cell<Option<NonNull<Context>>>,
    escape_slot: Option<NonNull<Option<raw::EscapeSlot>>>,
    try_catch: Option<NonNull<raw::TryCatch>>,
    scope_type_specific_data: ScopeTypeSpecificData,
  }

  impl ScopeData {
    /// Returns a mutable reference to the data associated with topmost scope
    /// on the scope stack. This function does not automatically exit zombie
    /// scopes, so it might return a zombie ScopeData reference.
    #[inline(always)]
    pub(crate) fn get_current_mut(isolate: &mut Isolate) -> &mut Self {
      let self_mut = isolate
        .get_current_scope_data()
        .map(NonNull::as_ptr)
        .map(|p| unsafe { &mut *p })
        .unwrap();
      match self_mut.status.get() {
        ScopeStatus::Current { .. } => self_mut,
        _ => unreachable!(),
      }
    }

    /// Initializes the scope stack by creating a 'dummy' `ScopeData` at the
    /// very bottom. This makes it possible to store the freelist of reusable
    /// ScopeData objects even when no scope is entered.
    pub(crate) fn new_root(isolate: &mut Isolate) {
      let root = Box::leak(Self::boxed(isolate.into()));
      root.status = ScopeStatus::Current { zombie: false }.into();
      debug_assert!(isolate.get_current_scope_data().is_none());
      isolate.set_current_scope_data(Some(root.into()));
    }

    /// Activates and returns the 'root' `ScopeData` object that is created when
    /// the isolate is initialized. In order to do so, any zombie scopes that
    /// remain on the scope stack are cleaned up.
    ///
    /// # Panics
    ///
    /// This function panics if the root can't be activated because there are
    /// still other scopes on the stack and they're not zombies.
    #[inline(always)]
    pub(crate) fn get_root_mut(isolate: &mut Isolate) -> &mut Self {
      let mut current_scope_data = Self::get_current_mut(isolate);
      loop {
        current_scope_data = match current_scope_data {
          root if root.previous.is_none() => break root,
          data => data.try_exit_scope(),
        };
      }
    }

    /// Drops the scope stack and releases all `Box<ScopeData>` allocations.
    /// This function should be called only when an Isolate is being disposed.
    pub(crate) fn drop_root(isolate: &mut Isolate) {
      let root = Self::get_root_mut(isolate);
      unsafe { Box::from_raw(root) };
      isolate.set_current_scope_data(None);
    }

    #[inline(always)]
    pub(super) fn new_context_scope_data<'s>(
      &'s mut self,
      context: Local<'s, Context>,
    ) -> &'s mut Self {
      self.new_scope_data_with(move |data| {
        data.scope_type_specific_data.init_with(|| {
          ScopeTypeSpecificData::ContextScope {
            _raw_context_scope: raw::ContextScope::new(context),
          }
        });
        data.context.set(Some(context.as_non_null()));
      })
    }

    /// Implementation helper function, which creates the raw `HandleScope`, but
    /// defers (maybe) entering a context to the provided callback argument.
    /// This function gets called by `Self::new_handle_scope_data()` and
    /// `Self::new_handle_scope_data_with_context()`.
    #[inline(always)]
    fn new_handle_scope_data_with<F>(&mut self, init_context_fn: F) -> &mut Self
    where
      F: FnOnce(
        NonNull<Isolate>,
        &mut Cell<Option<NonNull<Context>>>,
        &mut Option<raw::ContextScope>,
      ),
    {
      self.new_scope_data_with(|data| {
        let isolate = data.isolate;
        data.scope_type_specific_data.init_with(|| {
          ScopeTypeSpecificData::HandleScope {
            raw_handle_scope: unsafe { raw::HandleScope::uninit() },
            raw_context_scope: None,
          }
        });
        match &mut data.scope_type_specific_data {
          ScopeTypeSpecificData::HandleScope {
            raw_handle_scope,
            raw_context_scope,
          } => {
            unsafe { raw_handle_scope.init(isolate) };
            init_context_fn(isolate, &mut data.context, raw_context_scope);
          }
          _ => unreachable!(),
        };
      })
    }

    #[inline(always)]
    pub(super) fn new_handle_scope_data(&mut self) -> &mut Self {
      self.new_handle_scope_data_with(|_, _, raw_context_scope| {
        debug_assert!(raw_context_scope.is_none())
      })
    }

    #[inline(always)]
    pub(super) fn new_handle_scope_data_with_context(
      &mut self,
      context_ref: &Context,
    ) -> &mut Self {
      self.new_handle_scope_data_with(
        move |isolate, context_data, raw_context_scope| unsafe {
          let context_nn = NonNull::from(context_ref);
          // Copy the `Context` reference to a new local handle to enure that it
          // cannot get garbage collected until after this scope is dropped.
          let local_context_ptr =
            raw::v8__Local__New(isolate.as_ptr(), context_nn.cast().as_ptr())
              as *const Context;
          let local_context_nn =
            NonNull::new_unchecked(local_context_ptr as *mut _);
          let local_context = Local::from_non_null(local_context_nn);
          // Initialize the `raw::ContextScope`. This enters the context too.
          debug_assert!(raw_context_scope.is_none());
          ptr::write(
            raw_context_scope,
            Some(raw::ContextScope::new(local_context)),
          );
          // Also store the newly created `Local<Context>` in the `Cell` that
          // serves as a look-up cache for the current context.
          context_data.set(Some(local_context_nn));
        },
      )
    }

    #[inline(always)]
    pub(super) fn new_escapable_handle_scope_data(&mut self) -> &mut Self {
      self.new_scope_data_with(|data| {
        // Note: the `raw_escape_slot` field must be initialized _before_ the
        // `raw_handle_scope` field, otherwise the escaped local handle ends up
        // inside the `EscapableHandleScope` that's being constructed here,
        // rather than escaping from it.
        let isolate = data.isolate;
        data.scope_type_specific_data.init_with(|| {
          ScopeTypeSpecificData::EscapableHandleScope {
            raw_handle_scope: unsafe { raw::HandleScope::uninit() },
            raw_escape_slot: Some(raw::EscapeSlot::new(isolate)),
          }
        });
        match &mut data.scope_type_specific_data {
          ScopeTypeSpecificData::EscapableHandleScope {
            raw_handle_scope,
            raw_escape_slot,
          } => {
            unsafe { raw_handle_scope.init(isolate) };
            data.escape_slot.replace(raw_escape_slot.into());
          }
          _ => unreachable!(),
        }
      })
    }

    #[inline(always)]
    pub(super) fn new_try_catch_data(&mut self) -> &mut Self {
      self.new_scope_data_with(|data| {
        let isolate = data.isolate;
        data.scope_type_specific_data.init_with(|| {
          ScopeTypeSpecificData::TryCatch {
            raw_try_catch: unsafe { raw::TryCatch::uninit() },
          }
        });
        match &mut data.scope_type_specific_data {
          ScopeTypeSpecificData::TryCatch { raw_try_catch } => {
            unsafe { raw_try_catch.init(isolate) };
            data.try_catch.replace(raw_try_catch.into());
          }
          _ => unreachable!(),
        }
      })
    }

    #[inline(always)]
    pub(super) fn new_callback_scope_data<'s>(
      &'s mut self,
      maybe_current_context: Option<Local<'s, Context>>,
    ) -> &'s mut Self {
      self.new_scope_data_with(|data| {
        debug_assert!(data.scope_type_specific_data.is_none());
        data
          .context
          .set(maybe_current_context.map(|cx| cx.as_non_null()));
      })
    }

    #[inline(always)]
    fn new_scope_data_with(
      &mut self,
      init_fn: impl FnOnce(&mut Self),
    ) -> &mut Self {
      // Mark this scope (the parent of the newly created scope) as 'shadowed';
      self.status.set(match self.status.get() {
        ScopeStatus::Current { zombie } => ScopeStatus::Shadowed { zombie },
        _ => unreachable!(),
      });
      // Copy fields that that will be inherited by the new scope.
      let context = self.context.get().into();
      let escape_slot = self.escape_slot;
      // Initialize the `struct ScopeData` for the new scope.
      let new_scope_data = self.allocate_or_reuse_scope_data();
      // In debug builds, `zombie` is initially set to `true`, and the flag is
      // later cleared in the `as_scope()` method, to verify that we're
      // always creating exactly one scope from any `ScopeData` object.
      // For performance reasons this check is not performed in release builds.
      new_scope_data.status = Cell::new(ScopeStatus::Current {
        zombie: cfg!(debug_assertions),
      });
      // Store fields inherited from the parent scope.
      new_scope_data.context = context;
      new_scope_data.escape_slot = escape_slot;
      (init_fn)(new_scope_data);
      // Make the newly created scope the 'current' scope for this isolate.
      let new_scope_nn = unsafe { NonNull::new_unchecked(new_scope_data) };
      new_scope_data
        .get_isolate_mut()
        .set_current_scope_data(Some(new_scope_nn));
      new_scope_data
    }

    /// Either returns an free `Box<ScopeData>` that is available for reuse,
    /// or allocates a new one on the heap.
    #[inline(always)]
    fn allocate_or_reuse_scope_data(&mut self) -> &mut Self {
      let self_nn = NonNull::new(self);
      match &mut self.next {
        Some(next_box) => {
          // Reuse a free `Box<ScopeData>` allocation.
          debug_assert_eq!(next_box.isolate, self.isolate);
          debug_assert_eq!(next_box.previous, self_nn);
          debug_assert_eq!(next_box.status.get(), ScopeStatus::Free);
          debug_assert!(next_box.scope_type_specific_data.is_none());
          next_box.as_mut()
        }
        next_field @ None => {
          // Allocate a new `Box<ScopeData>`.
          let mut next_box = Self::boxed(self.isolate);
          next_box.previous = self_nn;
          next_field.replace(next_box);
          next_field.as_mut().unwrap()
        }
      }
    }

    #[inline(always)]
    pub(super) fn as_scope<S: Scope>(&mut self) -> S {
      assert_eq!(Layout::new::<&mut Self>(), Layout::new::<S>());
      // In debug builds, a new initialized `ScopeStatus` will have the `zombie`
      // flag set, so we have to reset it. In release builds, new `ScopeStatus`
      // objects come with the `zombie` flag cleared, so no update is necessary.
      if cfg!(debug_assertions) {
        assert_eq!(self.status.get(), ScopeStatus::Current { zombie: true });
        self.status.set(ScopeStatus::Current { zombie: false });
      }
      let self_nn = NonNull::from(self);
      unsafe { ptr::read(&self_nn as *const _ as *const S) }
    }

    #[inline(always)]
    pub(super) fn get<S: Scope>(scope: &S) -> &Self {
      let self_mut = unsafe {
        (*(scope as *const S as *mut S as *mut NonNull<Self>)).as_mut()
      };
      self_mut.try_activate_scope();
      self_mut
    }

    #[inline(always)]
    pub(super) fn get_mut<S: Scope>(scope: &mut S) -> &mut Self {
      let self_mut =
        unsafe { (*(scope as *mut S as *mut NonNull<Self>)).as_mut() };
      self_mut.try_activate_scope();
      self_mut
    }

    #[inline(always)]
    fn try_activate_scope(mut self: &mut Self) -> &mut Self {
      self = match self.status.get() {
        ScopeStatus::Current { zombie: false } => self,
        ScopeStatus::Shadowed { zombie: false } => {
          self.next.as_mut().unwrap().try_exit_scope()
        }
        _ => unreachable!(),
      };
      debug_assert_eq!(
        self.get_isolate().get_current_scope_data(),
        NonNull::new(self as *mut _)
      );
      self
    }

    #[inline(always)]
    fn try_exit_scope(mut self: &mut Self) -> &mut Self {
      loop {
        self = match self.status.get() {
          ScopeStatus::Shadowed { .. } => {
            self.next.as_mut().unwrap().try_exit_scope()
          }
          ScopeStatus::Current { zombie: true } => break self.exit_scope(),
          ScopeStatus::Current { zombie: false } => {
            panic!("active scope can't be dropped")
          }
          _ => unreachable!(),
        }
      }
    }

    #[inline(always)]
    fn exit_scope(&mut self) -> &mut Self {
      // Clear out the scope type specific data field. None of the other fields
      // have a destructor, and there's no need to do any cleanup on them.
      if !matches!(self.scope_type_specific_data, ScopeTypeSpecificData::None) {
        self.scope_type_specific_data = Default::default();
      }

      // Change the ScopeData's status field from 'Current' to 'Free', which
      // means that it is not associated with a scope and can be reused.
      self.status.set(ScopeStatus::Free);

      // Point the Isolate's current scope data slot at our parent scope.
      let previous_nn = self.previous.unwrap();
      self
        .get_isolate_mut()
        .set_current_scope_data(Some(previous_nn));

      // Update the parent scope's status field to reflect that it is now
      // 'Current' again an no longer 'Shadowed'.
      let previous_mut = unsafe { &mut *previous_nn.as_ptr() };
      previous_mut.status.set(match previous_mut.status.get() {
        ScopeStatus::Shadowed { zombie } => ScopeStatus::Current { zombie },
        _ => unreachable!(),
      });

      previous_mut
    }

    /// This function is called when any of the public scope objects (e.g
    /// `HandleScope`, `ContextScope`, etc.) are dropped.
    ///
    /// The Rust borrow checker allows values of type `HandleScope<'a>` and
    /// `EscapableHandleScope<'a, 'e>` to be dropped before their maximum
    /// lifetime ('a) is up. This creates a potential problem because any local
    /// handles that are created while these scopes are active are bound to
    /// that 'a lifetime. This means that we run the risk of creating local
    /// handles that outlive their creation scope.
    ///
    /// Therefore, we don't immediately exit the current scope at the very
    /// moment the user drops their Escapable/HandleScope handle.
    /// Instead, the current scope is marked as being a 'zombie': the scope
    /// itself is gone, but its data still on the stack. The zombie's data will
    /// be dropped when the user touches the parent scope; when that happens, it
    /// is certain that there are no accessible `Local<'a, T>` handles left,
    /// because the 'a lifetime ends there.
    ///
    /// Scope types that do no store local handles are exited immediately.
    #[inline(always)]
    pub(super) fn notify_scope_dropped(&mut self) {
      match &self.scope_type_specific_data {
        ScopeTypeSpecificData::HandleScope { .. }
        | ScopeTypeSpecificData::EscapableHandleScope { .. } => {
          // Defer scope exit until the parent scope is touched.
          self.status.set(match self.status.get() {
            ScopeStatus::Current { zombie: false } => {
              ScopeStatus::Current { zombie: true }
            }
            _ => unreachable!(),
          })
        }
        _ => {
          // Regular, immediate exit.
          self.exit_scope();
        }
      }
    }

    #[inline(always)]
    pub(crate) fn get_isolate(&self) -> &Isolate {
      unsafe { self.isolate.as_ref() }
    }

    #[inline(always)]
    pub(crate) fn get_isolate_mut(&mut self) -> &mut Isolate {
      unsafe { self.isolate.as_mut() }
    }

    #[inline(always)]
    pub(crate) fn get_isolate_ptr(&self) -> *mut Isolate {
      self.isolate.as_ptr()
    }

    #[inline(always)]
    pub(crate) fn get_current_context(&self) -> *const Context {
      // To avoid creating a new Local every time `get_current_context() is
      // called, the current context is usually cached in the `context` field.
      // If the `context` field contains `None`, this might mean that this cache
      // field never got populated, so we'll do that here when necessary.
      let get_current_context_from_isolate = || unsafe {
        raw::v8__Isolate__GetCurrentContext(self.get_isolate_ptr())
      };
      match self.context.get().map(|nn| nn.as_ptr() as *const _) {
        Some(context) => {
          debug_assert!(unsafe {
            raw::v8__Context__EQ(context, get_current_context_from_isolate())
          });
          context
        }
        None => {
          let context = get_current_context_from_isolate();
          self.context.set(NonNull::new(context as *mut _));
          context
        }
      }
    }

    #[inline(always)]
    pub(super) fn get_escape_slot_mut(
      &mut self,
    ) -> Option<&mut Option<raw::EscapeSlot>> {
      self
        .escape_slot
        .as_mut()
        .map(|escape_slot_nn| unsafe { escape_slot_nn.as_mut() })
    }

    #[inline(always)]
    pub(super) fn get_try_catch(&self) -> &raw::TryCatch {
      self
        .try_catch
        .as_ref()
        .map(|try_catch_nn| unsafe { try_catch_nn.as_ref() })
        .unwrap()
    }

    #[inline(always)]
    pub(super) fn get_try_catch_mut(&mut self) -> &mut raw::TryCatch {
      self
        .try_catch
        .as_mut()
        .map(|try_catch_nn| unsafe { try_catch_nn.as_mut() })
        .unwrap()
    }

    /// Returns a new `Box<ScopeData>` with the `isolate` field set as specified
    /// by the first parameter, and the other fields initialized to their
    /// default values. This function exists solely because it turns out that
    /// Rust doesn't optimize `Box::new(Self{ .. })` very well (a.k.a. not at
    /// all) in this case, which is why `std::alloc::alloc()` is used directly.
    #[cold]
    fn boxed(isolate: NonNull<Isolate>) -> Box<Self> {
      unsafe {
        #[allow(clippy::cast_ptr_alignment)]
        let self_ptr = alloc(Layout::new::<Self>()) as *mut Self;
        ptr::write(
          self_ptr,
          Self {
            isolate,
            previous: Default::default(),
            next: Default::default(),
            status: Default::default(),
            context: Default::default(),
            escape_slot: Default::default(),
            try_catch: Default::default(),
            scope_type_specific_data: Default::default(),
          },
        );
        Box::from_raw(self_ptr)
      }
    }
  }

  #[derive(Debug, Clone, Copy, Eq, PartialEq)]
  enum ScopeStatus {
    Free,
    Current { zombie: bool },
    Shadowed { zombie: bool },
  }

  impl Default for ScopeStatus {
    fn default() -> Self {
      Self::Free
    }
  }

  #[derive(Debug)]
  enum ScopeTypeSpecificData {
    None,
    ContextScope {
      _raw_context_scope: raw::ContextScope,
    },
    HandleScope {
      raw_handle_scope: raw::HandleScope,
      raw_context_scope: Option<raw::ContextScope>,
    },
    EscapableHandleScope {
      raw_handle_scope: raw::HandleScope,
      raw_escape_slot: Option<raw::EscapeSlot>,
    },
    TryCatch {
      raw_try_catch: raw::TryCatch,
    },
  }

  impl Default for ScopeTypeSpecificData {
    fn default() -> Self {
      Self::None
    }
  }

  impl Drop for ScopeTypeSpecificData {
    #[inline(always)]
    fn drop(&mut self) {
      // For `HandleScope`s that also enter a `Context`, drop order matters. The
      // context is stored in a `Local` handle, which is allocated in this
      // scope's own private `raw::HandleScope`. When that `raw::HandleScope`
      // is dropped first, we immediately lose the `Local<Context>` handle,
      // which we need in order to exit `ContextScope`.
      if let Self::HandleScope {
        raw_context_scope, ..
      } = self
      {
        *raw_context_scope = None
      }
    }
  }

  impl ScopeTypeSpecificData {
    pub fn is_none(&self) -> bool {
      matches!(self, Self::None)
    }

    /// Replaces a `ScopeTypeSpecificData::None` value with the value returned
    /// from the specified closure. This function exists because initializing
    /// scopes is performance critical, and `ptr::write()` produces more
    /// efficient code than using a regular assign statement, which will try to
    /// drop the old value and move the new value into place, even after
    /// asserting `self.is_none()`.
    pub fn init_with(&mut self, init_fn: impl FnOnce() -> Self) {
      assert!(self.is_none());
      unsafe { ptr::write(self, (init_fn)()) }
    }
  }
}

/// The `raw` module contains prototypes for all the `extern C` functions that
/// are used in this file, as well as definitions for the types they operate on.
mod raw {
  use super::*;

  #[derive(Clone, Copy, Debug)]
  #[repr(transparent)]
  pub(super) struct Address(NonZeroUsize);

  #[derive(Debug)]
  pub(super) struct ContextScope {
    entered_context: NonNull<Context>,
  }

  impl ContextScope {
    pub fn new(context: Local<Context>) -> Self {
      unsafe { v8__Context__Enter(&*context) };
      Self {
        entered_context: context.as_non_null(),
      }
    }
  }

  impl Drop for ContextScope {
    #[inline(always)]
    fn drop(&mut self) {
      unsafe { v8__Context__Exit(self.entered_context.as_ptr()) };
    }
  }

  #[repr(C)]
  #[derive(Debug)]
  pub(super) struct HandleScope([MaybeUninit<usize>; 3]);

  impl HandleScope {
    /// Creates an uninitialized `HandleScope`.
    ///
    /// This function is marked unsafe because the caller must ensure that the
    /// returned value isn't dropped before `init()` has been called.
    pub unsafe fn uninit() -> Self {
      Self(MaybeUninit::uninit().assume_init())
    }

    /// This function is marked unsafe because `init()` must be called exactly
    /// once, no more and no less, after creating a `HandleScope` value with
    /// `HandleScope::uninit()`.
    pub unsafe fn init(&mut self, isolate: NonNull<Isolate>) {
      let buf = NonNull::from(self).cast();
      v8__HandleScope__CONSTRUCT(buf.as_ptr(), isolate.as_ptr());
    }
  }

  impl Drop for HandleScope {
    #[inline(always)]
    fn drop(&mut self) {
      unsafe { v8__HandleScope__DESTRUCT(self) };
    }
  }

  #[repr(transparent)]
  #[derive(Debug)]
  pub(super) struct EscapeSlot(NonNull<raw::Address>);

  impl EscapeSlot {
    pub fn new(isolate: NonNull<Isolate>) -> Self {
      unsafe {
        let undefined = raw::v8__Undefined(isolate.as_ptr()) as *const _;
        let local = raw::v8__Local__New(isolate.as_ptr(), undefined);
        let slot_address_ptr = local as *const Address as *mut _;
        let slot_address_nn = NonNull::new_unchecked(slot_address_ptr);
        Self(slot_address_nn)
      }
    }

    pub fn escape<'e, T>(self, value: Local<'_, T>) -> Local<'e, T>
    where
      for<'l> Local<'l, T>: Into<Local<'l, Data>>,
    {
      assert_eq!(Layout::new::<Self>(), Layout::new::<Local<T>>());
      unsafe {
        let undefined = Local::<Value>::from_non_null(self.0.cast());
        debug_assert!(undefined.is_undefined());
        let value_address = *(&*value as *const T as *const Address);
        ptr::write(self.0.as_ptr(), value_address);
        Local::from_non_null(self.0.cast())
      }
    }
  }

  #[repr(C)]
  #[derive(Debug)]
  pub(super) struct TryCatch([MaybeUninit<usize>; 6]);

  impl TryCatch {
    /// Creates an uninitialized `TryCatch`.
    ///
    /// This function is marked unsafe because the caller must ensure that the
    /// returned value isn't dropped before `init()` has been called.
    pub unsafe fn uninit() -> Self {
      Self(MaybeUninit::uninit().assume_init())
    }

    /// This function is marked unsafe because `init()` must be called exactly
    /// once, no more and no less, after creating a `TryCatch` value with
    /// `TryCatch::uninit()`.
    pub unsafe fn init(&mut self, isolate: NonNull<Isolate>) {
      let buf = NonNull::from(self).cast();
      v8__TryCatch__CONSTRUCT(buf.as_ptr(), isolate.as_ptr());
    }
  }

  impl Drop for TryCatch {
    #[inline(always)]
    fn drop(&mut self) {
      unsafe { v8__TryCatch__DESTRUCT(self) };
    }
  }

  extern "C" {
    pub(super) fn v8__Isolate__GetCurrentContext(
      isolate: *mut Isolate,
    ) -> *const Context;
    pub(super) fn v8__Isolate__GetEnteredOrMicrotaskContext(
      isolate: *mut Isolate,
    ) -> *const Context;
    pub(super) fn v8__Isolate__ThrowException(
      isolate: *mut Isolate,
      exception: *const Value,
    ) -> *const Value;
    pub(super) fn v8__Isolate__GetDataFromSnapshotOnce(
      this: *mut Isolate,
      index: usize,
    ) -> *const Data;

    pub(super) fn v8__Context__EQ(
      this: *const Context,
      other: *const Context,
    ) -> bool;
    pub(super) fn v8__Context__Enter(this: *const Context);
    pub(super) fn v8__Context__Exit(this: *const Context);
    pub(super) fn v8__Context__GetIsolate(this: *const Context)
      -> *mut Isolate;
    pub(super) fn v8__Context__GetDataFromSnapshotOnce(
      this: *const Context,
      index: usize,
    ) -> *const Data;
<<<<<<< HEAD
    pub(super) fn v8__Context__SetPromiseHooks(
      this: *const Context,
      init_hook: *const Function,
      before_hook: *const Function,
      after_hook: *const Function,
      resolve_hook: *const Function,
    );
=======
    pub(super) fn v8__Context__SetContinuationPreservedEmbedderData(
      this: *const Context,
      value: *const Value,
    );
    pub(super) fn v8__Context__GetContinuationPreservedEmbedderData(
      this: *const Context,
    ) -> *const Value;
>>>>>>> 3b6d79c0

    pub(super) fn v8__HandleScope__CONSTRUCT(
      buf: *mut MaybeUninit<HandleScope>,
      isolate: *mut Isolate,
    );
    pub(super) fn v8__HandleScope__DESTRUCT(this: *mut HandleScope);

    pub(super) fn v8__Local__New(
      isolate: *mut Isolate,
      other: *const Data,
    ) -> *const Data;
    pub(super) fn v8__Undefined(isolate: *mut Isolate) -> *const Primitive;

    pub(super) fn v8__TryCatch__CONSTRUCT(
      buf: *mut MaybeUninit<TryCatch>,
      isolate: *mut Isolate,
    );
    pub(super) fn v8__TryCatch__DESTRUCT(this: *mut TryCatch);
    pub(super) fn v8__TryCatch__HasCaught(this: *const TryCatch) -> bool;
    pub(super) fn v8__TryCatch__CanContinue(this: *const TryCatch) -> bool;
    pub(super) fn v8__TryCatch__HasTerminated(this: *const TryCatch) -> bool;
    pub(super) fn v8__TryCatch__IsVerbose(this: *const TryCatch) -> bool;
    pub(super) fn v8__TryCatch__SetVerbose(this: *mut TryCatch, value: bool);
    pub(super) fn v8__TryCatch__SetCaptureMessage(
      this: *mut TryCatch,
      value: bool,
    );
    pub(super) fn v8__TryCatch__Reset(this: *mut TryCatch);
    pub(super) fn v8__TryCatch__Exception(
      this: *const TryCatch,
    ) -> *const Value;
    pub(super) fn v8__TryCatch__StackTrace(
      this: *const TryCatch,
      context: *const Context,
    ) -> *const Value;
    pub(super) fn v8__TryCatch__Message(
      this: *const TryCatch,
    ) -> *const Message;
    pub(super) fn v8__TryCatch__ReThrow(this: *mut TryCatch) -> *const Value;

    pub(super) fn v8__Message__GetIsolate(this: *const Message)
      -> *mut Isolate;
    pub(super) fn v8__Object__GetIsolate(this: *const Object) -> *mut Isolate;
  }
}

#[cfg(test)]
mod tests {
  use super::*;
  use crate::new_default_platform;
  use crate::Global;
  use crate::V8;
  use std::any::type_name;
  use std::sync::Once;

  trait SameType {}
  impl<A> SameType for (A, A) {}

  /// `AssertTypeOf` facilitates comparing types. The important difference with
  /// assigning a value to a variable with an explicitly stated type is that the
  /// latter allows coercions and dereferencing to change the type, whereas
  /// `AssertTypeOf` requires the compared types to match exactly.
  struct AssertTypeOf<'a, T>(pub &'a T);
  impl<'a, T> AssertTypeOf<'a, T> {
    pub fn is<A>(self)
    where
      (A, T): SameType,
    {
      assert_eq!(type_name::<A>(), type_name::<T>());
    }
  }

  fn initialize_v8() {
    static INIT: Once = Once::new();
    INIT.call_once(|| {
      V8::initialize_platform(new_default_platform(0, false).make_shared());
      V8::initialize();
    });
  }

  #[test]
  fn deref_types() {
    initialize_v8();
    let isolate = &mut Isolate::new(Default::default());
    AssertTypeOf(isolate).is::<OwnedIsolate>();
    let l1_hs = &mut HandleScope::new(isolate);
    AssertTypeOf(l1_hs).is::<HandleScope<()>>();
    let context = Context::new(l1_hs);
    {
      let l2_cxs = &mut ContextScope::new(l1_hs, context);
      AssertTypeOf(l2_cxs).is::<ContextScope<HandleScope>>();
      {
        let d = l2_cxs.deref_mut();
        AssertTypeOf(d).is::<HandleScope>();
        let d = d.deref_mut();
        AssertTypeOf(d).is::<HandleScope<()>>();
        let d = d.deref_mut();
        AssertTypeOf(d).is::<Isolate>();
      }
      {
        let l3_tc = &mut TryCatch::new(l2_cxs);
        AssertTypeOf(l3_tc).is::<TryCatch<HandleScope>>();
        let d = l3_tc.deref_mut();
        AssertTypeOf(d).is::<HandleScope>();
        let d = d.deref_mut();
        AssertTypeOf(d).is::<HandleScope<()>>();
        let d = d.deref_mut();
        AssertTypeOf(d).is::<Isolate>();
      }
      {
        let l3_ehs = &mut EscapableHandleScope::new(l2_cxs);
        AssertTypeOf(l3_ehs).is::<EscapableHandleScope>();
        {
          let l4_cxs = &mut ContextScope::new(l3_ehs, context);
          AssertTypeOf(l4_cxs).is::<ContextScope<EscapableHandleScope>>();
          let d = l4_cxs.deref_mut();
          AssertTypeOf(d).is::<EscapableHandleScope>();
          let d = d.deref_mut();
          AssertTypeOf(d).is::<HandleScope>();
          let d = d.deref_mut();
          AssertTypeOf(d).is::<HandleScope<()>>();
          let d = d.deref_mut();
          AssertTypeOf(d).is::<Isolate>();
        }
        {
          let l4_tc = &mut TryCatch::new(l3_ehs);
          AssertTypeOf(l4_tc).is::<TryCatch<EscapableHandleScope>>();
          let d = l4_tc.deref_mut();
          AssertTypeOf(d).is::<EscapableHandleScope>();
          let d = d.deref_mut();
          AssertTypeOf(d).is::<HandleScope>();
          let d = d.deref_mut();
          AssertTypeOf(d).is::<HandleScope<()>>();
          let d = d.deref_mut();
          AssertTypeOf(d).is::<Isolate>();
        }
      }
    }
    {
      let l2_tc = &mut TryCatch::new(l1_hs);
      AssertTypeOf(l2_tc).is::<TryCatch<HandleScope<()>>>();
      let d = l2_tc.deref_mut();
      AssertTypeOf(d).is::<HandleScope<()>>();
      let d = d.deref_mut();
      AssertTypeOf(d).is::<Isolate>();
    }
    {
      let l2_ehs = &mut EscapableHandleScope::new(l1_hs);
      AssertTypeOf(l2_ehs).is::<EscapableHandleScope<()>>();
      let l3_tc = &mut TryCatch::new(l2_ehs);
      AssertTypeOf(l3_tc).is::<TryCatch<EscapableHandleScope<()>>>();
      let d = l3_tc.deref_mut();
      AssertTypeOf(d).is::<EscapableHandleScope<()>>();
      let d = d.deref_mut();
      AssertTypeOf(d).is::<HandleScope<()>>();
      let d = d.deref_mut();
      AssertTypeOf(d).is::<Isolate>();
    }
    {
      // `CallbackScope` is meant to be used inside V8 API callback functions
      // only. It assumes that a `HandleScope` already exists on the stack, and
      // that a context has been entered. Push a `ContextScope` onto the stack
      // to also meet the second expectation.
      let _ = ContextScope::new(l1_hs, context);
      let l2_cbs = &mut unsafe { CallbackScope::new(context) };
      AssertTypeOf(l2_cbs).is::<CallbackScope>();
      let d = l2_cbs.deref_mut();
      AssertTypeOf(d).is::<HandleScope>();
      let d = d.deref_mut();
      AssertTypeOf(d).is::<HandleScope<()>>();
      let d = d.deref_mut();
      AssertTypeOf(d).is::<Isolate>();
    }
    {
      let isolate: &mut Isolate = l1_hs.as_mut();
      let l2_cbs = &mut unsafe { CallbackScope::new(isolate) };
      AssertTypeOf(l2_cbs).is::<CallbackScope<()>>();
      let d = l2_cbs.deref_mut();
      AssertTypeOf(d).is::<HandleScope<()>>();
      let d = d.deref_mut();
      AssertTypeOf(d).is::<Isolate>();
    }
  }

  #[test]
  fn new_scope_types() {
    initialize_v8();
    let isolate = &mut Isolate::new(Default::default());
    AssertTypeOf(isolate).is::<OwnedIsolate>();
    let global_context: Global<Context>;
    {
      let l1_hs = &mut HandleScope::new(isolate);
      AssertTypeOf(l1_hs).is::<HandleScope<()>>();
      let context = Context::new(l1_hs);
      global_context = Global::new(l1_hs, context);
      AssertTypeOf(&HandleScope::new(l1_hs)).is::<HandleScope<()>>();
      {
        let l2_cxs = &mut ContextScope::new(l1_hs, context);
        AssertTypeOf(l2_cxs).is::<ContextScope<HandleScope>>();
        AssertTypeOf(&ContextScope::new(l2_cxs, context))
          .is::<ContextScope<HandleScope>>();
        AssertTypeOf(&HandleScope::new(l2_cxs)).is::<HandleScope>();
        AssertTypeOf(&EscapableHandleScope::new(l2_cxs))
          .is::<EscapableHandleScope>();
        AssertTypeOf(&TryCatch::new(l2_cxs)).is::<TryCatch<HandleScope>>();
      }
      {
        let l2_ehs = &mut EscapableHandleScope::new(l1_hs);
        AssertTypeOf(l2_ehs).is::<EscapableHandleScope<()>>();
        AssertTypeOf(&HandleScope::new(l2_ehs))
          .is::<EscapableHandleScope<()>>();
        AssertTypeOf(&EscapableHandleScope::new(l2_ehs))
          .is::<EscapableHandleScope<()>>();
        {
          let l3_cxs = &mut ContextScope::new(l2_ehs, context);
          AssertTypeOf(l3_cxs).is::<ContextScope<EscapableHandleScope>>();
          AssertTypeOf(&ContextScope::new(l3_cxs, context))
            .is::<ContextScope<EscapableHandleScope>>();
          AssertTypeOf(&HandleScope::new(l3_cxs)).is::<EscapableHandleScope>();
          AssertTypeOf(&EscapableHandleScope::new(l3_cxs))
            .is::<EscapableHandleScope>();
          {
            let l4_tc = &mut TryCatch::new(l3_cxs);
            AssertTypeOf(l4_tc).is::<TryCatch<EscapableHandleScope>>();
            AssertTypeOf(&ContextScope::new(l4_tc, context))
              .is::<ContextScope<EscapableHandleScope>>();
            AssertTypeOf(&HandleScope::new(l4_tc)).is::<EscapableHandleScope>();
            AssertTypeOf(&EscapableHandleScope::new(l4_tc))
              .is::<EscapableHandleScope>();
            AssertTypeOf(&TryCatch::new(l4_tc))
              .is::<TryCatch<EscapableHandleScope>>();
          }
        }
        {
          let l3_tc = &mut TryCatch::new(l2_ehs);
          AssertTypeOf(l3_tc).is::<TryCatch<EscapableHandleScope<()>>>();
          AssertTypeOf(&ContextScope::new(l3_tc, context))
            .is::<ContextScope<EscapableHandleScope>>();
          AssertTypeOf(&HandleScope::new(l3_tc))
            .is::<EscapableHandleScope<()>>();
          AssertTypeOf(&EscapableHandleScope::new(l3_tc))
            .is::<EscapableHandleScope<()>>();
          AssertTypeOf(&TryCatch::new(l3_tc))
            .is::<TryCatch<EscapableHandleScope<()>>>();
        }
      }
      {
        let l2_tc = &mut TryCatch::new(l1_hs);
        AssertTypeOf(l2_tc).is::<TryCatch<HandleScope<()>>>();
        AssertTypeOf(&ContextScope::new(l2_tc, context))
          .is::<ContextScope<HandleScope>>();
        AssertTypeOf(&HandleScope::new(l2_tc)).is::<HandleScope<()>>();
        AssertTypeOf(&EscapableHandleScope::new(l2_tc))
          .is::<EscapableHandleScope<()>>();
        AssertTypeOf(&TryCatch::new(l2_tc)).is::<TryCatch<HandleScope<()>>>();
      }
      {
        let l2_cbs = &mut unsafe { CallbackScope::new(context) };
        AssertTypeOf(l2_cbs).is::<CallbackScope>();
        AssertTypeOf(&ContextScope::new(l2_cbs, context))
          .is::<ContextScope<HandleScope>>();
        {
          let l3_hs = &mut HandleScope::new(l2_cbs);
          AssertTypeOf(l3_hs).is::<HandleScope>();
          AssertTypeOf(&ContextScope::new(l3_hs, context))
            .is::<ContextScope<HandleScope>>();
          AssertTypeOf(&HandleScope::new(l3_hs)).is::<HandleScope>();
          AssertTypeOf(&EscapableHandleScope::new(l3_hs))
            .is::<EscapableHandleScope>();
          AssertTypeOf(&TryCatch::new(l3_hs)).is::<TryCatch<HandleScope>>();
        }
        {
          let l3_ehs = &mut EscapableHandleScope::new(l2_cbs);
          AssertTypeOf(l3_ehs).is::<EscapableHandleScope>();
          AssertTypeOf(&ContextScope::new(l3_ehs, context))
            .is::<ContextScope<EscapableHandleScope>>();
          AssertTypeOf(&HandleScope::new(l3_ehs)).is::<EscapableHandleScope>();
          AssertTypeOf(&EscapableHandleScope::new(l3_ehs))
            .is::<EscapableHandleScope>();
          AssertTypeOf(&TryCatch::new(l3_ehs))
            .is::<TryCatch<EscapableHandleScope>>();
        }
        {
          let l3_tc = &mut TryCatch::new(l2_cbs);
          AssertTypeOf(l3_tc).is::<TryCatch<HandleScope>>();
          AssertTypeOf(&ContextScope::new(l3_tc, context))
            .is::<ContextScope<HandleScope>>();
          AssertTypeOf(&HandleScope::new(l3_tc)).is::<HandleScope>();
          AssertTypeOf(&EscapableHandleScope::new(l3_tc))
            .is::<EscapableHandleScope>();
          AssertTypeOf(&TryCatch::new(l3_tc)).is::<TryCatch<HandleScope>>();
        }
      }
    }
    {
      let l1_cbs = &mut unsafe { CallbackScope::new(&mut *isolate) };
      AssertTypeOf(l1_cbs).is::<CallbackScope<()>>();
      let context = Context::new(l1_cbs);
      AssertTypeOf(&ContextScope::new(l1_cbs, context))
        .is::<ContextScope<HandleScope>>();
      AssertTypeOf(&HandleScope::new(l1_cbs)).is::<HandleScope<()>>();
      AssertTypeOf(&EscapableHandleScope::new(l1_cbs))
        .is::<EscapableHandleScope<()>>();
      AssertTypeOf(&TryCatch::new(l1_cbs)).is::<TryCatch<HandleScope<()>>>();
    }
    {
      AssertTypeOf(&HandleScope::with_context(isolate, &global_context))
        .is::<HandleScope>();
      AssertTypeOf(&HandleScope::with_context(isolate, global_context))
        .is::<HandleScope>();
    }
  }
}<|MERGE_RESOLUTION|>--- conflicted
+++ resolved
@@ -91,12 +91,12 @@
 use std::ptr;
 use std::ptr::NonNull;
 
-use crate::Function;
 use crate::function::FunctionCallbackInfo;
 use crate::function::PropertyCallbackInfo;
 use crate::Context;
 use crate::Data;
 use crate::DataError;
+use crate::Function;
 use crate::Handle;
 use crate::Isolate;
 use crate::Local;
@@ -289,7 +289,6 @@
   }
 
   #[inline(always)]
-<<<<<<< HEAD
   pub fn set_promise_hooks(
     &mut self,
     init_hook: Option<Local<Function>>,
@@ -298,17 +297,18 @@
     resolve_hook: Option<Local<Function>>,
   ) {
     unsafe {
-      self.cast_local(|sd| {
-        raw::v8__Context__SetPromiseHooks(
-          sd.get_current_context(),
-          init_hook.map_or_else(std::ptr::null, |v| &*v),
-          before_hook.map_or_else(std::ptr::null, |v| &*v),
-          after_hook.map_or_else(std::ptr::null, |v| &*v),
-          resolve_hook.map_or_else(std::ptr::null, |v| &*v),
-        );
-        std::ptr::null::<()>()
-      }).unwrap();
-=======
+      let sd = data::ScopeData::get_mut(self);
+      raw::v8__Context__SetPromiseHooks(
+        sd.get_current_context(),
+        init_hook.map_or_else(std::ptr::null, |v| &*v),
+        before_hook.map_or_else(std::ptr::null, |v| &*v),
+        after_hook.map_or_else(std::ptr::null, |v| &*v),
+        resolve_hook.map_or_else(std::ptr::null, |v| &*v),
+      );
+    }
+  }
+
+  #[inline(always)]
   pub fn set_continuation_preserved_embedder_data(
     &mut self,
     data: Local<Value>,
@@ -334,7 +334,6 @@
           )
         })
         .unwrap()
->>>>>>> 3b6d79c0
     }
   }
 }
@@ -1741,7 +1740,6 @@
       this: *const Context,
       index: usize,
     ) -> *const Data;
-<<<<<<< HEAD
     pub(super) fn v8__Context__SetPromiseHooks(
       this: *const Context,
       init_hook: *const Function,
@@ -1749,7 +1747,6 @@
       after_hook: *const Function,
       resolve_hook: *const Function,
     );
-=======
     pub(super) fn v8__Context__SetContinuationPreservedEmbedderData(
       this: *const Context,
       value: *const Value,
@@ -1757,7 +1754,6 @@
     pub(super) fn v8__Context__GetContinuationPreservedEmbedderData(
       this: *const Context,
     ) -> *const Value;
->>>>>>> 3b6d79c0
 
     pub(super) fn v8__HandleScope__CONSTRUCT(
       buf: *mut MaybeUninit<HandleScope>,
