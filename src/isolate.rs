use crate::PromiseResolver;
// Copyright 2019-2021 the Deno authors. All rights reserved. MIT license.
use crate::function::FunctionCallbackInfo;
use crate::handle::FinalizerMap;
use crate::isolate_create_params::raw;
use crate::isolate_create_params::CreateParams;
use crate::promise::PromiseRejectMessage;
use crate::scope::data::ScopeData;
use crate::support::MapFnFrom;
use crate::support::MapFnTo;
use crate::support::Opaque;
use crate::support::ToCFn;
use crate::support::UnitType;
use crate::wasm::trampoline;
use crate::wasm::WasmStreaming;
use crate::Array;
use crate::CallbackScope;
use crate::Context;
use crate::Data;
use crate::FixedArray;
use crate::Function;
use crate::HandleScope;
use crate::Local;
use crate::Message;
use crate::Module;
use crate::Object;
use crate::Promise;
use crate::String;
use crate::Value;

use std::any::Any;
use std::any::TypeId;
use std::collections::HashMap;
use std::ffi::c_void;
use std::fmt::{self, Debug, Formatter};
use std::hash::BuildHasher;
use std::hash::Hasher;
use std::mem::align_of;
use std::mem::forget;
use std::mem::needs_drop;
use std::mem::size_of;
use std::mem::MaybeUninit;
use std::ops::Deref;
use std::ops::DerefMut;
use std::os::raw::c_char;
use std::ptr;
use std::ptr::drop_in_place;
use std::ptr::null_mut;
use std::ptr::NonNull;
use std::sync::Arc;
use std::sync::Mutex;

/// Policy for running microtasks:
///   - explicit: microtasks are invoked with the
///               Isolate::PerformMicrotaskCheckpoint() method;
///   - auto: microtasks are invoked when the script call depth decrements
///           to zero.
#[derive(Debug, Clone, Copy, PartialEq)]
#[repr(C)]
pub enum MicrotasksPolicy {
  Explicit = 0,
  // Scoped = 1 (RAII) is omitted for now, doesn't quite map to idiomatic Rust.
  Auto = 2,
}

/// PromiseHook with type Init is called when a new promise is
/// created. When a new promise is created as part of the chain in the
/// case of Promise.then or in the intermediate promises created by
/// Promise.{race, all}/AsyncFunctionAwait, we pass the parent promise
/// otherwise we pass undefined.
///
/// PromiseHook with type Resolve is called at the beginning of
/// resolve or reject function defined by CreateResolvingFunctions.
///
/// PromiseHook with type Before is called at the beginning of the
/// PromiseReactionJob.
///
/// PromiseHook with type After is called right at the end of the
/// PromiseReactionJob.
#[derive(Debug, Clone, Copy, PartialEq)]
#[repr(C)]
pub enum PromiseHookType {
  Init,
  Resolve,
  Before,
  After,
}

pub type MessageCallback = extern "C" fn(Local<Message>, Local<Value>);

pub type PromiseHook =
  extern "C" fn(PromiseHookType, Local<Promise>, Local<Value>);

pub type PromiseRejectCallback = extern "C" fn(PromiseRejectMessage);

#[derive(Debug, Clone, Copy, PartialEq)]
#[repr(C)]
pub enum WasmAsyncSuccess {
  Success,
  Fail,
}
pub type WasmAsyncResolvePromiseCallback = extern "C" fn(
  *mut Isolate,
  Local<Context>,
  Local<PromiseResolver>,
  Local<Value>,
  WasmAsyncSuccess,
);

/// HostInitializeImportMetaObjectCallback is called the first time import.meta
/// is accessed for a module. Subsequent access will reuse the same value.
///
/// The method combines two implementation-defined abstract operations into one:
/// HostGetImportMetaProperties and HostFinalizeImportMeta.
///
/// The embedder should use v8::Object::CreateDataProperty to add properties on
/// the meta object.
pub type HostInitializeImportMetaObjectCallback =
  extern "C" fn(Local<Context>, Local<Module>, Local<Object>);

/// HostImportModuleDynamicallyCallback is called when we require the
/// embedder to load a module. This is used as part of the dynamic
/// import syntax.
///
/// The referrer contains metadata about the script/module that calls
/// import.
///
/// The specifier is the name of the module that should be imported.
///
/// The embedder must compile, instantiate, evaluate the Module, and
/// obtain it's namespace object.
///
/// The Promise returned from this function is forwarded to userland
/// JavaScript. The embedder must resolve this promise with the module
/// namespace object. In case of an exception, the embedder must reject
/// this promise with the exception. If the promise creation itself
/// fails (e.g. due to stack overflow), the embedder must propagate
/// that exception by returning an empty MaybeLocal.
pub type HostImportModuleDynamicallyCallback = extern "C" fn(
  Local<Context>,
  Local<Data>,
  Local<Value>,
  Local<String>,
  Local<FixedArray>,
) -> *mut Promise;

/// `HostCreateShadowRealmContextCallback` is called each time a `ShadowRealm`
/// is being constructed. You can use [`HandleScope::get_current_context`] to
/// get the [`Context`] in which the constructor is being run.
///
/// The method combines [`Context`] creation and the implementation-defined
/// abstract operation `HostInitializeShadowRealm` into one.
///
/// The embedder should use [`Context::new`] to create a new context. If the
/// creation fails, the embedder must propagate that exception by returning
/// [`None`].
pub type HostCreateShadowRealmContextCallback =
  for<'s> fn(scope: &mut HandleScope<'s>) -> Option<Local<'s, Context>>;

pub type InterruptCallback =
  extern "C" fn(isolate: &mut Isolate, data: *mut c_void);

pub type NearHeapLimitCallback = extern "C" fn(
  data: *mut c_void,
  current_heap_limit: usize,
  initial_heap_limit: usize,
) -> usize;

#[repr(C)]
pub struct OomDetails {
  pub is_heap_oom: bool,
  pub detail: *const c_char,
}

pub type OomErrorCallback =
  extern "C" fn(location: *const c_char, details: &OomDetails);

/// Collection of V8 heap information.
///
/// Instances of this class can be passed to v8::Isolate::GetHeapStatistics to
/// get heap statistics from V8.
// Must be >= sizeof(v8::HeapStatistics), see v8__HeapStatistics__CONSTRUCT().
#[repr(C)]
#[derive(Debug)]
pub struct HeapStatistics([usize; 16]);

// Windows x64 ABI: MaybeLocal<Value> returned on the stack.
#[cfg(target_os = "windows")]
pub type PrepareStackTraceCallback<'s> = extern "C" fn(
  *mut *const Value,
  Local<'s, Context>,
  Local<'s, Value>,
  Local<'s, Array>,
) -> *mut *const Value;

// System V ABI: MaybeLocal<Value> returned in a register.
#[cfg(not(target_os = "windows"))]
pub type PrepareStackTraceCallback<'s> = extern "C" fn(
  Local<'s, Context>,
  Local<'s, Value>,
  Local<'s, Array>,
) -> *const Value;

extern "C" {
  fn v8__Isolate__New(params: *const raw::CreateParams) -> *mut Isolate;
  fn v8__Isolate__Dispose(this: *mut Isolate);
  fn v8__Isolate__SetData(this: *mut Isolate, slot: u32, data: *mut c_void);
  fn v8__Isolate__GetData(this: *const Isolate, slot: u32) -> *mut c_void;
  fn v8__Isolate__GetNumberOfDataSlots(this: *const Isolate) -> u32;
  fn v8__Isolate__Enter(this: *mut Isolate);
  fn v8__Isolate__Exit(this: *mut Isolate);
  fn v8__Isolate__ClearKeptObjects(isolate: *mut Isolate);
  fn v8__Isolate__LowMemoryNotification(isolate: *mut Isolate);
  fn v8__Isolate__GetHeapStatistics(this: *mut Isolate, s: *mut HeapStatistics);
  fn v8__Isolate__SetCaptureStackTraceForUncaughtExceptions(
    this: *mut Isolate,
    caputre: bool,
    frame_limit: i32,
  );
  fn v8__Isolate__AddMessageListener(
    isolate: *mut Isolate,
    callback: MessageCallback,
  ) -> bool;
  fn v8__Isolate__AddNearHeapLimitCallback(
    isolate: *mut Isolate,
    callback: NearHeapLimitCallback,
    data: *mut c_void,
  );
  fn v8__Isolate__RemoveNearHeapLimitCallback(
    isolate: *mut Isolate,
    callback: NearHeapLimitCallback,
    heap_limit: usize,
  );
  fn v8__Isolate__SetOOMErrorHandler(
    isolate: *mut Isolate,
    callback: OomErrorCallback,
  );
  fn v8__Isolate__AdjustAmountOfExternalAllocatedMemory(
    isolate: *mut Isolate,
    change_in_bytes: i64,
  ) -> i64;
  fn v8__Isolate__SetPrepareStackTraceCallback(
    isolate: *mut Isolate,
    callback: PrepareStackTraceCallback,
  );
  fn v8__Isolate__SetPromiseHook(isolate: *mut Isolate, hook: PromiseHook);
  fn v8__Isolate__SetPromiseRejectCallback(
    isolate: *mut Isolate,
    callback: PromiseRejectCallback,
  );
  fn v8__Isolate__SetWasmAsyncResolvePromiseCallback(
    isolate: *mut Isolate,
    callback: WasmAsyncResolvePromiseCallback,
  );
  fn v8__Isolate__SetHostInitializeImportMetaObjectCallback(
    isolate: *mut Isolate,
    callback: HostInitializeImportMetaObjectCallback,
  );
  fn v8__Isolate__SetHostImportModuleDynamicallyCallback(
    isolate: *mut Isolate,
    callback: HostImportModuleDynamicallyCallback,
  );
  #[cfg(not(target_os = "windows"))]
  fn v8__Isolate__SetHostCreateShadowRealmContextCallback(
    isolate: *mut Isolate,
    callback: extern "C" fn(initiator_context: Local<Context>) -> *mut Context,
  );
  #[cfg(target_os = "windows")]
  fn v8__Isolate__SetHostCreateShadowRealmContextCallback(
    isolate: *mut Isolate,
    callback: extern "C" fn(
      rv: *mut *mut Context,
      initiator_context: Local<Context>,
    ) -> *mut *mut Context,
  );
  fn v8__Isolate__RequestInterrupt(
    isolate: *const Isolate,
    callback: InterruptCallback,
    data: *mut c_void,
  );
  fn v8__Isolate__TerminateExecution(isolate: *const Isolate);
  fn v8__Isolate__IsExecutionTerminating(isolate: *const Isolate) -> bool;
  fn v8__Isolate__CancelTerminateExecution(isolate: *const Isolate);
  fn v8__Isolate__GetMicrotasksPolicy(
    isolate: *const Isolate,
  ) -> MicrotasksPolicy;
  fn v8__Isolate__SetMicrotasksPolicy(
    isolate: *mut Isolate,
    policy: MicrotasksPolicy,
  );
  fn v8__Isolate__PerformMicrotaskCheckpoint(isolate: *mut Isolate);
  fn v8__Isolate__EnqueueMicrotask(
    isolate: *mut Isolate,
    function: *const Function,
  );
  fn v8__Isolate__SetAllowAtomicsWait(isolate: *mut Isolate, allow: bool);
  fn v8__Isolate__SetWasmStreamingCallback(
    isolate: *mut Isolate,
    callback: extern "C" fn(*const FunctionCallbackInfo),
  );
  fn v8__Isolate__HasPendingBackgroundTasks(isolate: *const Isolate) -> bool;

  fn v8__HeapProfiler__TakeHeapSnapshot(
    isolate: *mut Isolate,
    callback: extern "C" fn(*mut c_void, *const u8, usize) -> bool,
    arg: *mut c_void,
  );

  fn v8__HeapStatistics__CONSTRUCT(s: *mut MaybeUninit<HeapStatistics>);
  fn v8__HeapStatistics__total_heap_size(s: *const HeapStatistics) -> usize;
  fn v8__HeapStatistics__total_heap_size_executable(
    s: *const HeapStatistics,
  ) -> usize;
  fn v8__HeapStatistics__total_physical_size(s: *const HeapStatistics)
    -> usize;
  fn v8__HeapStatistics__total_available_size(
    s: *const HeapStatistics,
  ) -> usize;
  fn v8__HeapStatistics__total_global_handles_size(
    s: *const HeapStatistics,
  ) -> usize;
  fn v8__HeapStatistics__used_global_handles_size(
    s: *const HeapStatistics,
  ) -> usize;
  fn v8__HeapStatistics__used_heap_size(s: *const HeapStatistics) -> usize;
  fn v8__HeapStatistics__heap_size_limit(s: *const HeapStatistics) -> usize;
  fn v8__HeapStatistics__malloced_memory(s: *const HeapStatistics) -> usize;
  fn v8__HeapStatistics__external_memory(s: *const HeapStatistics) -> usize;
  fn v8__HeapStatistics__peak_malloced_memory(
    s: *const HeapStatistics,
  ) -> usize;
  fn v8__HeapStatistics__number_of_native_contexts(
    s: *const HeapStatistics,
  ) -> usize;
  fn v8__HeapStatistics__number_of_detached_contexts(
    s: *const HeapStatistics,
  ) -> usize;
  fn v8__HeapStatistics__does_zap_garbage(s: *const HeapStatistics) -> usize;
}

/// Isolate represents an isolated instance of the V8 engine.  V8 isolates have
/// completely separate states.  Objects from one isolate must not be used in
/// other isolates.  The embedder can create multiple isolates and use them in
/// parallel in multiple threads.  An isolate can be entered by at most one
/// thread at any given time.  The Locker/Unlocker API must be used to
/// synchronize.
///
/// rusty_v8 note: Unlike in the C++ API, the Isolate is entered when it is
/// constructed and exited when dropped.
#[repr(C)]
#[derive(Debug)]
pub struct Isolate(Opaque);

impl Isolate {
  const ANNEX_SLOT: u32 = 0;
  const CURRENT_SCOPE_DATA_SLOT: u32 = 1;
  const INTERNAL_SLOT_COUNT: u32 = 2;

  /// Creates a new isolate.  Does not change the currently entered
  /// isolate.
  ///
  /// When an isolate is no longer used its resources should be freed
  /// by calling V8::dispose().  Using the delete operator is not allowed.
  ///
  /// V8::initialize() must have run prior to this.
  #[allow(clippy::new_ret_no_self)]
  pub fn new(params: CreateParams) -> OwnedIsolate {
    crate::V8::assert_initialized();
    let (raw_create_params, create_param_allocations) = params.finalize();
    let cxx_isolate = unsafe { v8__Isolate__New(&raw_create_params) };
    let mut owned_isolate = OwnedIsolate::new(cxx_isolate);
    ScopeData::new_root(&mut owned_isolate);
    owned_isolate.create_annex(create_param_allocations);
    unsafe {
      owned_isolate.enter();
    }
    owned_isolate
  }

  /// Initial configuration parameters for a new Isolate.
  #[inline(always)]
  pub fn create_params() -> CreateParams {
    CreateParams::default()
  }

  #[inline(always)]
  pub fn thread_safe_handle(&self) -> IsolateHandle {
    IsolateHandle::new(self)
  }

  /// See [`IsolateHandle::terminate_execution`]
  #[inline(always)]
  pub fn terminate_execution(&self) -> bool {
    self.thread_safe_handle().terminate_execution()
  }

  /// See [`IsolateHandle::cancel_terminate_execution`]
  #[inline(always)]
  pub fn cancel_terminate_execution(&self) -> bool {
    self.thread_safe_handle().cancel_terminate_execution()
  }

  /// See [`IsolateHandle::is_execution_terminating`]
  #[inline(always)]
  pub fn is_execution_terminating(&self) -> bool {
    self.thread_safe_handle().is_execution_terminating()
  }

  pub(crate) fn create_annex(
    &mut self,
    create_param_allocations: Box<dyn Any>,
  ) {
    let annex_arc = Arc::new(IsolateAnnex::new(self, create_param_allocations));
    let annex_ptr = Arc::into_raw(annex_arc);
    unsafe {
      assert!(v8__Isolate__GetData(self, Self::ANNEX_SLOT).is_null());
      v8__Isolate__SetData(self, Self::ANNEX_SLOT, annex_ptr as *mut c_void);
    };
  }

  #[inline(always)]
  fn get_annex(&self) -> &IsolateAnnex {
    unsafe {
      &*(v8__Isolate__GetData(self, Self::ANNEX_SLOT) as *const _
        as *const IsolateAnnex)
    }
  }

  #[inline(always)]
  fn get_annex_mut(&mut self) -> &mut IsolateAnnex {
    unsafe {
      &mut *(v8__Isolate__GetData(self, Self::ANNEX_SLOT) as *mut IsolateAnnex)
    }
  }

  pub(crate) fn get_finalizer_map(&self) -> &FinalizerMap {
    &self.get_annex().finalizer_map
  }

  pub(crate) fn get_finalizer_map_mut(&mut self) -> &mut FinalizerMap {
    &mut self.get_annex_mut().finalizer_map
  }

  fn get_annex_arc(&self) -> Arc<IsolateAnnex> {
    let annex_ptr = self.get_annex();
    let annex_arc = unsafe { Arc::from_raw(annex_ptr) };
    let _ = Arc::into_raw(annex_arc.clone());
    annex_arc
  }

  /// Associate embedder-specific data with the isolate. `slot` has to be
  /// between 0 and `Isolate::get_number_of_data_slots()`.
<<<<<<< HEAD
  pub unsafe fn set_data(&mut self, slot: u32, ptr: *mut c_void) {
=======
  #[inline(always)]
  unsafe fn set_data(&mut self, slot: u32, ptr: *mut c_void) {
>>>>>>> cd51ea1b
    v8__Isolate__SetData(self, slot + Self::INTERNAL_SLOT_COUNT, ptr)
  }

  /// Retrieve embedder-specific data from the isolate.
  /// Returns NULL if SetData has never been called for the given `slot`.
  pub fn get_data(&self, slot: u32) -> *mut c_void {
    unsafe { v8__Isolate__GetData(self, slot + Self::INTERNAL_SLOT_COUNT) }
  }

  /// Returns the maximum number of available embedder data slots. Valid slots
  /// are in the range of 0 - `Isolate::get_number_of_data_slots() - 1`.
  pub fn get_number_of_data_slots(&self) -> u32 {
    unsafe {
      v8__Isolate__GetNumberOfDataSlots(self) - Self::INTERNAL_SLOT_COUNT
    }
  }

  /// Returns a pointer to the `ScopeData` struct for the current scope.
  #[inline(always)]
  pub(crate) fn get_current_scope_data(&self) -> Option<NonNull<ScopeData>> {
    let scope_data_ptr =
      unsafe { v8__Isolate__GetData(self, Self::CURRENT_SCOPE_DATA_SLOT) };
    NonNull::new(scope_data_ptr).map(NonNull::cast)
  }

  /// Updates the slot that stores a `ScopeData` pointer for the current scope.
  #[inline(always)]
  pub(crate) fn set_current_scope_data(
    &mut self,
    scope_data: Option<NonNull<ScopeData>>,
  ) {
    let scope_data_ptr = scope_data
      .map(NonNull::cast)
      .map(NonNull::as_ptr)
      .unwrap_or_else(null_mut);
    unsafe {
      v8__Isolate__SetData(self, Self::CURRENT_SCOPE_DATA_SLOT, scope_data_ptr)
    };
  }

  /// Get a reference to embedder data added with `set_slot()`.
  #[inline(always)]
  pub fn get_slot<T: 'static>(&self) -> Option<&T> {
    self
      .get_annex()
      .slots
      .get(&TypeId::of::<T>())
      .map(|slot| unsafe { slot.borrow::<T>() })
  }

  /// Get a mutable reference to embedder data added with `set_slot()`.
  #[inline(always)]
  pub fn get_slot_mut<T: 'static>(&mut self) -> Option<&mut T> {
    self
      .get_annex_mut()
      .slots
      .get_mut(&TypeId::of::<T>())
      .map(|slot| unsafe { slot.borrow_mut::<T>() })
  }

  /// Use with Isolate::get_slot and Isolate::get_slot_mut to associate state
  /// with an Isolate.
  ///
  /// This method gives ownership of value to the Isolate. Exactly one object of
  /// each type can be associated with an Isolate. If called more than once with
  /// an object of the same type, the earlier version will be dropped and
  /// replaced.
  ///
  /// Returns true if value was set without replacing an existing value.
  ///
  /// The value will be dropped when the isolate is dropped.
  #[inline(always)]
  pub fn set_slot<T: 'static>(&mut self, value: T) -> bool {
    self
      .get_annex_mut()
      .slots
      .insert(TypeId::of::<T>(), RawSlot::new(value))
      .is_none()
  }

  /// Removes the embedder data added with `set_slot()` and returns it if it exists.
  #[inline(always)]
  pub fn remove_slot<T: 'static>(&mut self) -> Option<T> {
    self
      .get_annex_mut()
      .slots
      .remove(&TypeId::of::<T>())
      .map(|slot| unsafe { slot.into_inner::<T>() })
  }

  /// Sets this isolate as the entered one for the current thread.
  /// Saves the previously entered one (if any), so that it can be
  /// restored when exiting.  Re-entering an isolate is allowed.
  ///
  /// rusty_v8 note: Unlike in the C++ API, the isolate is entered when it is
  /// constructed and exited when dropped.
  #[inline(always)]
  pub unsafe fn enter(&mut self) {
    v8__Isolate__Enter(self)
  }

  /// Exits this isolate by restoring the previously entered one in the
  /// current thread.  The isolate may still stay the same, if it was
  /// entered more than once.
  ///
  /// Requires: self == Isolate::GetCurrent().
  ///
  /// rusty_v8 note: Unlike in the C++ API, the isolate is entered when it is
  /// constructed and exited when dropped.
  #[inline(always)]
  pub unsafe fn exit(&mut self) {
    v8__Isolate__Exit(self)
  }

  /// Clears the set of objects held strongly by the heap. This set of
  /// objects are originally built when a WeakRef is created or
  /// successfully dereferenced.
  ///
  /// This is invoked automatically after microtasks are run. See
  /// MicrotasksPolicy for when microtasks are run.
  ///
  /// This needs to be manually invoked only if the embedder is manually
  /// running microtasks via a custom MicrotaskQueue class's PerformCheckpoint.
  /// In that case, it is the embedder's responsibility to make this call at a
  /// time which does not interrupt synchronous ECMAScript code execution.
  #[inline(always)]
  pub fn clear_kept_objects(&mut self) {
    unsafe { v8__Isolate__ClearKeptObjects(self) }
  }

  /// Optional notification that the system is running low on memory.
  /// V8 uses these notifications to attempt to free memory.
  #[inline(always)]
  pub fn low_memory_notification(&mut self) {
    unsafe { v8__Isolate__LowMemoryNotification(self) }
  }

  /// Get statistics about the heap memory usage.
  #[inline(always)]
  pub fn get_heap_statistics(&mut self, s: &mut HeapStatistics) {
    unsafe { v8__Isolate__GetHeapStatistics(self, s) }
  }

  /// Tells V8 to capture current stack trace when uncaught exception occurs
  /// and report it to the message listeners. The option is off by default.
  #[inline(always)]
  pub fn set_capture_stack_trace_for_uncaught_exceptions(
    &mut self,
    capture: bool,
    frame_limit: i32,
  ) {
    unsafe {
      v8__Isolate__SetCaptureStackTraceForUncaughtExceptions(
        self,
        capture,
        frame_limit,
      )
    }
  }

  /// Adds a message listener (errors only).
  ///
  /// The same message listener can be added more than once and in that
  /// case it will be called more than once for each message.
  ///
  /// The exception object will be passed to the callback.
  #[inline(always)]
  pub fn add_message_listener(&mut self, callback: MessageCallback) -> bool {
    unsafe { v8__Isolate__AddMessageListener(self, callback) }
  }

  /// This specifies the callback called when the stack property of Error
  /// is accessed.
  ///
  /// PrepareStackTraceCallback is called when the stack property of an error is
  /// first accessed. The return value will be used as the stack value. If this
  /// callback is registed, the |Error.prepareStackTrace| API will be disabled.
  /// |sites| is an array of call sites, specified in
  /// https://v8.dev/docs/stack-trace-api
  #[inline(always)]
  pub fn set_prepare_stack_trace_callback<'s>(
    &mut self,
    callback: impl MapFnTo<PrepareStackTraceCallback<'s>>,
  ) {
    // Note: the C++ API returns a MaybeLocal but V8 asserts at runtime when
    // it's empty. That is, you can't return None and that's why the Rust API
    // expects Local<Value> instead of Option<Local<Value>>.
    unsafe {
      v8__Isolate__SetPrepareStackTraceCallback(self, callback.map_fn_to())
    };
  }

  /// Set the PromiseHook callback for various promise lifecycle
  /// events.
  #[inline(always)]
  pub fn set_promise_hook(&mut self, hook: PromiseHook) {
    unsafe { v8__Isolate__SetPromiseHook(self, hook) }
  }

  /// Set callback to notify about promise reject with no handler, or
  /// revocation of such a previous notification once the handler is added.
  #[inline(always)]
  pub fn set_promise_reject_callback(
    &mut self,
    callback: PromiseRejectCallback,
  ) {
    unsafe { v8__Isolate__SetPromiseRejectCallback(self, callback) }
  }

  #[inline(always)]
  pub fn set_wasm_async_resolve_promise_callback(
    &mut self,
    callback: WasmAsyncResolvePromiseCallback,
  ) {
    unsafe { v8__Isolate__SetWasmAsyncResolvePromiseCallback(self, callback) }
  }

  #[inline(always)]
  /// This specifies the callback called by the upcoming importa.meta
  /// language feature to retrieve host-defined meta data for a module.
  pub fn set_host_initialize_import_meta_object_callback(
    &mut self,
    callback: HostInitializeImportMetaObjectCallback,
  ) {
    unsafe {
      v8__Isolate__SetHostInitializeImportMetaObjectCallback(self, callback)
    }
  }

  /// This specifies the callback called by the upcoming dynamic
  /// import() language feature to load modules.
  #[inline(always)]
  pub fn set_host_import_module_dynamically_callback(
    &mut self,
    callback: HostImportModuleDynamicallyCallback,
  ) {
    unsafe {
      v8__Isolate__SetHostImportModuleDynamicallyCallback(self, callback)
    }
  }

  /// This specifies the callback called by the upcoming `ShadowRealm`
  /// construction language feature to retrieve host created globals.
  pub fn set_host_create_shadow_realm_context_callback(
    &mut self,
    callback: HostCreateShadowRealmContextCallback,
  ) {
    #[inline]
    extern "C" fn rust_shadow_realm_callback(
      initiator_context: Local<Context>,
    ) -> *mut Context {
      let mut scope = unsafe { CallbackScope::new(initiator_context) };
      let callback = scope
        .get_slot::<HostCreateShadowRealmContextCallback>()
        .unwrap();
      let context = callback(&mut scope);
      context
        .map(|l| l.as_non_null().as_ptr())
        .unwrap_or_else(null_mut)
    }

    // Windows x64 ABI: MaybeLocal<Context> must be returned on the stack.
    #[cfg(target_os = "windows")]
    extern "C" fn rust_shadow_realm_callback_windows(
      rv: *mut *mut Context,
      initiator_context: Local<Context>,
    ) -> *mut *mut Context {
      let ret = rust_shadow_realm_callback(initiator_context);
      unsafe {
        rv.write(ret);
      }
      rv
    }

    let slot_didnt_exist_before = self.set_slot(callback);
    if slot_didnt_exist_before {
      unsafe {
        #[cfg(target_os = "windows")]
        v8__Isolate__SetHostCreateShadowRealmContextCallback(
          self,
          rust_shadow_realm_callback_windows,
        );
        #[cfg(not(target_os = "windows"))]
        v8__Isolate__SetHostCreateShadowRealmContextCallback(
          self,
          rust_shadow_realm_callback,
        );
      }
    }
  }

  /// Add a callback to invoke in case the heap size is close to the heap limit.
  /// If multiple callbacks are added, only the most recently added callback is
  /// invoked.
  #[allow(clippy::not_unsafe_ptr_arg_deref)] // False positive.
  #[inline(always)]
  pub fn add_near_heap_limit_callback(
    &mut self,
    callback: NearHeapLimitCallback,
    data: *mut c_void,
  ) {
    unsafe { v8__Isolate__AddNearHeapLimitCallback(self, callback, data) };
  }

  /// Remove the given callback and restore the heap limit to the given limit.
  /// If the given limit is zero, then it is ignored. If the current heap size
  /// is greater than the given limit, then the heap limit is restored to the
  /// minimal limit that is possible for the current heap size.
  #[inline(always)]
  pub fn remove_near_heap_limit_callback(
    &mut self,
    callback: NearHeapLimitCallback,
    heap_limit: usize,
  ) {
    unsafe {
      v8__Isolate__RemoveNearHeapLimitCallback(self, callback, heap_limit)
    };
  }

  /// Adjusts the amount of registered external memory. Used to give V8 an
  /// indication of the amount of externally allocated memory that is kept
  /// alive by JavaScript objects. V8 uses this to decide when to perform
  /// global garbage collections. Registering externally allocated memory
  /// will trigger global garbage collections more often than it would
  /// otherwise in an attempt to garbage collect the JavaScript objects
  /// that keep the externally allocated memory alive.
  #[inline(always)]
  pub fn adjust_amount_of_external_allocated_memory(
    &mut self,
    change_in_bytes: i64,
  ) -> i64 {
    unsafe {
      v8__Isolate__AdjustAmountOfExternalAllocatedMemory(self, change_in_bytes)
    }
  }

  #[inline(always)]
  pub fn set_oom_error_handler(&mut self, callback: OomErrorCallback) {
    unsafe { v8__Isolate__SetOOMErrorHandler(self, callback) };
  }

  /// Returns the policy controlling how Microtasks are invoked.
  #[inline(always)]
  pub fn get_microtasks_policy(&self) -> MicrotasksPolicy {
    unsafe { v8__Isolate__GetMicrotasksPolicy(self) }
  }

  /// Returns the policy controlling how Microtasks are invoked.
  #[inline(always)]
  pub fn set_microtasks_policy(&mut self, policy: MicrotasksPolicy) {
    unsafe { v8__Isolate__SetMicrotasksPolicy(self, policy) }
  }

  /// Runs the default MicrotaskQueue until it gets empty and perform other
  /// microtask checkpoint steps, such as calling ClearKeptObjects. Asserts that
  /// the MicrotasksPolicy is not kScoped. Any exceptions thrown by microtask
  /// callbacks are swallowed.
  #[inline(always)]
  pub fn perform_microtask_checkpoint(&mut self) {
    unsafe { v8__Isolate__PerformMicrotaskCheckpoint(self) }
  }

  /// An alias for PerformMicrotaskCheckpoint.
  #[deprecated(note = "Use Isolate::perform_microtask_checkpoint() instead")]
  pub fn run_microtasks(&mut self) {
    self.perform_microtask_checkpoint()
  }

  /// Enqueues the callback to the default MicrotaskQueue
  #[inline(always)]
  pub fn enqueue_microtask(&mut self, microtask: Local<Function>) {
    unsafe { v8__Isolate__EnqueueMicrotask(self, &*microtask) }
  }

  /// Set whether calling Atomics.wait (a function that may block) is allowed in
  /// this isolate. This can also be configured via
  /// CreateParams::allow_atomics_wait.
  #[inline(always)]
  pub fn set_allow_atomics_wait(&mut self, allow: bool) {
    unsafe { v8__Isolate__SetAllowAtomicsWait(self, allow) }
  }

  /// Embedder injection point for `WebAssembly.compileStreaming(source)`.
  /// The expectation is that the embedder sets it at most once.
  ///
  /// The callback receives the source argument (string, Promise, etc.)
  /// and an instance of [WasmStreaming]. The [WasmStreaming] instance
  /// can outlive the callback and is used to feed data chunks to V8
  /// asynchronously.
  #[inline(always)]
  pub fn set_wasm_streaming_callback<F>(&mut self, _: F)
  where
    F: UnitType + Fn(&mut HandleScope, Local<Value>, WasmStreaming),
  {
    unsafe { v8__Isolate__SetWasmStreamingCallback(self, trampoline::<F>()) }
  }

  /// Returns true if there is ongoing background work within V8 that will
  /// eventually post a foreground task, like asynchronous WebAssembly
  /// compilation.
  #[inline(always)]
  pub fn has_pending_background_tasks(&self) -> bool {
    unsafe { v8__Isolate__HasPendingBackgroundTasks(self) }
  }

  /// Disposes the isolate.  The isolate must not be entered by any
  /// thread to be disposable.
  unsafe fn dispose(&mut self) {
    // Drop the scope stack.
    ScopeData::drop_root(self);

    // If there are finalizers left to call, we trigger GC to try and call as
    // many of them as possible.
    if !self.get_annex().finalizer_map.is_empty() {
      // A low memory notification triggers a synchronous GC, which means
      // finalizers will be called during the course of the call, rather than at
      // some later point.
      self.low_memory_notification();
    }

    // Set the `isolate` pointer inside the annex struct to null, so any
    // IsolateHandle that outlives the isolate will know that it can't call
    // methods on the isolate.
    let annex = self.get_annex_mut();
    {
      let _lock = annex.isolate_mutex.lock().unwrap();
      annex.isolate = null_mut();
    }

    // Clear slots and drop owned objects that were taken out of `CreateParams`.
    annex.create_param_allocations = Box::new(());
    annex.slots.clear();

    // Subtract one from the Arc<IsolateAnnex> reference count.
    Arc::from_raw(annex);
    self.set_data(0, null_mut());

    // No test case in rusty_v8 show this, but there have been situations in
    // deno where dropping Annex before the states causes a segfault.
    v8__Isolate__Dispose(self)
  }

  /// Take a heap snapshot. The callback is invoked one or more times
  /// with byte slices containing the snapshot serialized as JSON.
  /// It's the callback's responsibility to reassemble them into
  /// a single document, e.g., by writing them to a file.
  /// Note that Chrome DevTools refuses to load snapshots without
  /// a .heapsnapshot suffix.
  pub fn take_heap_snapshot<F>(&mut self, mut callback: F)
  where
    F: FnMut(&[u8]) -> bool,
  {
    extern "C" fn trampoline<F>(
      arg: *mut c_void,
      data: *const u8,
      size: usize,
    ) -> bool
    where
      F: FnMut(&[u8]) -> bool,
    {
      let p = arg as *mut F;
      let callback = unsafe { &mut *p };
      let slice = unsafe { std::slice::from_raw_parts(data, size) };
      callback(slice)
    }

    let arg = &mut callback as *mut F as *mut c_void;
    unsafe { v8__HeapProfiler__TakeHeapSnapshot(self, trampoline::<F>, arg) }
  }
}

pub(crate) struct IsolateAnnex {
  create_param_allocations: Box<dyn Any>,
  slots: HashMap<TypeId, RawSlot, BuildTypeIdHasher>,
  finalizer_map: FinalizerMap,
  // The `isolate` and `isolate_mutex` fields are there so an `IsolateHandle`
  // (which may outlive the isolate itself) can determine whether the isolate
  // is still alive, and if so, get a reference to it. Safety rules:
  // - The 'main thread' must lock the mutex and reset `isolate` to null just
  //   before the isolate is disposed.
  // - Any other thread must lock the mutex while it's reading/using the
  //   `isolate` pointer.
  isolate: *mut Isolate,
  isolate_mutex: Mutex<()>,
}

impl IsolateAnnex {
  fn new(
    isolate: &mut Isolate,
    create_param_allocations: Box<dyn Any>,
  ) -> Self {
    Self {
      create_param_allocations,
      slots: HashMap::default(),
      finalizer_map: FinalizerMap::default(),
      isolate,
      isolate_mutex: Mutex::new(()),
    }
  }
}

impl Debug for IsolateAnnex {
  fn fmt(&self, f: &mut Formatter<'_>) -> fmt::Result {
    f.debug_struct("IsolateAnnex")
      .field("isolate", &self.isolate)
      .field("isolate_mutex", &self.isolate_mutex)
      .finish()
  }
}

/// IsolateHandle is a thread-safe reference to an Isolate. It's main use is to
/// terminate execution of a running isolate from another thread.
///
/// It is created with Isolate::thread_safe_handle().
///
/// IsolateHandle is Cloneable, Send, and Sync.
#[derive(Clone, Debug)]
pub struct IsolateHandle(Arc<IsolateAnnex>);

unsafe impl Send for IsolateHandle {}
unsafe impl Sync for IsolateHandle {}

impl IsolateHandle {
  // This function is marked unsafe because it must be called only with either
  // IsolateAnnex::mutex locked, or from the main thread associated with the V8
  // isolate.
  pub(crate) unsafe fn get_isolate_ptr(&self) -> *mut Isolate {
    self.0.isolate
  }

  #[inline(always)]
  fn new(isolate: &Isolate) -> Self {
    Self(isolate.get_annex_arc())
  }

  /// Forcefully terminate the current thread of JavaScript execution
  /// in the given isolate.
  ///
  /// This method can be used by any thread even if that thread has not
  /// acquired the V8 lock with a Locker object.
  ///
  /// Returns false if Isolate was already destroyed.
  #[inline(always)]
  pub fn terminate_execution(&self) -> bool {
    let _lock = self.0.isolate_mutex.lock().unwrap();
    if self.0.isolate.is_null() {
      false
    } else {
      unsafe { v8__Isolate__TerminateExecution(self.0.isolate) };
      true
    }
  }

  /// Resume execution capability in the given isolate, whose execution
  /// was previously forcefully terminated using TerminateExecution().
  ///
  /// When execution is forcefully terminated using TerminateExecution(),
  /// the isolate can not resume execution until all JavaScript frames
  /// have propagated the uncatchable exception which is generated.  This
  /// method allows the program embedding the engine to handle the
  /// termination event and resume execution capability, even if
  /// JavaScript frames remain on the stack.
  ///
  /// This method can be used by any thread even if that thread has not
  /// acquired the V8 lock with a Locker object.
  ///
  /// Returns false if Isolate was already destroyed.
  #[inline(always)]
  pub fn cancel_terminate_execution(&self) -> bool {
    let _lock = self.0.isolate_mutex.lock().unwrap();
    if self.0.isolate.is_null() {
      false
    } else {
      unsafe { v8__Isolate__CancelTerminateExecution(self.0.isolate) };
      true
    }
  }

  /// Is V8 terminating JavaScript execution.
  ///
  /// Returns true if JavaScript execution is currently terminating
  /// because of a call to TerminateExecution.  In that case there are
  /// still JavaScript frames on the stack and the termination
  /// exception is still active.
  ///
  /// Returns false if Isolate was already destroyed.
  #[inline(always)]
  pub fn is_execution_terminating(&self) -> bool {
    let _lock = self.0.isolate_mutex.lock().unwrap();
    if self.0.isolate.is_null() {
      false
    } else {
      unsafe { v8__Isolate__IsExecutionTerminating(self.0.isolate) }
    }
  }

  /// Request V8 to interrupt long running JavaScript code and invoke
  /// the given |callback| passing the given |data| to it. After |callback|
  /// returns control will be returned to the JavaScript code.
  /// There may be a number of interrupt requests in flight.
  /// Can be called from another thread without acquiring a |Locker|.
  /// Registered |callback| must not reenter interrupted Isolate.
  ///
  /// Returns false if Isolate was already destroyed.
  // Clippy warns that this method is dereferencing a raw pointer, but it is
  // not: https://github.com/rust-lang/rust-clippy/issues/3045
  #[allow(clippy::not_unsafe_ptr_arg_deref)]
  #[inline(always)]
  pub fn request_interrupt(
    &self,
    callback: InterruptCallback,
    data: *mut c_void,
  ) -> bool {
    let _lock = self.0.isolate_mutex.lock().unwrap();
    if self.0.isolate.is_null() {
      false
    } else {
      unsafe { v8__Isolate__RequestInterrupt(self.0.isolate, callback, data) };
      true
    }
  }
}

/// Same as Isolate but gets disposed when it goes out of scope.
#[derive(Debug)]
pub struct OwnedIsolate {
  cxx_isolate: NonNull<Isolate>,
}

impl OwnedIsolate {
  pub(crate) fn new(cxx_isolate: *mut Isolate) -> Self {
    let cxx_isolate = NonNull::new(cxx_isolate).unwrap();
    Self { cxx_isolate }
  }
}

impl Drop for OwnedIsolate {
  fn drop(&mut self) {
    unsafe {
      self.exit();
      self.cxx_isolate.as_mut().dispose()
    }
  }
}

impl Deref for OwnedIsolate {
  type Target = Isolate;
  fn deref(&self) -> &Self::Target {
    unsafe { self.cxx_isolate.as_ref() }
  }
}

impl DerefMut for OwnedIsolate {
  fn deref_mut(&mut self) -> &mut Self::Target {
    unsafe { self.cxx_isolate.as_mut() }
  }
}

impl HeapStatistics {
  #[inline(always)]
  pub fn total_heap_size(&self) -> usize {
    unsafe { v8__HeapStatistics__total_heap_size(self) }
  }

  #[inline(always)]
  pub fn total_heap_size_executable(&self) -> usize {
    unsafe { v8__HeapStatistics__total_heap_size_executable(self) }
  }

  #[inline(always)]
  pub fn total_physical_size(&self) -> usize {
    unsafe { v8__HeapStatistics__total_physical_size(self) }
  }

  #[inline(always)]
  pub fn total_available_size(&self) -> usize {
    unsafe { v8__HeapStatistics__total_available_size(self) }
  }

  #[inline(always)]
  pub fn total_global_handles_size(&self) -> usize {
    unsafe { v8__HeapStatistics__total_global_handles_size(self) }
  }

  #[inline(always)]
  pub fn used_global_handles_size(&self) -> usize {
    unsafe { v8__HeapStatistics__used_global_handles_size(self) }
  }

  #[inline(always)]
  pub fn used_heap_size(&self) -> usize {
    unsafe { v8__HeapStatistics__used_heap_size(self) }
  }

  #[inline(always)]
  pub fn heap_size_limit(&self) -> usize {
    unsafe { v8__HeapStatistics__heap_size_limit(self) }
  }

  #[inline(always)]
  pub fn malloced_memory(&self) -> usize {
    unsafe { v8__HeapStatistics__malloced_memory(self) }
  }

  #[inline(always)]
  pub fn external_memory(&self) -> usize {
    unsafe { v8__HeapStatistics__external_memory(self) }
  }

  #[inline(always)]
  pub fn peak_malloced_memory(&self) -> usize {
    unsafe { v8__HeapStatistics__peak_malloced_memory(self) }
  }

  #[inline(always)]
  pub fn number_of_native_contexts(&self) -> usize {
    unsafe { v8__HeapStatistics__number_of_native_contexts(self) }
  }

  #[inline(always)]
  pub fn number_of_detached_contexts(&self) -> usize {
    unsafe { v8__HeapStatistics__number_of_detached_contexts(self) }
  }

  /// Returns a 0/1 boolean, which signifies whether the V8 overwrite heap
  /// garbage with a bit pattern.
  #[inline(always)]
  pub fn does_zap_garbage(&self) -> usize {
    unsafe { v8__HeapStatistics__does_zap_garbage(self) }
  }
}

impl Default for HeapStatistics {
  fn default() -> Self {
    let mut s = MaybeUninit::<Self>::uninit();
    unsafe {
      v8__HeapStatistics__CONSTRUCT(&mut s);
      s.assume_init()
    }
  }
}

impl<'s, F> MapFnFrom<F> for PrepareStackTraceCallback<'s>
where
  F: UnitType
    + Fn(
      &mut HandleScope<'s>,
      Local<'s, Value>,
      Local<'s, Array>,
    ) -> Local<'s, Value>,
{
  // Windows x64 ABI: MaybeLocal<Value> returned on the stack.
  #[cfg(target_os = "windows")]
  fn mapping() -> Self {
    let f = |ret_ptr, context, error, sites| {
      let mut scope: CallbackScope = unsafe { CallbackScope::new(context) };
      let r = (F::get())(&mut scope, error, sites);
      unsafe { std::ptr::write(ret_ptr, &*r as *const _) };
      ret_ptr
    };
    f.to_c_fn()
  }

  // System V ABI: MaybeLocal<Value> returned in a register.
  #[cfg(not(target_os = "windows"))]
  fn mapping() -> Self {
    let f = |context, error, sites| {
      let mut scope: CallbackScope = unsafe { CallbackScope::new(context) };
      let r = (F::get())(&mut scope, error, sites);
      &*r as *const _
    };
    f.to_c_fn()
  }
}

/// A special hasher that is optimized for hashing `std::any::TypeId` values.
/// `TypeId` values are actually 64-bit values which themselves come out of some
/// hash function, so it's unnecessary to shuffle their bits any further.
#[derive(Clone, Default)]
pub(crate) struct TypeIdHasher {
  state: Option<u64>,
}

impl Hasher for TypeIdHasher {
  fn write(&mut self, _bytes: &[u8]) {
    panic!("TypeIdHasher::write() called unexpectedly");
  }

  #[inline]
  fn write_u64(&mut self, value: u64) {
    let prev_state = self.state.replace(value);
    debug_assert_eq!(prev_state, None);
  }

  #[inline]
  fn finish(&self) -> u64 {
    self.state.unwrap()
  }
}

/// Factory for instances of `TypeIdHasher`. This is the type that one would
/// pass to the constructor of some map/set type in order to make it use
/// `TypeIdHasher` instead of the default hasher implementation.
#[derive(Copy, Clone, Default)]
pub(crate) struct BuildTypeIdHasher;

impl BuildHasher for BuildTypeIdHasher {
  type Hasher = TypeIdHasher;

  #[inline]
  fn build_hasher(&self) -> Self::Hasher {
    Default::default()
  }
}

const _: () = {
  assert!(size_of::<TypeId>() == size_of::<u64>());
  assert!(align_of::<TypeId>() == size_of::<u64>());
};

pub(crate) struct RawSlot {
  data: RawSlotData,
  dtor: Option<RawSlotDtor>,
}

type RawSlotData = MaybeUninit<usize>;
type RawSlotDtor = unsafe fn(&mut RawSlotData) -> ();

impl RawSlot {
  #[inline]
  pub fn new<T: 'static>(value: T) -> Self {
    if Self::needs_box::<T>() {
      Self::new_internal(Box::new(value))
    } else {
      Self::new_internal(value)
    }
  }

  // SAFETY: a valid value of type `T` must haven been stored in the slot
  // earlier. There is no verification that the type param provided by the
  // caller is correct.
  #[inline]
  pub unsafe fn borrow<T: 'static>(&self) -> &T {
    if Self::needs_box::<T>() {
      &*(self.data.as_ptr() as *const Box<T>)
    } else {
      &*(self.data.as_ptr() as *const T)
    }
  }

  // Safety: see [`RawSlot::borrow`].
  #[inline]
  pub unsafe fn borrow_mut<T: 'static>(&mut self) -> &mut T {
    if Self::needs_box::<T>() {
      &mut *(self.data.as_mut_ptr() as *mut Box<T>)
    } else {
      &mut *(self.data.as_mut_ptr() as *mut T)
    }
  }

  // Safety: see [`RawSlot::borrow`].
  #[inline]
  pub unsafe fn into_inner<T: 'static>(self) -> T {
    let value = if Self::needs_box::<T>() {
      *std::ptr::read(self.data.as_ptr() as *mut Box<T>)
    } else {
      std::ptr::read(self.data.as_ptr() as *mut T)
    };
    forget(self);
    value
  }

  const fn needs_box<T: 'static>() -> bool {
    size_of::<T>() > size_of::<RawSlotData>()
      || align_of::<T>() > align_of::<RawSlotData>()
  }

  #[inline]
  fn new_internal<B: 'static>(value: B) -> Self {
    assert!(!Self::needs_box::<B>());
    let mut self_ = Self {
      data: RawSlotData::zeroed(),
      dtor: None,
    };
    unsafe {
      ptr::write(self_.data.as_mut_ptr() as *mut B, value);
    }
    if needs_drop::<B>() {
      self_.dtor.replace(Self::drop_internal::<B>);
    };
    self_
  }

  // SAFETY: a valid value of type `T` or `Box<T>` must be stored in the slot.
  unsafe fn drop_internal<B: 'static>(data: &mut RawSlotData) {
    assert!(!Self::needs_box::<B>());
    drop_in_place(data.as_mut_ptr() as *mut B);
  }
}

impl Drop for RawSlot {
  fn drop(&mut self) {
    if let Some(dtor) = self.dtor {
      unsafe { dtor(&mut self.data) };
    }
  }
}<|MERGE_RESOLUTION|>--- conflicted
+++ resolved
@@ -450,12 +450,8 @@
 
   /// Associate embedder-specific data with the isolate. `slot` has to be
   /// between 0 and `Isolate::get_number_of_data_slots()`.
-<<<<<<< HEAD
+  #[inline(always)]
   pub unsafe fn set_data(&mut self, slot: u32, ptr: *mut c_void) {
-=======
-  #[inline(always)]
-  unsafe fn set_data(&mut self, slot: u32, ptr: *mut c_void) {
->>>>>>> cd51ea1b
     v8__Isolate__SetData(self, slot + Self::INTERNAL_SLOT_COUNT, ptr)
   }
 
