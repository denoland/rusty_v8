use std::ops::Deref;
use std::ops::DerefMut;

use crate::array_buffer::Allocator;
use crate::promise::PromiseRejectMessage;
use crate::support::Delete;
use crate::support::Opaque;
use crate::support::UniqueRef;

extern "C" {
  fn v8__Isolate__New(params: *mut CreateParams) -> &'static mut CxxIsolate;
  fn v8__Isolate__Dispose(this: &mut CxxIsolate) -> ();
  fn v8__Isolate__Enter(this: &mut CxxIsolate) -> ();
  fn v8__Isolate__Exit(this: &mut CxxIsolate) -> ();
<<<<<<< HEAD
  fn v8__Isolate__SetPromiseRejectCallback(
    isolate: &mut CxxIsolate,
    callback: extern "C" fn(PromiseRejectMessage),
  ) -> ();
=======
  fn v8__Isolate__SetCaptureStackTraceForUncaughtExceptions(
    this: &mut CxxIsolate,
    caputre: bool,
    frame_limit: i32,
  );
>>>>>>> 52b323e8

  fn v8__Isolate__CreateParams__NEW() -> *mut CreateParams;
  fn v8__Isolate__CreateParams__DELETE(this: &mut CreateParams);
  fn v8__Isolate__CreateParams__SET__array_buffer_allocator(
    this: &mut CreateParams,
    value: *mut Allocator,
  );
}

#[repr(C)]
pub struct CxxIsolate(Opaque);

pub trait LockedIsolate {
  fn cxx_isolate(&mut self) -> &mut CxxIsolate;
}

#[repr(transparent)]
pub struct Isolate(&'static mut CxxIsolate);

impl Isolate {
  /// Creates a new isolate.  Does not change the currently entered
  /// isolate.
  ///
  /// When an isolate is no longer used its resources should be freed
  /// by calling V8::dispose().  Using the delete operator is not allowed.
  ///
  /// V8::initialize() must have run prior to this.
  pub fn new(params: UniqueRef<CreateParams>) -> Self {
    // TODO: support CreateParams.
    crate::V8::assert_initialized();
    Self(unsafe { v8__Isolate__New(params.into_raw()) })
  }

  /// Initial configuration parameters for a new Isolate.
  pub fn create_params() -> UniqueRef<CreateParams> {
    CreateParams::new()
  }

  /// Sets this isolate as the entered one for the current thread.
  /// Saves the previously entered one (if any), so that it can be
  /// restored when exiting.  Re-entering an isolate is allowed.
  pub fn enter(&mut self) {
    unsafe { v8__Isolate__Enter(self.0) }
  }

  /// Exits this isolate by restoring the previously entered one in the
  /// current thread.  The isolate may still stay the same, if it was
  /// entered more than once.
  ///
  /// Requires: self == Isolate::GetCurrent().
  pub fn exit(&mut self) {
    unsafe { v8__Isolate__Exit(self.0) }
  }

<<<<<<< HEAD
  /// Set callback to notify about promise reject with no handler, or
  /// revocation of such a previous notification once the handler is added.
  pub fn set_promise_reject_callback(
    &mut self,
    callback: extern "C" fn(PromiseRejectMessage),
  ) {
    unsafe { v8__Isolate__SetPromiseRejectCallback(self.0, callback) }
=======
  /// Tells V8 to capture current stack trace when uncaught exception occurs
  /// and report it to the message listeners. The option is off by default.
  pub fn set_capture_stack_trace_for_uncaught_exceptions(
    &mut self,
    capture: bool,
    frame_limit: i32,
  ) {
    unsafe {
      v8__Isolate__SetCaptureStackTraceForUncaughtExceptions(
        self.0,
        capture,
        frame_limit,
      )
    }
>>>>>>> 52b323e8
  }
}

impl Drop for Isolate {
  fn drop(&mut self) {
    unsafe { v8__Isolate__Dispose(self.0) }
  }
}

impl Deref for Isolate {
  type Target = CxxIsolate;
  fn deref(&self) -> &Self::Target {
    self.0
  }
}

impl DerefMut for Isolate {
  fn deref_mut(&mut self) -> &mut Self::Target {
    &mut self.0
  }
}

#[repr(C)]
pub struct CreateParams(Opaque);

impl CreateParams {
  pub fn new() -> UniqueRef<CreateParams> {
    unsafe { UniqueRef::from_raw(v8__Isolate__CreateParams__NEW()) }
  }

  pub fn set_array_buffer_allocator(&mut self, value: UniqueRef<Allocator>) {
    unsafe {
      v8__Isolate__CreateParams__SET__array_buffer_allocator(
        self,
        value.into_raw(),
      )
    };
  }
}

impl Delete for CreateParams {
  fn delete(&'static mut self) {
    unsafe { v8__Isolate__CreateParams__DELETE(self) }
  }
}<|MERGE_RESOLUTION|>--- conflicted
+++ resolved
@@ -12,18 +12,15 @@
   fn v8__Isolate__Dispose(this: &mut CxxIsolate) -> ();
   fn v8__Isolate__Enter(this: &mut CxxIsolate) -> ();
   fn v8__Isolate__Exit(this: &mut CxxIsolate) -> ();
-<<<<<<< HEAD
-  fn v8__Isolate__SetPromiseRejectCallback(
-    isolate: &mut CxxIsolate,
-    callback: extern "C" fn(PromiseRejectMessage),
-  ) -> ();
-=======
   fn v8__Isolate__SetCaptureStackTraceForUncaughtExceptions(
     this: &mut CxxIsolate,
     caputre: bool,
     frame_limit: i32,
   );
->>>>>>> 52b323e8
+  fn v8__Isolate__SetPromiseRejectCallback(
+    isolate: &mut CxxIsolate,
+    callback: extern "C" fn(PromiseRejectMessage),
+  ) -> ();
 
   fn v8__Isolate__CreateParams__NEW() -> *mut CreateParams;
   fn v8__Isolate__CreateParams__DELETE(this: &mut CreateParams);
@@ -78,15 +75,6 @@
     unsafe { v8__Isolate__Exit(self.0) }
   }
 
-<<<<<<< HEAD
-  /// Set callback to notify about promise reject with no handler, or
-  /// revocation of such a previous notification once the handler is added.
-  pub fn set_promise_reject_callback(
-    &mut self,
-    callback: extern "C" fn(PromiseRejectMessage),
-  ) {
-    unsafe { v8__Isolate__SetPromiseRejectCallback(self.0, callback) }
-=======
   /// Tells V8 to capture current stack trace when uncaught exception occurs
   /// and report it to the message listeners. The option is off by default.
   pub fn set_capture_stack_trace_for_uncaught_exceptions(
@@ -101,7 +89,15 @@
         frame_limit,
       )
     }
->>>>>>> 52b323e8
+  }
+
+  /// Set callback to notify about promise reject with no handler, or
+  /// revocation of such a previous notification once the handler is added.
+  pub fn set_promise_reject_callback(
+    &mut self,
+    callback: extern "C" fn(PromiseRejectMessage),
+  ) {
+    unsafe { v8__Isolate__SetPromiseRejectCallback(self.0, callback) }
   }
 }
 
