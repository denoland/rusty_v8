--- conflicted
+++ resolved
@@ -539,11 +539,10 @@
     owned_isolate
   }
 
-<<<<<<< HEAD
   pub unsafe fn get_current() -> OwnedIsolate {
     OwnedIsolate::new(v8__Isolate__GetCurrent())
   }
-=======
+
   #[allow(clippy::new_ret_no_self)]
   pub fn snapshot_creator(
     external_references: Option<&'static ExternalReferences>,
@@ -562,7 +561,6 @@
     )
   }
 
->>>>>>> 70912486
   /// Initial configuration parameters for a new Isolate.
   #[inline(always)]
   pub fn create_params() -> CreateParams {
