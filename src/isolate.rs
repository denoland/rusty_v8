--- conflicted
+++ resolved
@@ -7,10 +7,7 @@
 use crate::promise::PromiseRejectMessage;
 use crate::scope::data::ScopeData;
 use crate::snapshot::SnapshotCreator;
-<<<<<<< HEAD
 use crate::support::Allocated;
-=======
->>>>>>> 4b704ed8
 use crate::support::MapFnFrom;
 use crate::support::MapFnTo;
 use crate::support::Opaque;
@@ -547,7 +544,6 @@
     SnapshotCreator::new(external_references)
   }
 
-<<<<<<< HEAD
   #[allow(clippy::new_ret_no_self)]
   pub fn snapshot_creator_from_existing_snapshot(
     existing_snapshot_blob: impl Allocated<[u8]>,
@@ -559,8 +555,6 @@
     )
   }
 
-=======
->>>>>>> 4b704ed8
   /// Initial configuration parameters for a new Isolate.
   #[inline(always)]
   pub fn create_params() -> CreateParams {
@@ -1154,26 +1148,6 @@
   /// Panics if the isolate was not created using [`Isolate::snapshot_creator`]
   #[inline(always)]
   pub fn set_default_context(&mut self, context: Local<Context>) {
-<<<<<<< HEAD
-    let snapshot_creator = self.get_slot_mut::<SnapshotCreator>().unwrap();
-    snapshot_creator.set_default_context(context);
-  }
-
-  /// Add additional context to be included in the snapshot blob.
-  /// The snapshot will include the global proxy.
-  ///
-  /// Returns the index of the context in the snapshot blob.
-  ///
-  /// # Panics
-  ///
-  /// Panics if the isolate was not created using [`Isolate::snapshot_creator`]
-  #[inline(always)]
-  pub fn add_context(&mut self, context: Local<Context>) -> usize {
-    let snapshot_creator = self.get_slot_mut::<SnapshotCreator>().unwrap();
-    snapshot_creator.add_context(context)
-  }
-
-=======
     let snapshot_creator = self
       .get_annex_mut()
       .maybe_snapshot_creator
@@ -1182,29 +1156,42 @@
     snapshot_creator.set_default_context(context);
   }
 
->>>>>>> 4b704ed8
-  /// Attach arbitrary `v8::Data` to the isolate snapshot, which can be
-  /// retrieved via `HandleScope::get_context_data_from_snapshot_once()` after
-  /// deserialization. This data does not survive when a new snapshot is created
-  /// from an existing snapshot.
+  /// Add additional context to be included in the snapshot blob.
+  /// The snapshot will include the global proxy.
+  ///
+  /// Returns the index of the context in the snapshot blob.
   ///
   /// # Panics
   ///
   /// Panics if the isolate was not created using [`Isolate::snapshot_creator`]
   #[inline(always)]
-  pub fn add_isolate_data<T>(&mut self, data: Local<T>) -> usize
-  where
-    for<'l> Local<'l, T>: Into<Local<'l, Data>>,
-  {
-<<<<<<< HEAD
-    let snapshot_creator = self.get_slot_mut::<SnapshotCreator>().unwrap();
-=======
+  pub fn add_context(&mut self, context: Local<Context>) -> usize {
     let snapshot_creator = self
       .get_annex_mut()
       .maybe_snapshot_creator
       .as_mut()
       .unwrap();
->>>>>>> 4b704ed8
+    snapshot_creator.add_context(context)
+  }
+
+  /// Attach arbitrary `v8::Data` to the isolate snapshot, which can be
+  /// retrieved via `HandleScope::get_context_data_from_snapshot_once()` after
+  /// deserialization. This data does not survive when a new snapshot is created
+  /// from an existing snapshot.
+  ///
+  /// # Panics
+  ///
+  /// Panics if the isolate was not created using [`Isolate::snapshot_creator`]
+  #[inline(always)]
+  pub fn add_isolate_data<T>(&mut self, data: Local<T>) -> usize
+  where
+    for<'l> Local<'l, T>: Into<Local<'l, Data>>,
+  {
+    let snapshot_creator = self
+      .get_annex_mut()
+      .maybe_snapshot_creator
+      .as_mut()
+      .unwrap();
     snapshot_creator.add_isolate_data(data)
   }
 
@@ -1225,15 +1212,11 @@
   where
     for<'l> Local<'l, T>: Into<Local<'l, Data>>,
   {
-<<<<<<< HEAD
-    let snapshot_creator = self.get_slot_mut::<SnapshotCreator>().unwrap();
-=======
     let snapshot_creator = self
       .get_annex_mut()
       .maybe_snapshot_creator
       .as_mut()
       .unwrap();
->>>>>>> 4b704ed8
     snapshot_creator.add_context_data(context, data)
   }
 }
@@ -1408,20 +1391,13 @@
 impl Drop for OwnedIsolate {
   fn drop(&mut self) {
     unsafe {
-<<<<<<< HEAD
-      let snapshot_creator = self.remove_slot::<SnapshotCreator>();
-=======
       let snapshot_creator = self.get_annex_mut().maybe_snapshot_creator.take();
->>>>>>> 4b704ed8
       assert!(
         snapshot_creator.is_none(),
         "If isolate was created using v8::Isolate::snapshot_creator, you should use v8::OwnedIsolate::create_blob before dropping an isolate."
       );
       self.exit();
-<<<<<<< HEAD
-=======
       self.cxx_isolate.as_mut().clear_scope_and_annex();
->>>>>>> 4b704ed8
       self.cxx_isolate.as_mut().dispose();
     }
   }
@@ -1464,21 +1440,12 @@
     mut self,
     function_code_handling: FunctionCodeHandling,
   ) -> Option<StartupData> {
-<<<<<<< HEAD
-    let mut snapshot_creator = self.remove_slot::<SnapshotCreator>().unwrap();
-    {
-      ScopeData::get_root_mut(&mut self);
-      std::mem::forget(self);
-    }
-=======
     let mut snapshot_creator =
       self.get_annex_mut().maybe_snapshot_creator.take().unwrap();
-    ScopeData::get_root_mut(&mut self);
     unsafe { self.cxx_isolate.as_mut().clear_scope_and_annex() };
     // The isolate is owned by the snapshot creator; we need to forget it
     // here as the snapshot creator will drop it when running the destructor.
     std::mem::forget(self);
->>>>>>> 4b704ed8
     snapshot_creator.create_blob(function_code_handling)
   }
 }
