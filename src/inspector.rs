--- conflicted
+++ resolved
@@ -96,15 +96,9 @@
 
   fn v8_inspector__V8Inspector__DELETE(this: *mut RawV8Inspector);
   fn v8_inspector__V8Inspector__create(
-<<<<<<< HEAD
     isolate: *mut RealIsolate,
-    client: *mut V8InspectorClient,
-  ) -> *mut V8Inspector;
-=======
-    isolate: *mut Isolate,
     client: *mut RawV8InspectorClient,
   ) -> *mut RawV8Inspector;
->>>>>>> 5f23df59
   fn v8_inspector__V8Inspector__connect(
     inspector: *mut RawV8Inspector,
     context_group_id: int,
@@ -892,13 +886,8 @@
   ) -> V8Inspector {
     let raw = unsafe {
       UniqueRef::from_raw(v8_inspector__V8Inspector__create(
-<<<<<<< HEAD
         isolate.as_real_ptr(),
-        client.as_client_mut(),
-=======
-        isolate,
         client.raw(),
->>>>>>> 5f23df59
       ))
     };
     V8Inspector {
