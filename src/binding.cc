#include <cassert>
#include <cstdint>
#include <iostream>

#include "support.h"
#include "v8/include/libplatform/libplatform.h"
#include "v8/include/v8-inspector.h"
#include "v8/include/v8-platform.h"
#include "v8/include/v8.h"

using namespace support;

static_assert(sizeof(v8::ScriptOrigin) == sizeof(size_t) * 7,
              "ScriptOrigin size mismatch");

static_assert(sizeof(v8::HandleScope) == sizeof(size_t) * 3,
              "HandleScope size mismatch");

static_assert(sizeof(v8::EscapableHandleScope) == sizeof(size_t) * 4,
              "EscapableHandleScope size mismatch");

static_assert(sizeof(v8::PromiseRejectMessage) == sizeof(size_t) * 3,
              "PromiseRejectMessage size mismatch");

static_assert(sizeof(v8::Locker) == sizeof(size_t) * 2, "Locker size mismatch");

static_assert(sizeof(v8::ScriptCompiler::Source) == sizeof(size_t) * 8,
              "Source size mismatch");

static_assert(sizeof(v8::ReturnValue<v8::Value>) == sizeof(size_t) * 1,
              "ReturnValue size mismatch");

static_assert(sizeof(v8::TryCatch) == sizeof(size_t) * 6,
              "TryCatch size mismatch");

extern "C" {

void v8__V8__SetFlagsFromCommandLine(int* argc, char** argv) {
  v8::V8::SetFlagsFromCommandLine(argc, argv, true);
}

const char* v8__V8__GetVersion() { return v8::V8::GetVersion(); }

void v8__V8__InitializePlatform(v8::Platform& platform) {
  v8::V8::InitializePlatform(&platform);
}

void v8__V8__Initialize() { v8::V8::Initialize(); }

bool v8__V8__Dispose() { return v8::V8::Dispose(); }

void v8__V8__ShutdownPlatform() { v8::V8::ShutdownPlatform(); }

// This function consumes the Isolate::CreateParams object. The Isolate takes
// ownership of the ArrayBuffer::Allocator referenced by the params object.
v8::Isolate* v8__Isolate__New(v8::Isolate::CreateParams& params) {
  auto isolate = v8::Isolate::New(params);
  delete &params;
  return isolate;
}

void v8__Isolate__Dispose(v8::Isolate* isolate) {
  auto allocator = isolate->GetArrayBufferAllocator();
  isolate->Dispose();
  delete allocator;
}

void v8__Isolate__Enter(v8::Isolate* isolate) { isolate->Enter(); }

void v8__Isolate__Exit(v8::Isolate* isolate) { isolate->Exit(); }

void v8__Isolate__SetPromiseRejectCallback(v8::Isolate* isolate,
                                           v8::PromiseRejectCallback callback) {
  isolate->SetPromiseRejectCallback(callback);
}

void v8__Isolate__SetCaptureStackTraceForUncaughtExceptions(
    v8::Isolate* isolate, bool capture, int frame_limit) {
  // Note: StackTraceOptions are deprecated so we don't bother to bind to it.
  isolate->SetCaptureStackTraceForUncaughtExceptions(capture, frame_limit);
}

bool v8__Isolate__AddMessageListener(v8::Isolate& isolate,
                                     v8::MessageCallback callback) {
  return isolate.AddMessageListener(callback);
}

v8::Isolate::CreateParams* v8__Isolate__CreateParams__NEW() {
  return new v8::Isolate::CreateParams();
}

// This function is only called if the Isolate::CreateParams object is *not*
// consumed by Isolate::New().
void v8__Isolate__CreateParams__DELETE(v8::Isolate::CreateParams& self) {
  delete self.array_buffer_allocator;
  delete &self;
}

// This function takes ownership of the ArrayBuffer::Allocator.
void v8__Isolate__CreateParams__SET__array_buffer_allocator(
    v8::Isolate::CreateParams& self, v8::ArrayBuffer::Allocator* value) {
  delete self.array_buffer_allocator;
  self.array_buffer_allocator = value;
}

void v8__HandleScope__CONSTRUCT(uninit_t<v8::HandleScope>& buf,
                                v8::Isolate* isolate) {
  construct_in_place<v8::HandleScope>(buf, isolate);
}

void v8__HandleScope__DESTRUCT(v8::HandleScope& self) { self.~HandleScope(); }

v8::Isolate* v8__HandleScope__GetIsolate(const v8::HandleScope& self) {
  return self.GetIsolate();
}

<<<<<<< HEAD
void v8__EscapableHandleScope__CONSTRUCT(uninit_t<v8::EscapableHandleScope>& buf,
                                         v8::Isolate* isolate) {
  construct_in_place<v8::EscapableHandleScope>(buf, isolate);
}

void v8__EscapableHandleScope__DESTRUCT(v8::EscapableHandleScope& self) { self.~EscapableHandleScope(); }
=======
void v8__EscapableHandleScope__CONSTRUCT(
    uninit_t<v8::EscapableHandleScope>& buf, v8::Isolate* isolate) {
  construct_in_place<v8::EscapableHandleScope>(buf, isolate);
}

void v8__EscapableHandleScope__DESTRUCT(v8::EscapableHandleScope& self) {
  self.~EscapableHandleScope();
}
>>>>>>> 25c4f7f4

v8::Value* v8__EscapableHandleScope__Escape(v8::EscapableHandleScope& self,
                                            v8::Local<v8::Value> value) {
  return local_to_ptr(self.Escape(value));
}

<<<<<<< HEAD
v8::Isolate* v8__EscapableHandleScope__GetIsolate(const v8::EscapableHandleScope& self) {
=======
v8::Isolate* v8__EscapableHandleScope__GetIsolate(
    const v8::EscapableHandleScope& self) {
>>>>>>> 25c4f7f4
  return self.GetIsolate();
}

void v8__Locker__CONSTRUCT(uninit_t<v8::Locker>& buf, v8::Isolate* isolate) {
  construct_in_place<v8::Locker>(buf, isolate);
}

void v8__Locker__DESTRUCT(v8::Locker& self) { self.~Locker(); }

v8::Value* v8__Local__New(v8::Isolate* isolate, v8::Value* other) {
  return local_to_ptr(v8::Local<v8::Value>::New(isolate, ptr_to_local(other)));
}

v8::Value* v8__Global__New(v8::Isolate* isolate, v8::Value* other) {
  auto global = v8::Global<v8::Value>(isolate, ptr_to_local(other));
  return global_to_ptr(global);
}

void v8__Global__Reset__0(v8::Value*& self) {
  auto global = ptr_to_global(self);
  global.Reset();
  self = global_to_ptr(global);
}

void v8__Global__Reset__2(v8::Value*& self, v8::Isolate* isolate,
                          v8::Value* const& other) {
  auto global = ptr_to_global(self);
  global.Reset(isolate, ptr_to_local(other));
  self = global_to_ptr(global);
}

void v8__ScriptCompiler__Source__CONSTRUCT(
    uninit_t<v8::ScriptCompiler::Source>& buf, v8::String* source_string,
    v8::ScriptOrigin& origin) {
  construct_in_place<v8::ScriptCompiler::Source>(
      buf, ptr_to_local(source_string), origin);
}

void v8__ScriptCompiler__Source__DESTRUCT(v8::ScriptCompiler::Source& self) {
  self.~Source();
}

v8::Module* v8__ScriptCompiler__CompileModule(
    v8::Isolate* isolate, v8::ScriptCompiler::Source* source,
    v8::ScriptCompiler::CompileOptions options,
    v8::ScriptCompiler::NoCacheReason no_cache_reason) {
  v8::MaybeLocal<v8::Module> maybe_local = v8::ScriptCompiler::CompileModule(
      isolate, source, options, no_cache_reason);
  if (maybe_local.IsEmpty()) {
    return nullptr;
  } else {
    return local_to_ptr(maybe_local.ToLocalChecked());
  }
}

bool v8__Value__IsUndefined(const v8::Value& self) {
  return self.IsUndefined();
}

bool v8__Value__IsNull(const v8::Value& self) { return self.IsNull(); }

bool v8__Value__IsNullOrUndefined(const v8::Value& self) {
  return self.IsNullOrUndefined();
}

bool v8__Value__IsString(const v8::Value& self) { return self.IsString(); }

bool v8__Value__IsNumber(const v8::Value& self) { return self.IsNumber(); }

v8::Primitive* v8__Null(v8::Isolate* isolate) {
  return local_to_ptr(v8::Null(isolate));
}

v8::Primitive* v8__Undefined(v8::Isolate* isolate) {
  return local_to_ptr(v8::Undefined(isolate));
}

v8::Boolean* v8__True(v8::Isolate* isolate) {
  return local_to_ptr(v8::True(isolate));
}

v8::Boolean* v8__False(v8::Isolate* isolate) {
  return local_to_ptr(v8::False(isolate));
}

v8::PrimitiveArray* v8__PrimitiveArray__New(v8::Isolate* isolate, int length) {
  return local_to_ptr(v8::PrimitiveArray::New(isolate, length));
}

int v8__PrimitiveArray__Length(v8::PrimitiveArray& self) {
  return self.Length();
}

void v8__PrimitiveArray__Set(v8::PrimitiveArray& self, v8::Isolate* isolate,
                             int index, v8::Local<v8::Primitive> item) {
  self.Set(isolate, index, item);
}

v8::Primitive* v8__PrimitiveArray__Get(v8::PrimitiveArray& self,
                                       v8::Isolate* isolate, int index) {
  return local_to_ptr(self.Get(isolate, index));
}

v8::BackingStore* v8__ArrayBuffer__NewBackingStore(v8::Isolate* isolate,
                                                   size_t length) {
  std::unique_ptr<v8::BackingStore> u =
      v8::ArrayBuffer::NewBackingStore(isolate, length);
  return u.release();
}

size_t v8__BackingStore__ByteLength(v8::BackingStore& self) {
  return self.ByteLength();
}

bool v8__BackingStore__IsShared(v8::BackingStore& self) {
  return self.IsShared();
}

void v8__BackingStore__DELETE(v8::BackingStore& self) { delete &self; }

v8::String* v8__String__NewFromUtf8(v8::Isolate* isolate, const char* data,
                                    v8::NewStringType type, int length) {
  return maybe_local_to_ptr(
      v8::String::NewFromUtf8(isolate, data, type, length));
}

int v8__String__Length(const v8::String& self) { return self.Length(); }

int v8__String__Utf8Length(const v8::String& self, v8::Isolate* isolate) {
  return self.Utf8Length(isolate);
}

int v8__String__WriteUtf8(const v8::String& self, v8::Isolate* isolate,
                          char* buffer, int length, int* nchars_ref,
                          int options) {
  return self.WriteUtf8(isolate, buffer, length, nchars_ref, options);
}

v8::Object* v8__Object__New(v8::Isolate* isolate,
                            v8::Local<v8::Value> prototype_or_null,
                            v8::Local<v8::Name>* names,
                            v8::Local<v8::Value>* values, size_t length) {
  return local_to_ptr(
      v8::Object::New(isolate, prototype_or_null, names, values, length));
}

v8::Isolate* v8__Object__GetIsolate(v8::Object& self) {
  return self.GetIsolate();
}

v8::Number* v8__Number__New(v8::Isolate* isolate, double value) {
  return *v8::Number::New(isolate, value);
}

double v8__Number__Value(const v8::Number& self) { return self.Value(); }

v8::Integer* v8__Integer__New(v8::Isolate* isolate, int32_t value) {
  return *v8::Integer::New(isolate, value);
}

v8::Integer* v8__Integer__NewFromUnsigned(v8::Isolate* isolate,
                                          uint32_t value) {
  return *v8::Integer::NewFromUnsigned(isolate, value);
}

int64_t v8__Integer__Value(const v8::Integer& self) { return self.Value(); }

v8::ArrayBuffer::Allocator* v8__ArrayBuffer__Allocator__NewDefaultAllocator() {
  return v8::ArrayBuffer::Allocator::NewDefaultAllocator();
}

void v8__ArrayBuffer__Allocator__DELETE(v8::ArrayBuffer::Allocator& self) {
  delete &self;
}

v8::ArrayBuffer* v8__ArrayBuffer__New(v8::Isolate* isolate,
                                      size_t byte_length) {
  return local_to_ptr(v8::ArrayBuffer::New(isolate, byte_length));
}

size_t v8__ArrayBuffer__ByteLength(v8::ArrayBuffer& self) {
  return self.ByteLength();
}

v8::Context* v8__Context__New(v8::Isolate* isolate) {
  // TODO: optional arguments.
  return *v8::Context::New(isolate);
}

void v8__Context__Enter(v8::Context& self) { self.Enter(); }

void v8__Context__Exit(v8::Context& self) { self.Exit(); }

v8::Isolate* v8__Context__GetIsolate(v8::Context& self) {
  return self.GetIsolate();
}

v8::Object* v8__Context__Global(v8::Context& self) { return *self.Global(); }

v8::String* v8__Message__Get(const v8::Message* self) {
  return local_to_ptr(self->Get());
}

v8::Isolate* v8__Message__GetIsolate(const v8::Message* self) {
  return self->GetIsolate();
}

v8::Value* v8__Exception__RangeError(v8::Local<v8::String> message) {
  return local_to_ptr(v8::Exception::RangeError(message));
}

v8::Value* v8__Exception__ReferenceError(v8::Local<v8::String> message) {
  return local_to_ptr(v8::Exception::ReferenceError(message));
}

v8::Value* v8__Exception__SyntaxError(v8::Local<v8::String> message) {
  return local_to_ptr(v8::Exception::SyntaxError(message));
}

v8::Value* v8__Exception__TypeError(v8::Local<v8::String> message) {
  return local_to_ptr(v8::Exception::TypeError(message));
}

v8::Value* v8__Exception__Error(v8::Local<v8::String> message) {
  return local_to_ptr(v8::Exception::Error(message));
}

v8::Message* v8__Exception__CreateMessage(v8::Isolate* isolate,
                                          v8::Local<v8::Value> exception) {
  return local_to_ptr(v8::Exception::CreateMessage(isolate, exception));
}

v8::StackTrace* v8__Exception__GetStackTrace(v8::Local<v8::Value> exception) {
  return local_to_ptr(v8::Exception::GetStackTrace(exception));
}

v8::Function* v8__Function__New(v8::Local<v8::Context> context,
                                v8::FunctionCallback callback) {
  return maybe_local_to_ptr(v8::Function::New(context, callback));
}

v8::Value* v8__Function__Call(v8::Function* self,
                              v8::Local<v8::Context> context,
                              v8::Local<v8::Value> recv, int argc,
                              v8::Local<v8::Value> argv[]) {
  return maybe_local_to_ptr(self->Call(context, recv, argc, argv));
}

v8::FunctionTemplate* v8__FunctionTemplate__New(
    v8::Isolate* isolate, v8::FunctionCallback callback = nullptr) {
  return local_to_ptr(v8::FunctionTemplate::New(isolate, callback));
}

v8::Function* v8__FunctionTemplate__GetFunction(
    v8::Local<v8::FunctionTemplate> self, v8::Local<v8::Context> context) {
  return maybe_local_to_ptr(self->GetFunction(context));
}
int v8__FunctionCallbackInfo__Length(
    const v8::FunctionCallbackInfo<v8::Value>& self) {
  return self.Length();
}

v8::Isolate* v8__FunctionCallbackInfo__GetIsolate(
    const v8::FunctionCallbackInfo<v8::Value>& self) {
  return self.GetIsolate();
}

void v8__FunctionCallbackInfo__GetReturnValue(
    const v8::FunctionCallbackInfo<v8::Value>& self,
    v8::ReturnValue<v8::Value>* out) {
  *out = self.GetReturnValue();
}

void v8__ReturnValue__Set(v8::ReturnValue<v8::Value>& self,
                          v8::Local<v8::Value> value) {
  self.Set(value);
}

v8::Value* v8__ReturnValue__Get(const v8::ReturnValue<v8::Value>& self) {
  return local_to_ptr(self.Get());
}

v8::Isolate* v8__ReturnValue__GetIsolate(v8::ReturnValue<v8::Value>& self) {
  return self.GetIsolate();
}

int v8__StackTrace__GetFrameCount(v8::StackTrace* self) {
  return self->GetFrameCount();
}

void v8__TryCatch__CONSTRUCT(uninit_t<v8::TryCatch>& buf,
                             v8::Isolate* isolate) {
  construct_in_place<v8::TryCatch>(buf, isolate);
}

void v8__TryCatch__DESTRUCT(v8::TryCatch& self) { self.~TryCatch(); }

bool v8__TryCatch__HasCaught(const v8::TryCatch& self) {
  return self.HasCaught();
}

bool v8__TryCatch__CanContinue(const v8::TryCatch& self) {
  return self.CanContinue();
}

bool v8__TryCatch__HasTerminated(const v8::TryCatch& self) {
  return self.HasTerminated();
}

v8::Value* v8__TryCatch__Exception(const v8::TryCatch& self) {
  return local_to_ptr(self.Exception());
}

v8::Value* v8__TryCatch__StackTrace(const v8::TryCatch& self,
                                    v8::Local<v8::Context> context) {
  return maybe_local_to_ptr(self.StackTrace(context));
}

v8::Message* v8__TryCatch__Message(const v8::TryCatch& self) {
  return local_to_ptr(self.Message());
}

void v8__TryCatch__Reset(v8::TryCatch& self) { self.Reset(); }

v8::Value* v8__TryCatch__ReThrow(v8::TryCatch& self) {
  return local_to_ptr(self.ReThrow());
}

bool v8__TryCatch__IsVerbose(const v8::TryCatch& self) {
  return self.IsVerbose();
}

void v8__TryCatch__SetVerbose(v8::TryCatch& self, bool value) {
  self.SetVerbose(value);
}

void v8__TryCatch__SetCaptureMessage(v8::TryCatch& self, bool value) {
  self.SetCaptureMessage(value);
}

v8::Script* v8__Script__Compile(v8::Context* context, v8::String* source,
                                v8::ScriptOrigin* origin) {
  return maybe_local_to_ptr(
      v8::Script::Compile(ptr_to_local(context), ptr_to_local(source), origin));
}

v8::Value* v8__Script__Run(v8::Script& script, v8::Context* context) {
  return maybe_local_to_ptr(script.Run(ptr_to_local(context)));
}

void v8__ScriptOrigin__CONSTRUCT(
    uninit_t<v8::ScriptOrigin>& buf, v8::Value* resource_name,
    v8::Integer* resource_line_offset, v8::Integer* resource_column_offset,
    v8::Boolean* resource_is_shared_cross_origin, v8::Integer* script_id,
    v8::Value* source_map_url, v8::Boolean* resource_is_opaque,
    v8::Boolean* is_wasm, v8::Boolean* is_module) {
  construct_in_place<v8::ScriptOrigin>(
      buf, ptr_to_local(resource_name), ptr_to_local(resource_line_offset),
      ptr_to_local(resource_column_offset),
      ptr_to_local(resource_is_shared_cross_origin), ptr_to_local(script_id),
      ptr_to_local(source_map_url), ptr_to_local(resource_is_opaque),
      ptr_to_local(is_wasm), ptr_to_local(is_module));
}

v8::Value* v8__ScriptOrModule__GetResourceName(v8::ScriptOrModule& self) {
  return local_to_ptr(self.GetResourceName());
}

v8::PrimitiveArray* v8__ScriptOrModule__GetHostDefinedOptions(
    v8::ScriptOrModule& self) {
  return local_to_ptr(self.GetHostDefinedOptions());
}

v8::Value* v8__JSON__Parse(v8::Local<v8::Context> context,
                           v8::Local<v8::String> json_string) {
  return maybe_local_to_ptr(v8::JSON::Parse(context, json_string));
}

v8::String* v8__JSON__Stringify(v8::Local<v8::Context> context,
                                v8::Local<v8::Value> json_object) {
  return maybe_local_to_ptr(v8::JSON::Stringify(context, json_object));
}

v8::Promise::Resolver* v8__Promise__Resolver__New(
    v8::Local<v8::Context> context) {
  return maybe_local_to_ptr(v8::Promise::Resolver::New(context));
}

v8::Promise* v8__Promise__Resolver__GetPromise(v8::Promise::Resolver* self) {
  return local_to_ptr(self->GetPromise());
}

MaybeBool v8__Promise__Resolver__Resolve(v8::Promise::Resolver* self,
                                         v8::Local<v8::Context> context,
                                         v8::Local<v8::Value> value) {
  return maybe_to_maybe_bool(self->Resolve(context, value));
}

MaybeBool v8__Promise__Resolver__Reject(v8::Promise::Resolver* self,
                                        v8::Local<v8::Context> context,
                                        v8::Local<v8::Value> value) {
  return maybe_to_maybe_bool(self->Reject(context, value));
}

v8::Promise::PromiseState v8__Promise__State(v8::Promise* self) {
  return self->State();
}

bool v8__Promise__HasHandler(v8::Promise* self) { return self->HasHandler(); }

v8::Value* v8__Promise__Result(v8::Promise* self) {
  return local_to_ptr(self->Result());
}

v8::Promise* v8__Promise__Catch(v8::Promise* self,
                                v8::Local<v8::Context> context,
                                v8::Local<v8::Function> handler) {
  return maybe_local_to_ptr(self->Catch(context, handler));
}

v8::Promise* v8__Promise__Then(v8::Promise* self,
                               v8::Local<v8::Context> context,
                               v8::Local<v8::Function> handler) {
  return maybe_local_to_ptr(self->Then(context, handler));
}

v8::Promise* v8__Promise__Then2(v8::Promise* self,
                                v8::Local<v8::Context> context,
                                v8::Local<v8::Function> on_fulfilled,
                                v8::Local<v8::Function> on_rejected) {
  return maybe_local_to_ptr(self->Then(context, on_fulfilled, on_rejected));
}

v8::PromiseRejectEvent v8__PromiseRejectMessage__GetEvent(
    const v8::PromiseRejectMessage& self) {
  return self.GetEvent();
}

v8::Promise* v8__PromiseRejectMessage__GetPromise(
    const v8::PromiseRejectMessage& self) {
  return local_to_ptr(self.GetPromise());
}

v8::Value* v8__PromiseRejectMessage__GetValue(
    const v8::PromiseRejectMessage& self) {
  return local_to_ptr(self.GetValue());
}

v8::Isolate* v8__PropertyCallbackInfo__GetIsolate(
    const v8::PropertyCallbackInfo<v8::Value>& self) {
  return self.GetIsolate();
}

v8::Object* v8__PropertyCallbackInfo__This(
    const v8::PropertyCallbackInfo<v8::Value>& self) {
  return local_to_ptr(self.This());
}

void v8__PropertyCallbackInfo__GetReturnValue(
    const v8::PropertyCallbackInfo<v8::Value>& self,
    v8::ReturnValue<v8::Value>* out) {
  *out = self.GetReturnValue();
}

v8::Platform* v8__platform__NewDefaultPlatform() {
  // TODO: support optional arguments.
  return v8::platform::NewDefaultPlatform().release();
}

void v8__Platform__DELETE(v8::Platform& self) { delete &self; }
void v8__Task__BASE__DELETE(v8::Task& self);
void v8__Task__BASE__Run(v8::Task& self);

struct v8__Task__BASE : public v8::Task {
  using Task::Task;
  void operator delete(void* ptr) noexcept {
    v8__Task__BASE__DELETE(*reinterpret_cast<v8::Task*>(ptr));
  }
  void Run() override { v8__Task__BASE__Run(*this); }
};

void v8__Task__BASE__CONSTRUCT(uninit_t<v8__Task__BASE>& buf) {
  construct_in_place<v8__Task__BASE>(buf);
}
void v8__Task__DELETE(v8::Task& self) { delete &self; }
void v8__Task__Run(v8::Task& self) { self.Run(); }

void v8_inspector__V8Inspector__Channel__BASE__sendResponse(
    v8_inspector::V8Inspector::Channel& self, int callId,
    v8_inspector::StringBuffer* message);
void v8_inspector__V8Inspector__Channel__BASE__sendNotification(
    v8_inspector::V8Inspector::Channel& self,
    v8_inspector::StringBuffer* message);
void v8_inspector__V8Inspector__Channel__BASE__flushProtocolNotifications(
    v8_inspector::V8Inspector::Channel& self);
}  // extern "C"

struct v8_inspector__V8Inspector__Channel__BASE
    : public v8_inspector::V8Inspector::Channel {
  using v8_inspector::V8Inspector::Channel::Channel;

  void sendResponse(
      int callId,
      std::unique_ptr<v8_inspector::StringBuffer> message) override {
    v8_inspector__V8Inspector__Channel__BASE__sendResponse(*this, callId,
                                                           message.release());
  }
  void sendNotification(
      std::unique_ptr<v8_inspector::StringBuffer> message) override {
    v8_inspector__V8Inspector__Channel__BASE__sendNotification(
        *this, message.release());
  }
  void flushProtocolNotifications() override {
    v8_inspector__V8Inspector__Channel__BASE__flushProtocolNotifications(*this);
  }
};

extern "C" {
void v8_inspector__V8Inspector__Channel__BASE__CONSTRUCT(
    uninit_t<v8_inspector__V8Inspector__Channel__BASE>& buf) {
  construct_in_place<v8_inspector__V8Inspector__Channel__BASE>(buf);
}

void v8_inspector__V8Inspector__Channel__sendResponse(
    v8_inspector::V8Inspector::Channel& self, int callId,
    v8_inspector::StringBuffer* message) {
  self.sendResponse(
      callId,
      static_cast<std::unique_ptr<v8_inspector::StringBuffer>>(message));
}
void v8_inspector__V8Inspector__Channel__sendNotification(
    v8_inspector::V8Inspector::Channel& self,
    v8_inspector::StringBuffer* message) {
  self.sendNotification(
      static_cast<std::unique_ptr<v8_inspector::StringBuffer>>(message));
}
void v8_inspector__V8Inspector__Channel__flushProtocolNotifications(
    v8_inspector::V8Inspector::Channel& self) {
  self.flushProtocolNotifications();
}

void v8_inspector__V8InspectorClient__BASE__runMessageLoopOnPause(
    v8_inspector::V8InspectorClient& self, int contextGroupId);
void v8_inspector__V8InspectorClient__BASE__quitMessageLoopOnPause(
    v8_inspector::V8InspectorClient& self);
void v8_inspector__V8InspectorClient__BASE__runIfWaitingForDebugger(
    v8_inspector::V8InspectorClient& self, int contextGroupId);
}  // extern "C"

struct v8_inspector__V8InspectorClient__BASE
    : public v8_inspector::V8InspectorClient {
  using v8_inspector::V8InspectorClient::V8InspectorClient;

  void runMessageLoopOnPause(int contextGroupId) override {
    v8_inspector__V8InspectorClient__BASE__runMessageLoopOnPause(
        *this, contextGroupId);
  }
  void quitMessageLoopOnPause() override {
    v8_inspector__V8InspectorClient__BASE__quitMessageLoopOnPause(*this);
  }
  void runIfWaitingForDebugger(int contextGroupId) override {
    v8_inspector__V8InspectorClient__BASE__runIfWaitingForDebugger(
        *this, contextGroupId);
  }
};

extern "C" {
void v8_inspector__V8InspectorClient__BASE__CONSTRUCT(
    uninit_t<v8_inspector__V8InspectorClient__BASE>& buf) {
  construct_in_place<v8_inspector__V8InspectorClient__BASE>(buf);
}

void v8_inspector__V8InspectorClient__runMessageLoopOnPause(
    v8_inspector::V8InspectorClient& self, int contextGroupId) {
  self.runMessageLoopOnPause(contextGroupId);
}
void v8_inspector__V8InspectorClient__quitMessageLoopOnPause(
    v8_inspector::V8InspectorClient& self) {
  self.quitMessageLoopOnPause();
}
void v8_inspector__V8InspectorClient__runIfWaitingForDebugger(
    v8_inspector::V8InspectorClient& self, int contextGroupId) {
  self.runIfWaitingForDebugger(contextGroupId);
}

void v8_inspector__StringBuffer__DELETE(v8_inspector::StringBuffer& self) {
  delete &self;
}

const v8_inspector::StringView* v8_inspector__StringBuffer__string(
    v8_inspector::StringBuffer& self) {
  return &self.string();
}

v8_inspector::StringBuffer* v8_inspector__StringBuffer__create(
    const v8_inspector::StringView& source) {
  return v8_inspector::StringBuffer::create(source).release();
}

MaybeBool v8__Module__InstantiateModule(v8::Module& self,
                                        v8::Local<v8::Context> context,
                                        v8::Module::ResolveCallback callback) {
  return maybe_to_maybe_bool(self.InstantiateModule(context, callback));
}
}  // extern "C"<|MERGE_RESOLUTION|>--- conflicted
+++ resolved
@@ -114,14 +114,6 @@
   return self.GetIsolate();
 }
 
-<<<<<<< HEAD
-void v8__EscapableHandleScope__CONSTRUCT(uninit_t<v8::EscapableHandleScope>& buf,
-                                         v8::Isolate* isolate) {
-  construct_in_place<v8::EscapableHandleScope>(buf, isolate);
-}
-
-void v8__EscapableHandleScope__DESTRUCT(v8::EscapableHandleScope& self) { self.~EscapableHandleScope(); }
-=======
 void v8__EscapableHandleScope__CONSTRUCT(
     uninit_t<v8::EscapableHandleScope>& buf, v8::Isolate* isolate) {
   construct_in_place<v8::EscapableHandleScope>(buf, isolate);
@@ -130,19 +122,14 @@
 void v8__EscapableHandleScope__DESTRUCT(v8::EscapableHandleScope& self) {
   self.~EscapableHandleScope();
 }
->>>>>>> 25c4f7f4
 
 v8::Value* v8__EscapableHandleScope__Escape(v8::EscapableHandleScope& self,
                                             v8::Local<v8::Value> value) {
   return local_to_ptr(self.Escape(value));
 }
 
-<<<<<<< HEAD
-v8::Isolate* v8__EscapableHandleScope__GetIsolate(const v8::EscapableHandleScope& self) {
-=======
 v8::Isolate* v8__EscapableHandleScope__GetIsolate(
     const v8::EscapableHandleScope& self) {
->>>>>>> 25c4f7f4
   return self.GetIsolate();
 }
 
