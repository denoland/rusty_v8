--- conflicted
+++ resolved
@@ -1132,24 +1132,6 @@
 
   RustAllocator(const RustAllocator& that) = delete;
   RustAllocator(RustAllocator&& that) = delete;
-<<<<<<< HEAD
-
-  virtual ~RustAllocator() { vtable->drop(handle); }
-
-  virtual void* Allocate(size_t length) {
-    return vtable->allocate(handle, length);
-  }
-
-  virtual void* AllocateUninitialized(size_t length) {
-    return vtable->allocate_uninitialized(handle, length);
-  }
-
-  virtual void Free(void* data, size_t length) {
-    vtable->free(handle, data, length);
-  }
-
-  virtual void* Reallocate(void* data, size_t old_length, size_t new_length) {
-=======
   void operator=(const RustAllocator& that) = delete;
   void operator=(RustAllocator&& that) = delete;
 
@@ -1168,7 +1150,6 @@
   }
 
   void* Reallocate(void* data, size_t old_length, size_t new_length) final {
->>>>>>> 3fd7cae9
     return vtable->reallocate(handle, data, old_length, new_length);
   }
 };
