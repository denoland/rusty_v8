--- conflicted
+++ resolved
@@ -41,11 +41,7 @@
             variant: release
             cargo: cargo
 
-<<<<<<< HEAD
-          - os: windows-2019-3xl
-=======
-          - os: ${{ github.repository == 'denoland/rusty_v8' && 'windows-2019-xxl' || 'windows-2019' }}
->>>>>>> 740f7514
+          - os: ${{ github.repository == 'denoland/rusty_v8' && 'windows-2019-xxl' || 'windows-2019-3xl' }}
             target: x86_64-pc-windows-msvc
             variant: release # Note: we do not support windows debug builds.
             cargo: cargo
