// Copyright 2018-2019 the Deno authors. All rights reserved. MIT license.

#[macro_use]
extern crate lazy_static;

use rusty_v8 as v8;
use rusty_v8::{new_null, FunctionCallbackInfo, Local};
use std::sync::Mutex;

lazy_static! {
  static ref INIT_LOCK: Mutex<u32> = Mutex::new(0);
}

struct TestGuard {}

impl Drop for TestGuard {
  fn drop(&mut self) {
    // TODO shutdown process cleanly.
    /*
    *g -= 1;
    if *g  == 0 {
      unsafe { v8::V8::dispose() };
      v8::V8::shutdown_platform();
    }
    drop(g);
    */
  }
}

fn setup() -> TestGuard {
  let mut g = INIT_LOCK.lock().unwrap();
  *g += 1;
  if *g == 1 {
    v8::V8::initialize_platform(v8::platform::new_default_platform());
    v8::V8::initialize();
  }
  drop(g);
  TestGuard {}
}

#[test]
fn handle_scope_nested() {
  let g = setup();
  let mut params = v8::Isolate::create_params();
  params.set_array_buffer_allocator(v8::Allocator::new_default_allocator());
  let isolate = v8::Isolate::new(params);
  let mut locker = v8::Locker::new(&isolate);
  {
    let mut hs = v8::HandleScope::new(&mut locker);
    let scope1 = hs.enter();
    {
      let mut hs = v8::HandleScope::new(scope1);
      let _scope2 = hs.enter();
    }
  }
  drop(locker);
  drop(g);
}

#[test]
#[allow(clippy::float_cmp)]
fn handle_scope_numbers() {
  let g = setup();
  let mut params = v8::Isolate::create_params();
  params.set_array_buffer_allocator(v8::Allocator::new_default_allocator());
  let isolate = v8::Isolate::new(params);
  let mut locker = v8::Locker::new(&isolate);
  {
    let mut hs = v8::HandleScope::new(&mut locker);
    let scope1 = hs.enter();
    let l1 = v8::Integer::new(scope1, -123);
    let l2 = v8::Integer::new_from_unsigned(scope1, 456);
    {
      let mut hs = v8::HandleScope::new(scope1);
      let scope2 = hs.enter();
      let l3 = v8::Number::new(scope2, 78.9);
      assert_eq!(l1.value(), -123);
      assert_eq!(l2.value(), 456);
      assert_eq!(l3.value(), 78.9);
      assert_eq!(v8::Number::value(&l1), -123f64);
      assert_eq!(v8::Number::value(&l2), 456f64);
    }
  }
  drop(locker);
  drop(g);
}

#[test]
fn global_handles() {
  let _g = setup();
  let mut params = v8::Isolate::create_params();
  params.set_array_buffer_allocator(v8::Allocator::new_default_allocator());
  let isolate = v8::Isolate::new(params);
  let mut locker = v8::Locker::new(&isolate);
  let mut g1 = v8::Global::<v8::String>::new();
  let mut g2 = v8::Global::<v8::Integer>::new();
  let mut g3 = v8::Global::<v8::Integer>::new();
  let mut _g4 = v8::Global::<v8::Integer>::new();
  let g5 = v8::Global::<v8::Script>::new();
  {
    let mut hs = v8::HandleScope::new(&mut locker);
    let scope = hs.enter();
    let l1 = v8::String::new(scope, "bla").unwrap();
    let l2 = v8::Integer::new(scope, 123);
    g1.set(scope, l1);
    g2.set(scope, l2);
    g3.set(scope, &g2);
    _g4 = v8::Global::new_from(scope, l2);
  }
  {
    let mut hs = v8::HandleScope::new(&mut locker);
    let scope = hs.enter();
    assert!(!g1.is_empty());
    assert_eq!(g1.get(scope).unwrap().to_rust_string_lossy(scope), "bla");
    assert!(!g2.is_empty());
    assert_eq!(g2.get(scope).unwrap().value(), 123);
    assert!(!g3.is_empty());
    assert_eq!(g3.get(scope).unwrap().value(), 123);
    assert!(!_g4.is_empty());
    assert_eq!(_g4.get(scope).unwrap().value(), 123);
    assert!(g5.is_empty());
  }
  g1.reset(&mut locker);
  assert!(g1.is_empty());
  g2.reset(&mut locker);
  assert!(g2.is_empty());
  g3.reset(&mut locker);
  assert!(g3.is_empty());
  _g4.reset(&mut locker);
  assert!(_g4.is_empty());
  assert!(g5.is_empty());
}

#[test]
fn test_string() {
  setup();
  let mut params = v8::Isolate::create_params();
  params.set_array_buffer_allocator(v8::Allocator::new_default_allocator());
  let isolate = v8::Isolate::new(params);
  let mut locker = v8::Locker::new(&isolate);
  {
    let mut hs = v8::HandleScope::new(&mut locker);
    let scope = hs.enter();
    let reference = "Hello 🦕 world!";
    let local = v8::String::new(scope, reference).unwrap();
    assert_eq!(15, local.length());
    assert_eq!(17, local.utf8_length(scope));
    assert_eq!(reference, local.to_rust_string_lossy(scope));
  }
  drop(locker);
}

#[test]
#[allow(clippy::float_cmp)]
fn escapable_handle_scope() {
  let g = setup();
  let mut params = v8::Isolate::create_params();
  params.set_array_buffer_allocator(v8::Allocator::new_default_allocator());
  let mut isolate = v8::Isolate::new(params);
  let mut locker = v8::Locker::new(&isolate);
  isolate.enter();
  {
    let mut hs = v8::HandleScope::new(&mut locker);
    let scope1 = hs.enter();
    // After dropping EscapableHandleScope, we should be able to
    // read escaped values.
    let number_val = {
      let mut hs = v8::EscapableHandleScope::new(scope1);
      let escapable_scope = hs.enter();
      let number: Local<v8::Value> =
        cast(v8::Number::new(escapable_scope, 78.9));
      escapable_scope.escape(number)
    };
    let number: Local<v8::Number> = cast(number_val);
    assert_eq!(number.value(), 78.9);

    let str_val = {
      let mut hs = v8::EscapableHandleScope::new(scope1);
      let escapable_scope = hs.enter();
      let string = v8::String::new(escapable_scope, "Hello 🦕 world!").unwrap();
      escapable_scope.escape(cast(string))
    };
    let string: Local<v8::String> = cast(str_val);
    assert_eq!("Hello 🦕 world!", string.to_rust_string_lossy(scope1));

    let str_val = {
      let mut hs = v8::EscapableHandleScope::new(scope1);
      let escapable_scope = hs.enter();
      let nested_str_val = {
        let mut hs = v8::EscapableHandleScope::new(escapable_scope);
        let nested_escapable_scope = hs.enter();
        let string =
          v8::String::new(nested_escapable_scope, "Hello 🦕 world!").unwrap();
        nested_escapable_scope.escape(cast(string))
      };
      escapable_scope.escape(nested_str_val)
    };
    let string: Local<v8::String> = cast(str_val);
    assert_eq!("Hello 🦕 world!", string.to_rust_string_lossy(scope1));
  }
  drop(locker);
  isolate.exit();
  drop(g);
}

#[test]
fn array_buffer() {
  setup();
  let mut params = v8::Isolate::create_params();
  params.set_array_buffer_allocator(v8::Allocator::new_default_allocator());
  let isolate = v8::Isolate::new(params);
  let mut locker = v8::Locker::new(&isolate);
  {
    let mut hs = v8::HandleScope::new(&mut locker);
    let scope = hs.enter();
    let mut context = v8::Context::new(scope);
    context.enter();

    let ab = v8::ArrayBuffer::new(scope, 42);
    assert_eq!(42, ab.byte_length());

    let bs = v8::ArrayBuffer::new_backing_store(scope, 84);
    assert_eq!(84, bs.byte_length());
    assert_eq!(false, bs.is_shared());

    context.exit();
  }
  drop(locker);
}

fn v8_str<'sc>(
<<<<<<< HEAD
  scope: &mut impl v8::ToLocal<'sc>,
=======
  isolate: &mut impl AsMut<v8::Isolate>,
>>>>>>> d65c604f
  s: &str,
) -> v8::Local<'sc, v8::String> {
  v8::String::new(isolate, s).unwrap()
}

fn eval<'sc>(
  scope: &mut HandleScope<'sc>,
  context: Local<v8::Context>,
  code: &'static str,
) -> Option<Local<'sc, v8::Value>> {
  let source = v8_str(scope, code);
  let mut script =
    v8::Script::compile(&mut *scope, context, source, None).unwrap();
  script.run(scope, context)
}

#[test]
fn try_catch() {
<<<<<<< HEAD
  fn eval<'sc>(
    scope: &mut impl v8::InIsolate,
    context: Local<v8::Context>,
    code: &'static str,
  ) -> Option<Local<'sc, v8::Value>> {
    let mut hs = v8::EscapableHandleScope::new(scope);
    let scope = hs.enter();
    let source = v8_str(scope, code);
    let mut script =
      v8::Script::compile(&mut *scope, context, source, None).unwrap();
    let r = script.run(scope, context);
    r.map(|v| scope.escape(v))
  };

=======
>>>>>>> d65c604f
  let _g = setup();
  let mut params = v8::Isolate::create_params();
  params.set_array_buffer_allocator(v8::Allocator::new_default_allocator());
  let isolate = v8::Isolate::new(params);
  let mut locker = v8::Locker::new(&isolate);
  {
    let mut hs = v8::HandleScope::new(&mut locker);
    let scope = hs.enter();
    let mut context = v8::Context::new(scope);
    context.enter();
    {
      // Error thrown - should be caught.
      let mut try_catch = v8::TryCatch::new(scope);
      let tc = try_catch.enter();
      let result = eval(scope, context, "throw new Error('foo')");
      assert!(result.is_none());
      assert!(tc.has_caught());
      assert!(tc.exception().is_some());
      assert!(tc.stack_trace(scope, context).is_some());
      assert!(tc.message().is_some());
      assert_eq!(
        tc.message().unwrap().get(scope).to_rust_string_lossy(scope),
        "Uncaught Error: foo"
      );
    };
    {
      // No error thrown.
      let mut try_catch = v8::TryCatch::new(scope);
      let tc = try_catch.enter();
      let result = eval(scope, context, "1 + 1");
      assert!(result.is_some());
      assert!(!tc.has_caught());
      assert!(tc.exception().is_none());
      assert!(tc.stack_trace(scope, context).is_none());
      assert!(tc.message().is_none());
      assert!(tc.rethrow().is_none());
    };
    {
      // Rethrow and reset.
      let mut try_catch_1 = v8::TryCatch::new(scope);
      let tc1 = try_catch_1.enter();
      {
        let mut try_catch_2 = v8::TryCatch::new(scope);
        let tc2 = try_catch_2.enter();
        eval(scope, context, "throw 'bar'");
        assert!(tc2.has_caught());
        assert!(tc2.rethrow().is_some());
        tc2.reset();
        assert!(!tc2.has_caught());
      }
      assert!(tc1.has_caught());
    };
    context.exit();
  }
}

#[test]
fn throw_exception() {
  let _g = setup();
  let mut params = v8::Isolate::create_params();
  params.set_array_buffer_allocator(v8::Allocator::new_default_allocator());
  let isolate = v8::Isolate::new(params);
  let mut locker = v8::Locker::new(&isolate);
  v8::HandleScope::enter(&mut locker, |scope| {
    let mut context = v8::Context::new(scope);
    context.enter();
    {
      let mut try_catch = v8::TryCatch::new(scope);
      let tc = try_catch.enter();
      isolate.throw_exception(v8_str(scope, "boom").into());
      assert!(tc.has_caught());
      assert!(tc
        .exception()
        .unwrap()
        .strict_equals(v8_str(scope, "boom").into()));
    };
    context.exit();
  });
}

#[test]
fn isolate_add_message_listener() {
  let g = setup();
  let mut params = v8::Isolate::create_params();
  params.set_array_buffer_allocator(v8::Allocator::new_default_allocator());
  let mut isolate = v8::Isolate::new(params);
  isolate.set_capture_stack_trace_for_uncaught_exceptions(true, 32);

  use std::sync::atomic::{AtomicUsize, Ordering};
  static CALL_COUNT: AtomicUsize = AtomicUsize::new(0);

  extern "C" fn check_message_0(
    message: Local<v8::Message>,
    _exception: Local<v8::Value>,
  ) {
    CALL_COUNT.fetch_add(1, Ordering::SeqCst);
    let mut mls = v8::MessageListenerScope::new(message);
    let scope = mls.enter();
    {
      let mut hs = v8::HandleScope::new(scope);
      let scope = hs.enter();
      let message_str = message.get(scope);
      assert_eq!(message_str.to_rust_string_lossy(scope), "Uncaught foo");
    }
  }
  isolate.add_message_listener(check_message_0);

  let mut locker = v8::Locker::new(&isolate);
  {
    let mut hs = v8::HandleScope::new(&mut locker);
    let s = hs.enter();
    let mut context = v8::Context::new(s);
    context.enter();
    let source = v8::String::new(s, "throw 'foo'").unwrap();
    let mut script = v8::Script::compile(s, context, source, None).unwrap();
    assert!(script.run(s, context).is_none());
    assert_eq!(CALL_COUNT.load(Ordering::SeqCst), 1);
    context.exit();
  }
  drop(locker);
  drop(g);
}

#[test]
fn script_compile_and_run() {
  setup();
  let mut params = v8::Isolate::create_params();
  params.set_array_buffer_allocator(v8::Allocator::new_default_allocator());
  let isolate = v8::Isolate::new(params);
  let mut locker = v8::Locker::new(&isolate);

  {
    let mut hs = v8::HandleScope::new(&mut locker);
    let s = hs.enter();
    let mut context = v8::Context::new(s);
    context.enter();
    let source = v8::String::new(s, "'Hello ' + 13 + 'th planet'").unwrap();
    let mut script = v8::Script::compile(s, context, source, None).unwrap();
    source.to_rust_string_lossy(s);
    let result = script.run(s, context).unwrap();
    // TODO: safer casts.
    let result: v8::Local<v8::String> =
      unsafe { std::mem::transmute_copy(&result) };
    assert_eq!(result.to_rust_string_lossy(s), "Hello 13th planet");
    context.exit();
  }
  drop(locker);
}

#[test]
fn script_origin() {
  setup();
  let mut params = v8::Isolate::create_params();
  params.set_array_buffer_allocator(v8::Allocator::new_default_allocator());
  let isolate = v8::Isolate::new(params);
  let mut locker = v8::Locker::new(&isolate);

  {
    let mut hs = v8::HandleScope::new(&mut locker);
    let s = hs.enter();
    let mut context = v8::Context::new(s);
    context.enter();

    let resource_name = v8::String::new(s, "foo.js").unwrap();
    let resource_line_offset = v8::Integer::new(s, 4);
    let resource_column_offset = v8::Integer::new(s, 5);
    let resource_is_shared_cross_origin = v8::new_true(s);
    let script_id = v8::Integer::new(s, 123);
    let source_map_url = v8::String::new(s, "source_map_url").unwrap();
    let resource_is_opaque = v8::new_true(s);
    let is_wasm = v8::new_false(s);
    let is_module = v8::new_false(s);

    let script_origin = v8::ScriptOrigin::new(
      resource_name.into(),
      resource_line_offset,
      resource_column_offset,
      resource_is_shared_cross_origin,
      script_id,
      source_map_url.into(),
      resource_is_opaque,
      is_wasm,
      is_module,
    );

    let source = v8::String::new(s, "1+2").unwrap();
    let mut script =
      v8::Script::compile(s, context, source, Some(&script_origin)).unwrap();
    source.to_rust_string_lossy(s);
    let _result = script.run(s, context).unwrap();
    context.exit();
  }
  drop(locker);
}

#[test]
fn get_version() {
  assert!(v8::V8::get_version().len() > 3);
}

#[test]
fn set_flags_from_command_line() {
  let r = v8::V8::set_flags_from_command_line(vec![
    "binaryname".to_string(),
    "--log-colour".to_string(),
    "--should-be-ignored".to_string(),
  ]);
  assert_eq!(
    r,
    vec!["binaryname".to_string(), "--should-be-ignored".to_string()]
  );
}

#[test]
fn inspector_string_view() {
  let chars = b"Hello world!";
  let view = v8::inspector::StringView::from(&chars[..]);

  assert_eq!(chars.len(), view.into_iter().len());
  assert_eq!(chars.len(), view.len());
  for (c1, c2) in chars.iter().copied().map(u16::from).zip(&view) {
    assert_eq!(c1, c2);
  }
}

#[test]
fn inspector_string_buffer() {
  let chars = b"Hello Venus!";
  let mut buf = {
    let src_view = v8::inspector::StringView::from(&chars[..]);
    v8::inspector::StringBuffer::create(&src_view)
  };
  let view = buf.as_mut().unwrap().string();

  assert_eq!(chars.len(), view.into_iter().len());
  assert_eq!(chars.len(), view.len());
  for (c1, c2) in chars.iter().copied().map(u16::from).zip(view) {
    assert_eq!(c1, c2);
  }
}

#[test]
fn test_primitives() {
  setup();
  let mut params = v8::Isolate::create_params();
  params.set_array_buffer_allocator(v8::Allocator::new_default_allocator());
  let isolate = v8::Isolate::new(params);
  let mut locker = v8::Locker::new(&isolate);
  {
    let mut hs = v8::HandleScope::new(&mut locker);
    let scope = hs.enter();
    let null = v8::new_null(scope);
    assert!(!null.is_undefined());
    assert!(null.is_null());
    assert!(null.is_null_or_undefined());

    let undefined = v8::new_undefined(scope);
    assert!(undefined.is_undefined());
    assert!(!undefined.is_null());
    assert!(undefined.is_null_or_undefined());

    let true_ = v8::new_true(scope);
    assert!(!true_.is_undefined());
    assert!(!true_.is_null());
    assert!(!true_.is_null_or_undefined());

    let false_ = v8::new_false(scope);
    assert!(!false_.is_undefined());
    assert!(!false_.is_null());
    assert!(!false_.is_null_or_undefined());
  }
  drop(locker);
}

#[test]
fn exception() {
  setup();
  let mut params = v8::Isolate::create_params();
  params.set_array_buffer_allocator(v8::Allocator::new_default_allocator());
  let mut isolate = v8::Isolate::new(params);
  let mut locker = v8::Locker::new(&isolate);
  isolate.enter();
  {
    let mut hs = v8::HandleScope::new(&mut locker);
    let scope = hs.enter();
    let mut context = v8::Context::new(scope);
    context.enter();
    let reference = "This is a test error";
    let local = v8::String::new(scope, reference).unwrap();
    v8::range_error(scope, local);
    v8::reference_error(scope, local);
    v8::syntax_error(scope, local);
    v8::type_error(scope, local);
    let exception = v8::error(scope, local);
    let msg = v8::create_message(scope, exception);
    let msg_string = msg.get(scope);
    let rust_msg_string = msg_string.to_rust_string_lossy(scope);
    assert_eq!(
      "Uncaught Error: This is a test error".to_string(),
      rust_msg_string
    );
    assert!(v8::get_stack_trace(scope, exception).is_none());
    context.exit();
  }
  drop(locker);
  isolate.exit();
}

#[test]
fn json() {
  setup();
  let mut params = v8::Isolate::create_params();
  params.set_array_buffer_allocator(v8::Allocator::new_default_allocator());
  let isolate = v8::Isolate::new(params);
  let mut locker = v8::Locker::new(&isolate);
  {
    let mut hs = v8::HandleScope::new(&mut locker);
    let s = hs.enter();
    let mut context = v8::Context::new(s);
    context.enter();
    let json_string = v8_str(s, "{\"a\": 1, \"b\": 2}");
    let maybe_value = v8::json::parse(context, json_string);
    assert!(maybe_value.is_some());
    let value = maybe_value.unwrap();
    let maybe_stringified = v8::json::stringify(context, value);
    assert!(maybe_stringified.is_some());
    let stringified = maybe_stringified.unwrap();
    let rust_str = stringified.to_rust_string_lossy(s);
    assert_eq!("{\"a\":1,\"b\":2}".to_string(), rust_str);
    context.exit();
  }
  drop(locker);
}

// TODO Safer casts https://github.com/denoland/rusty_v8/issues/51
fn cast<U, T>(local: v8::Local<T>) -> v8::Local<U> {
  let cast_local: v8::Local<U> = unsafe { std::mem::transmute_copy(&local) };
  cast_local
}

#[test]
fn object() {
  setup();
  let mut params = v8::Isolate::create_params();
  params.set_array_buffer_allocator(v8::Allocator::new_default_allocator());
  let isolate = v8::Isolate::new(params);
  let mut locker = v8::Locker::new(&isolate);
  {
    let mut hs = v8::HandleScope::new(&mut locker);
    let scope = hs.enter();
    let mut context = v8::Context::new(scope);
    context.enter();
    let null: v8::Local<v8::Value> = new_null(scope).into();
    let s1 = v8::String::new(scope, "a").unwrap();
    let s2 = v8::String::new(scope, "b").unwrap();
    let name1: Local<v8::Name> = cast(s1);
    let name2: Local<v8::Name> = cast(s2);
    let names = vec![name1, name2];
    let v1: v8::Local<v8::Value> = v8::Number::new(scope, 1.0).into();
    let v2: v8::Local<v8::Value> = v8::Number::new(scope, 2.0).into();
    let values = vec![v1, v2];
    let object = v8::Object::new(scope, null, names, values, 2);
    assert!(!object.is_null_or_undefined());
    context.exit();
  }
  drop(locker);
}

#[test]
fn create_data_property() {
  setup();
  let mut params = v8::Isolate::create_params();
  params.set_array_buffer_allocator(v8::Allocator::new_default_allocator());
  let isolate = v8::Isolate::new(params);
  let mut locker = v8::Locker::new(&isolate);
  v8::HandleScope::enter(&mut locker, |scope| {
    let mut context = v8::Context::new(scope);
    context.enter();

    eval(scope, context, "var a = {};");

    let obj = context
      .global()
      .get(context, v8_str(scope, "a").into())
      .unwrap();
    assert!(obj.is_object());
    let obj: Local<v8::Object> = cast(obj);
    let key = v8_str(scope, "foo");
    let value = v8_str(scope, "bar");
    assert_eq!(
      obj.create_data_property(context, cast(key), cast(value)),
      v8::MaybeBool::JustTrue
    );
    let actual = obj.get(context, cast(key)).unwrap();
    assert!(value.strict_equals(actual));

    context.exit();
  });
  drop(locker);
}

#[test]
fn promise_resolved() {
  setup();
  let mut params = v8::Isolate::create_params();
  params.set_array_buffer_allocator(v8::Allocator::new_default_allocator());
  let isolate = v8::Isolate::new(params);
  let mut locker = v8::Locker::new(&isolate);
  {
    let mut hs = v8::HandleScope::new(&mut locker);
    let scope = hs.enter();
    let mut context = v8::Context::new(scope);
    context.enter();
    let maybe_resolver = v8::PromiseResolver::new(scope, context);
    assert!(maybe_resolver.is_some());
    let mut resolver = maybe_resolver.unwrap();
    let mut promise = resolver.get_promise(scope);
    assert!(!promise.has_handler());
    assert_eq!(promise.state(), v8::PromiseState::Pending);
    let str = v8::String::new(scope, "test").unwrap();
    let value: Local<v8::Value> = cast(str);
    resolver.resolve(context, value);
    assert_eq!(promise.state(), v8::PromiseState::Fulfilled);
    let result = promise.result(scope);
    let result_str: v8::Local<v8::String> = cast(result);
    assert_eq!(result_str.to_rust_string_lossy(scope), "test".to_string());
    // Resolve again with different value, since promise is already in `Fulfilled` state
    // it should be ignored.
    let str = v8::String::new(scope, "test2").unwrap();
    let value: Local<v8::Value> = cast(str);
    resolver.resolve(context, value);
    let result = promise.result(scope);
    let result_str: v8::Local<v8::String> = cast(result);
    assert_eq!(result_str.to_rust_string_lossy(scope), "test".to_string());
    context.exit();
  }
  drop(locker);
}

#[test]
fn promise_rejected() {
  setup();
  let mut params = v8::Isolate::create_params();
  params.set_array_buffer_allocator(v8::Allocator::new_default_allocator());
  let isolate = v8::Isolate::new(params);
  let mut locker = v8::Locker::new(&isolate);
  {
    let mut hs = v8::HandleScope::new(&mut locker);
    let scope = hs.enter();
    let mut context = v8::Context::new(scope);
    context.enter();
    let maybe_resolver = v8::PromiseResolver::new(scope, context);
    assert!(maybe_resolver.is_some());
    let mut resolver = maybe_resolver.unwrap();
    let mut promise = resolver.get_promise(scope);
    assert!(!promise.has_handler());
    assert_eq!(promise.state(), v8::PromiseState::Pending);
    let str = v8::String::new(scope, "test").unwrap();
    let value: Local<v8::Value> = cast(str);
    let rejected = resolver.reject(context, value);
    assert!(rejected.unwrap());
    assert_eq!(promise.state(), v8::PromiseState::Rejected);
    let result = promise.result(scope);
    let result_str: v8::Local<v8::String> = cast(result);
    assert_eq!(result_str.to_rust_string_lossy(scope), "test".to_string());
    // Reject again with different value, since promise is already in `Rejected` state
    // it should be ignored.
    let str = v8::String::new(scope, "test2").unwrap();
    let value: Local<v8::Value> = cast(str);
    resolver.reject(context, value);
    let result = promise.result(scope);
    let result_str: v8::Local<v8::String> = cast(result);
    assert_eq!(result_str.to_rust_string_lossy(scope), "test".to_string());
    context.exit();
  }
  drop(locker);
}

extern "C" fn fn_callback(info: &FunctionCallbackInfo) {
  assert_eq!(info.length(), 0);
  {
    let rv = &mut info.get_return_value();
    #[allow(mutable_transmutes)]
    #[allow(clippy::transmute_ptr_to_ptr)]
    let info: &mut FunctionCallbackInfo = unsafe { std::mem::transmute(info) };
    {
      let mut hs = v8::HandleScope::new(info);
      let scope = hs.enter();
      let s = v8::String::new(scope, "Hello callback!").unwrap();
      let value: Local<v8::Value> = s.into();
      let rv_value = rv.get(scope);
      assert!(rv_value.is_undefined());
      rv.set(value);
    }
  }
}

#[test]
fn function() {
  setup();
  let mut params = v8::Isolate::create_params();
  params.set_array_buffer_allocator(v8::Allocator::new_default_allocator());
  let isolate = v8::Isolate::new(params);
  let mut locker = v8::Locker::new(&isolate);
  {
    let mut hs = v8::HandleScope::new(&mut locker);
    let scope = hs.enter();
    let mut context = v8::Context::new(scope);
    context.enter();
    let global = context.global(scope);
    let recv: Local<v8::Value> = global.into();
    // create function using template
    let mut fn_template = v8::FunctionTemplate::new(scope, fn_callback);
    let mut function = fn_template
      .get_function(scope, context)
      .expect("Unable to create function");
    let _value =
      v8::Function::call(&mut *function, scope, context, recv, 0, vec![]);
    // create function without a template
    let mut function = v8::Function::new(scope, context, fn_callback)
      .expect("Unable to create function");
    let maybe_value =
      v8::Function::call(&mut *function, scope, context, recv, 0, vec![]);
    let value = maybe_value.unwrap();
    let value_str: v8::Local<v8::String> = cast(value);
    let rust_str = value_str.to_rust_string_lossy(scope);
    assert_eq!(rust_str, "Hello callback!".to_string());
    context.exit();
  }
  drop(locker);
}

extern "C" fn promise_reject_callback(msg: v8::PromiseRejectMessage) {
  let event = msg.get_event();
  assert_eq!(event, v8::PromiseRejectEvent::PromiseRejectWithNoHandler);
  let mut promise = msg.get_promise();
  assert_eq!(promise.state(), v8::PromiseState::Rejected);
  let mut promise_obj: v8::Local<v8::Object> = cast(promise);
  let isolate = promise_obj.get_isolate();
  let value = msg.get_value();
  let mut locker = v8::Locker::new(isolate);
  {
    let mut hs = v8::HandleScope::new(&mut locker);
    let scope = hs.enter();
    let value_str: v8::Local<v8::String> = cast(value);
    let rust_str = value_str.to_rust_string_lossy(scope);
    assert_eq!(rust_str, "promise rejected".to_string());
  }
  drop(locker);
}

#[test]
fn set_promise_reject_callback() {
  setup();
  let mut params = v8::Isolate::create_params();
  params.set_array_buffer_allocator(v8::Allocator::new_default_allocator());
  let mut isolate = v8::Isolate::new(params);
  isolate.set_promise_reject_callback(promise_reject_callback);
  isolate.enter();
  let mut locker = v8::Locker::new(&isolate);
  {
    let mut hs = v8::HandleScope::new(&mut locker);
    let scope = hs.enter();
    let mut context = v8::Context::new(scope);
    context.enter();
    let mut resolver = v8::PromiseResolver::new(scope, context).unwrap();
    let str_ = v8::String::new(scope, "promise rejected").unwrap();
    let value: Local<v8::Value> = cast(str_);
    resolver.reject(context, value);
    context.exit();
  }
  drop(locker);
  isolate.exit();
}

fn mock_script_origin<'sc>(
<<<<<<< HEAD
  scope: &mut impl v8::ToLocal<'sc>,
=======
  isolate: &mut impl AsMut<v8::Isolate>,
  resource_name_: &str,
>>>>>>> d65c604f
) -> v8::ScriptOrigin<'sc> {
  let resource_name = v8_str(isolate, resource_name_);
  let resource_line_offset = v8::Integer::new(isolate, 0);
  let resource_column_offset = v8::Integer::new(isolate, 0);
  let resource_is_shared_cross_origin = v8::new_true(isolate);
  let script_id = v8::Integer::new(isolate, 123);
  let source_map_url = v8_str(isolate, "source_map_url");
  let resource_is_opaque = v8::new_true(isolate);
  let is_wasm = v8::new_false(isolate);
  let is_module = v8::new_true(isolate);
  v8::ScriptOrigin::new(
    resource_name.into(),
    resource_line_offset,
    resource_column_offset,
    resource_is_shared_cross_origin,
    script_id,
    source_map_url.into(),
    resource_is_opaque,
    is_wasm,
    is_module,
  )
}

#[test]
fn script_compiler_source() {
  let g = setup();
  let mut params = v8::Isolate::create_params();
  params.set_array_buffer_allocator(v8::Allocator::new_default_allocator());
  let mut isolate = v8::Isolate::new(params);
  isolate.set_promise_reject_callback(promise_reject_callback);
  isolate.enter();
  let mut locker = v8::Locker::new(&isolate);
  {
    let mut hs = v8::HandleScope::new(&mut locker);
    let scope = hs.enter();
    let mut context = v8::Context::new(scope);
    context.enter();

    let source = "1+2";
    let script_origin = mock_script_origin(scope, "foo.js");
    let source =
      v8::script_compiler::Source::new(v8_str(scope, source), &script_origin);

    let result = v8::script_compiler::compile_module(&isolate, source);
    assert!(result.is_some());

    context.exit();
  });
  drop(locker);
  isolate.exit();
  drop(g);
}

#[test]
fn module_instantiation_failures1() {
  let g = setup();
  let mut params = v8::Isolate::create_params();
  params.set_array_buffer_allocator(v8::Allocator::new_default_allocator());
  let mut isolate = v8::Isolate::new(params);
  isolate.enter();
  let mut locker = v8::Locker::new(&isolate);
  v8::HandleScope::enter(&mut locker, |scope| {
    let mut context = v8::Context::new(scope);
    context.enter();

    let source_text = v8_str(
      scope,
      "import './foo.js';\n\
       export {} from './bar.js';",
    );
    let origin = mock_script_origin(scope, "foo.js");
    let source = v8::script_compiler::Source::new(source_text, &origin);

    let mut module =
      v8::script_compiler::compile_module(&isolate, source).unwrap();
    assert_eq!(v8::ModuleStatus::Uninstantiated, module.get_status());
    assert_eq!(2, module.get_module_requests_length());

    assert_eq!(
      "./foo.js",
      module.get_module_request(0).to_rust_string_lossy(scope)
    );
    let loc = module.get_module_request_location(0);
    assert_eq!(0, loc.get_line_number());
    assert_eq!(7, loc.get_column_number());

    assert_eq!(
      "./bar.js",
      module.get_module_request(1).to_rust_string_lossy(scope)
    );
    let loc = module.get_module_request_location(1);
    assert_eq!(1, loc.get_line_number());
    assert_eq!(15, loc.get_column_number());

    // Instantiation should fail.
    {
      let mut try_catch = v8::TryCatch::new(scope);
      let tc = try_catch.enter();
      fn resolve_callback(
        mut context: v8::Local<v8::Context>,
        _specifier: v8::Local<v8::String>,
        _referrer: v8::Local<v8::Module>,
      ) -> *mut v8::Module {
        let isolate: &mut v8::Isolate = context.as_mut();
        let e = v8_str(isolate, "boom");
        isolate.throw_exception(e.into());
        std::ptr::null_mut()
      }
      let result = module.instantiate_module(context, resolve_callback);
      assert!(result.is_none());
      assert!(tc.has_caught());
      assert!(tc
        .exception()
        .unwrap()
        .strict_equals(v8_str(scope, "boom").into()));
      assert_eq!(v8::ModuleStatus::Uninstantiated, module.get_status());
    }

    context.exit();
  });
  drop(locker);
  isolate.exit();
  drop(g);
}

fn compile_specifier_as_module_resolve_callback(
  mut context: v8::Local<v8::Context>,
  specifier: v8::Local<v8::String>,
  _referrer: v8::Local<v8::Module>,
) -> *mut v8::Module {
  let isolate: &mut v8::Isolate = context.as_mut();
  let origin = mock_script_origin(isolate, "module.js");
  let source = v8::script_compiler::Source::new(specifier, &origin);
  let module = v8::script_compiler::compile_module(isolate, source).unwrap();
  &mut *cast(module)
}

#[test]
fn module_evaluation() {
  let g = setup();
  let mut params = v8::Isolate::create_params();
  params.set_array_buffer_allocator(v8::Allocator::new_default_allocator());
  let mut isolate = v8::Isolate::new(params);
  isolate.enter();
  let mut locker = v8::Locker::new(&isolate);
  v8::HandleScope::enter(&mut locker, |scope| {
    let mut context = v8::Context::new(scope);
    context.enter();

    let source_text = v8_str(
      scope,
      "import 'Object.expando = 5';\n\
       import 'Object.expando *= 2';",
    );
    let origin = mock_script_origin(scope, "foo.js");
    let source = v8::script_compiler::Source::new(source_text, &origin);

    let mut module =
      v8::script_compiler::compile_module(&isolate, source).unwrap();
    assert_eq!(v8::ModuleStatus::Uninstantiated, module.get_status());

    let result = module.instantiate_module(
      context,
      compile_specifier_as_module_resolve_callback,
    );
    assert!(result.unwrap());
    assert_eq!(v8::ModuleStatus::Instantiated, module.get_status());

    let result = module.evaluate(context);
    assert!(result.is_some());
    assert_eq!(v8::ModuleStatus::Evaluated, module.get_status());

    let result = eval(scope, context, "Object.expando").unwrap();
    assert!(result.is_number());
    let expected = v8::Number::new(scope, 10.);
    assert!(result.strict_equals(expected.into()));

    context.exit();
  }
  drop(locker);
  isolate.exit();
  drop(g);
}

#[test]
fn primitive_array() {
  let g = setup();
  let mut params = v8::Isolate::create_params();
  params.set_array_buffer_allocator(v8::Allocator::new_default_allocator());
  let mut isolate = v8::Isolate::new(params);
  isolate.enter();
  let mut locker = v8::Locker::new(&isolate);
  {
    let mut hs = v8::HandleScope::new(&mut locker);
    let scope = hs.enter();
    let mut context = v8::Context::new(scope);
    context.enter();

    let length = 3;
    let array = v8::PrimitiveArray::new(scope, length);
    assert_eq!(length, array.length());

    for i in 0..length {
      let item = array.get(scope, i);
      assert!(item.is_undefined());
    }

    let string = v8_str(scope, "test");
    array.set(scope, 1, cast(string));
    assert!(array.get(scope, 0).is_undefined());
    assert!(array.get(scope, 1).is_string());

    let num = v8::Number::new(scope, 0.42);
    array.set(scope, 2, cast(num));
    assert!(array.get(scope, 0).is_undefined());
    assert!(array.get(scope, 1).is_string());
    assert!(array.get(scope, 2).is_number());

    context.exit();
  }
  drop(locker);
  isolate.exit();
  drop(g);
}

#[test]
fn ui() {
  // This environment variable tells build.rs that we're running trybuild tests,
  // so it won't rebuild V8.
  std::env::set_var("DENO_TRYBUILD", "1");

  let t = trybuild::TestCases::new();
  t.compile_fail("tests/compile_fail/*.rs");
}

#[test]
fn equality() {
  let g = setup();
  let mut params = v8::Isolate::create_params();
  params.set_array_buffer_allocator(v8::Allocator::new_default_allocator());
  let mut isolate = v8::Isolate::new(params);
  isolate.enter();
  let mut locker = v8::Locker::new(&isolate);
  v8::HandleScope::enter(&mut locker, |scope| {
    let mut context = v8::Context::new(scope);
    context.enter();

    assert!(v8_str(scope, "a").strict_equals(v8_str(scope, "a").into()));
    assert!(!v8_str(scope, "a").strict_equals(v8_str(scope, "b").into()));

    assert!(v8_str(scope, "a").same_value(v8_str(scope, "a").into()));
    assert!(!v8_str(scope, "a").same_value(v8_str(scope, "b").into()));

    context.exit();
  });
  drop(locker);
  isolate.exit();
  drop(g);
}

#[test]
fn array_buffer_view() {
  let g = setup();
  let mut params = v8::Isolate::create_params();
  params.set_array_buffer_allocator(v8::Allocator::new_default_allocator());
  let mut isolate = v8::Isolate::new(params);
  isolate.enter();
  let mut locker = v8::Locker::new(&isolate);
  v8::HandleScope::enter(&mut locker, |s| {
    let mut context = v8::Context::new(s);
    context.enter();
    let source = v8::String::new(s, "new Uint8Array([23,23,23,23])").unwrap();
    let mut script = v8::Script::compile(s, context, source, None).unwrap();
    source.to_rust_string_lossy(s);
    let result = script.run(s, context).unwrap();
    // TODO: safer casts.
    let result: v8::Local<v8::array_buffer_view::ArrayBufferView> =
      unsafe { std::mem::transmute_copy(&result) };
    assert_eq!(result.byte_length(), 4);
    assert_eq!(result.byte_offset(), 0);
    let mut dest = [0; 4];
    let copy_bytes = result.copy_contents(&mut dest);
    assert_eq!(copy_bytes, 4);
    assert_eq!(dest, [23, 23, 23, 23]);
    let maybe_ab = result.buffer();
    assert!(maybe_ab.is_some());
    let ab = maybe_ab.unwrap();
    assert_eq!(ab.byte_length(), 4);
    context.exit();
  });
  drop(locker);
  isolate.exit();
  drop(g);
}

#[test]
fn snapshot_creator() {
  let g = setup();
  // First we create the snapshot, there is a single global variable 'a' set to
  // the value 3.
  let mut startup_data = {
    let mut snapshot_creator = v8::SnapshotCreator::default();
    let isolate = snapshot_creator.get_isolate();
    let mut locker = v8::Locker::new(&isolate);
    v8::HandleScope::enter(&mut locker, |scope| {
      let mut context = v8::Context::new(scope);
      context.enter();

      let source = v8::String::new(scope, "a = 1 + 2").unwrap();
      let mut script =
        v8::Script::compile(scope, context, source, None).unwrap();
      script.run(scope, context).unwrap();

      snapshot_creator.set_default_context(context);

      context.exit();
    });

    snapshot_creator.create_blob(v8::FunctionCodeHandling::Clear)
  };
  assert!(startup_data.raw_size > 0);
  // Now we try to load up the snapshot and check that 'a' has the correct
  // value.
  {
    let mut params = v8::Isolate::create_params();
    params.set_array_buffer_allocator(v8::Allocator::new_default_allocator());
    params.set_snapshot_blob(&mut startup_data);
    let isolate = v8::Isolate::new(params);
    let mut locker = v8::Locker::new(&isolate);
    v8::HandleScope::enter(&mut locker, |scope| {
      let mut context = v8::Context::new(scope);
      context.enter();
      let source = v8::String::new(scope, "a === 3").unwrap();
      let mut script =
        v8::Script::compile(scope, context, source, None).unwrap();
      let result = script.run(scope, context).unwrap();
      let true_val: Local<v8::Value> = cast(v8::new_true(scope));
      assert!(result.same_value(true_val));
      context.exit();
    });
  }

  // TODO(ry) startup_data is getting leaked and is not cleaned up properly!
  // It must be freed using c++ delete.
  drop(g);
}<|MERGE_RESOLUTION|>--- conflicted
+++ resolved
@@ -229,14 +229,10 @@
 }
 
 fn v8_str<'sc>(
-<<<<<<< HEAD
   scope: &mut impl v8::ToLocal<'sc>,
-=======
-  isolate: &mut impl AsMut<v8::Isolate>,
->>>>>>> d65c604f
   s: &str,
 ) -> v8::Local<'sc, v8::String> {
-  v8::String::new(isolate, s).unwrap()
+  v8::String::new(scope, s).unwrap()
 }
 
 fn eval<'sc>(
@@ -252,7 +248,6 @@
 
 #[test]
 fn try_catch() {
-<<<<<<< HEAD
   fn eval<'sc>(
     scope: &mut impl v8::InIsolate,
     context: Local<v8::Context>,
@@ -267,8 +262,6 @@
     r.map(|v| scope.escape(v))
   };
 
-=======
->>>>>>> d65c604f
   let _g = setup();
   let mut params = v8::Isolate::create_params();
   params.set_array_buffer_allocator(v8::Allocator::new_default_allocator());
@@ -322,7 +315,7 @@
       assert!(tc1.has_caught());
     };
     context.exit();
-  }
+  });
 }
 
 #[test]
@@ -346,7 +339,7 @@
         .strict_equals(v8_str(scope, "boom").into()));
     };
     context.exit();
-  });
+  }
 }
 
 #[test]
@@ -845,22 +838,18 @@
 }
 
 fn mock_script_origin<'sc>(
-<<<<<<< HEAD
   scope: &mut impl v8::ToLocal<'sc>,
-=======
-  isolate: &mut impl AsMut<v8::Isolate>,
   resource_name_: &str,
->>>>>>> d65c604f
 ) -> v8::ScriptOrigin<'sc> {
-  let resource_name = v8_str(isolate, resource_name_);
-  let resource_line_offset = v8::Integer::new(isolate, 0);
-  let resource_column_offset = v8::Integer::new(isolate, 0);
-  let resource_is_shared_cross_origin = v8::new_true(isolate);
-  let script_id = v8::Integer::new(isolate, 123);
-  let source_map_url = v8_str(isolate, "source_map_url");
-  let resource_is_opaque = v8::new_true(isolate);
-  let is_wasm = v8::new_false(isolate);
-  let is_module = v8::new_true(isolate);
+  let resource_name = v8_str(scope, resource_name_);
+  let resource_line_offset = v8::Integer::new(scope, 4);
+  let resource_column_offset = v8::Integer::new(scope, 5);
+  let resource_is_shared_cross_origin = v8::new_true(scope);
+  let script_id = v8::Integer::new(scope, 123);
+  let source_map_url = v8_str(scope, "source_map_url");
+  let resource_is_opaque = v8::new_true(scope);
+  let is_wasm = v8::new_false(scope);
+  let is_module = v8::new_true(scope);
   v8::ScriptOrigin::new(
     resource_name.into(),
     resource_line_offset,
