// Copyright 2019-2021 the Deno authors. All rights reserved. MIT license.
use std::any::type_name;
use std::borrow::Cow;
use std::cell::RefCell;
use std::collections::hash_map::DefaultHasher;
use std::collections::{HashMap, HashSet};
use std::convert::{Into, TryFrom, TryInto};
use std::ffi::CStr;
use std::ffi::c_void;
use std::hash::Hash;
use std::mem::MaybeUninit;
use std::os::raw::c_char;
use std::pin::pin;
use std::ptr::addr_of_mut;
use std::rc::Rc;
use std::sync::Arc;
use std::sync::LazyLock;
use std::sync::Mutex;
use std::sync::atomic::{AtomicBool, AtomicUsize, Ordering};
use v8::AccessorConfiguration;
use v8::fast_api;

// TODO(piscisaureus): Ideally there would be no need to import this trait.
use v8::MapFnTo;

mod setup {
  use std::sync::Once;
  use std::sync::RwLock;
  use std::sync::RwLockReadGuard;
  use std::sync::RwLockWriteGuard;

  static PROCESS_LOCK: RwLock<()> = RwLock::new(());

  /// Set up global state for a test that can run in parallel with other tests.
  pub(super) fn parallel_test() -> SetupGuard<RwLockReadGuard<'static, ()>> {
    initialize_once();
    SetupGuard::new(PROCESS_LOCK.read().unwrap())
  }

  /// Set up global state for a test that must be the only test running.
  pub(super) fn sequential_test() -> SetupGuard<RwLockWriteGuard<'static, ()>> {
    initialize_once();
    SetupGuard::new(PROCESS_LOCK.write().unwrap())
  }

  fn initialize_once() {
    static START: Once = Once::new();
    START.call_once(|| {
      assert!(v8::icu::set_common_data_74(align_data::include_aligned!(
        align_data::Align16,
        "../third_party/icu/common/icudtl.dat"
      ))
      .is_ok());
      v8::V8::set_flags_from_string(
        "--no_freeze_flags_after_init --expose_gc --harmony-shadow-realm --allow_natives_syntax --turbo_fast_api_calls --js-source-phase-imports",
      );
      v8::V8::initialize_platform(
        v8::new_unprotected_default_platform(0, false).make_shared(),
      );
      v8::V8::initialize();
      fn on_error(file: &str, line: i32, message: &str) {
        panic!("# FATAL in {file}:{line}\n# {message}");
      }
      v8::V8::set_fatal_error_handler(on_error);
    });
  }

  #[must_use]
  pub(super) struct SetupGuard<G> {
    _inner: G,
  }

  impl<G> SetupGuard<G> {
    fn new(inner: G) -> Self {
      Self { _inner: inner }
    }
  }
}

#[test]
fn handle_scope_nested() {
  let _setup_guard = setup::parallel_test();
  let isolate = &mut v8::Isolate::new(Default::default());
  {
    v8::scope!(let scope1, isolate);

    {
      v8::scope!(let _scope2, scope1);
    }
  }
}

#[test]
#[allow(clippy::float_cmp)]
fn handle_scope_numbers() {
  let _setup_guard = setup::parallel_test();
  let isolate = &mut v8::Isolate::new(Default::default());
  {
    v8::scope!(let scope1, isolate);

    let l1 = v8::Integer::new(scope1, -123);
    let l2 = v8::Integer::new_from_unsigned(scope1, 456);
    {
      v8::scope!(let scope, scope1);

      let l3 = v8::Number::new(scope, 78.9);
      let l4 = l1.cast::<v8::Int32>();
      let l5 = l2.cast::<v8::Uint32>();
      assert_eq!(l1.value(), -123);
      assert_eq!(l2.value(), 456);
      assert_eq!(l3.value(), 78.9);
      assert_eq!(l4.value(), -123);
      assert_eq!(l5.value(), 456);
      assert_eq!(v8::Number::value(&l1), -123f64);
      assert_eq!(v8::Number::value(&l2), 456f64);
    }
  }
}

#[test]
fn global_handles() {
  let _setup_guard = setup::parallel_test();
  let isolate = &mut v8::Isolate::new(Default::default());
  let g1: v8::Global<v8::String>;
  let mut g2: Option<v8::Global<v8::Integer>> = None;
  let g3: v8::Global<v8::Integer>;
  let g4: v8::Global<v8::Integer>;
  let mut g5: Option<v8::Global<v8::Integer>> = None;
  let g6;
  {
    v8::scope!(let scope, isolate);

    let l1 = v8::String::new(scope, "bla").unwrap();
    let l2 = v8::Integer::new(scope, 123);
    g1 = v8::Global::new(scope, l1);
    g2.replace(v8::Global::new(scope, l2));
    g3 = v8::Global::new(scope, g2.as_ref().unwrap());
    g4 = v8::Global::new(scope, l2);
    let l5 = v8::Integer::new(scope, 100);
    g5.replace(v8::Global::new(scope, l5));
    g6 = g1.clone();
  }
  {
    v8::scope!(let scope, isolate);

    assert_eq!(g1.open(scope).to_rust_string_lossy(scope), "bla");
    assert_eq!(g2.as_ref().unwrap().open(scope).value(), 123);
    assert_eq!(g3.open(scope).value(), 123);
    assert_eq!(g4.open(scope).value(), 123);
    {
      let num = g5.as_ref().unwrap().open(scope);
      assert_eq!(num.value(), 100);
    }
    g5.take();
    assert!(g6 == g1);
    assert_eq!(g6.open(scope).to_rust_string_lossy(scope), "bla");
  }
  {
    let g1_ptr = g1.clone().into_raw();
    let g1_reconstructed = unsafe { v8::Global::from_raw(isolate, g1_ptr) };
    assert_eq!(g1, g1_reconstructed);
  }
}

#[test]
fn global_from_into_raw() {
  let _setup_guard = setup::parallel_test();

  let isolate = &mut v8::Isolate::new(Default::default());
  v8::scope!(let scope, isolate);

  let context = v8::Context::new(scope, Default::default());
  let scope = &mut v8::ContextScope::new(scope, context);

  let (raw, weak) = {
    v8::scope!(let scope, scope);

    let local = v8::Object::new(scope);
    let global = v8::Global::new(scope, local);

    let weak = v8::Weak::new(scope, &global);
    let raw = global.into_raw();
    (raw, weak)
  };

  scope.request_garbage_collection_for_testing(v8::GarbageCollectionType::Full);
  assert!(!weak.is_empty());

  {
    let reconstructed = unsafe { v8::Global::from_raw(scope, raw) };

    let global_from_weak = weak.to_global(scope).unwrap();
    assert_eq!(global_from_weak, reconstructed);
  }

  scope.request_garbage_collection_for_testing(v8::GarbageCollectionType::Full);
  assert!(weak.is_empty());
}

#[test]
fn local_handle_deref() {
  let _setup_guard = setup::parallel_test();
  let isolate = &mut v8::Isolate::new(Default::default());
  v8::scope!(let scope, isolate);

  let context = v8::Context::new(scope, Default::default());
  let scope = &mut v8::ContextScope::new(scope, context);
  let key = v8::String::new(scope, "key").unwrap();
  let obj: v8::Local<v8::Object> = v8::Object::new(scope);
  obj.get(scope, key.into());
  {
    use v8::Handle;
    obj.get(scope, key.into());
    obj.open(scope).get(scope, key.into());
  }
}

#[test]
fn global_handle_drop() {
  let _setup_guard = setup::parallel_test();

  // Global 'g1' will be dropped _after_ the Isolate has been disposed.
  #[allow(clippy::needless_late_init)]
  let _g1: v8::Global<v8::String>;

  let isolate = &mut v8::Isolate::new(Default::default());
  v8::scope!(let scope, isolate);

  let l1 = v8::String::new(scope, "foo").unwrap();
  _g1 = v8::Global::new(scope, l1);

  // Global 'g2' will be dropped _before_ the Isolate has been disposed.
  let l2 = v8::String::new(scope, "bar").unwrap();
  let _g2 = v8::Global::new(scope, l2);
}

#[test]
fn test_string() {
  let _setup_guard = setup::parallel_test();
  let isolate = &mut v8::Isolate::new(Default::default());
  {
    // Ensure that a Latin-1 string correctly round-trips
    v8::scope!(let scope, isolate);

    let reference = "\u{00a0}";
    assert_eq!(2, reference.len());
    let local = v8::String::new(scope, reference).unwrap();
    assert_eq!(1, local.length());
    assert_eq!(2, local.utf8_length(scope));
    // Should round-trip to UTF-8
    assert_eq!(2, local.to_rust_string_lossy(scope).len());
    let mut buf: [MaybeUninit<u8>; 0] = [];
    assert_eq!(2, local.to_rust_cow_lossy(scope, &mut buf).len());
    let mut buf = [MaybeUninit::uninit(); 10];
    assert_eq!(2, local.to_rust_cow_lossy(scope, &mut buf).len());
  }
  {
    v8::scope!(let scope, isolate);

    let reference = "Hello 🦕 world!";
    let local = v8::String::new(scope, reference).unwrap();
    assert_eq!(15, local.length());
    assert_eq!(17, local.utf8_length(scope));
    assert_eq!(reference, local.to_rust_string_lossy(scope));
    let mut vec = vec![0; 17];
    let mut processed_characters = 0;
    assert_eq!(
      17,
      local.write_utf8_v2(
        scope,
        &mut vec,
        v8::WriteFlags::empty(),
        Some(&mut processed_characters)
      )
    );
    assert_eq!(15, processed_characters);
    let mut u16_buffer = [0u16; 16];
    local.write_v2(scope, 0, &mut u16_buffer, v8::WriteFlags::empty());
    assert_eq!(
      String::from(reference),
      String::from_utf16(&u16_buffer[..15]).unwrap()
    );
  }
  {
    v8::scope!(let scope, isolate);

    let local = v8::String::empty(scope);
    assert_eq!(0, local.length());
    assert_eq!(0, local.utf8_length(scope));
    assert_eq!("", local.to_rust_string_lossy(scope));
  }
  {
    v8::scope!(let scope, isolate);

    let local =
      v8::String::new_from_utf8(scope, b"", v8::NewStringType::Normal).unwrap();
    assert_eq!(0, local.length());
    assert_eq!(0, local.utf8_length(scope));
    assert_eq!("", local.to_rust_string_lossy(scope));
  }
  {
    v8::scope!(let scope, isolate);

    let local =
      v8::String::new_from_one_byte(scope, b"foo", v8::NewStringType::Normal)
        .unwrap();
    assert_eq!(3, local.length());
    assert_eq!(3, local.utf8_length(scope));
    let mut buffer = [0u8; 3];
    local.write_one_byte_v2(scope, 0, &mut buffer, v8::WriteFlags::empty());
    assert_eq!(b"foo", &buffer);
    assert_eq!("foo", local.to_rust_string_lossy(scope));
  }
  {
    v8::scope!(let scope, isolate);

    let local = v8::String::new_from_two_byte(
      scope,
      &[0xD83E, 0xDD95],
      v8::NewStringType::Normal,
    )
    .unwrap();
    assert_eq!(2, local.length());
    assert_eq!(4, local.utf8_length(scope));
    assert_eq!("🦕", local.to_rust_string_lossy(scope));
  }
  {
    v8::scope!(let scope, isolate);

    let mut buffer = Vec::with_capacity(v8::String::MAX_LENGTH);
    for _ in 0..buffer.capacity() / 4 {
      // U+10348 in UTF-8
      buffer.push(0xF0_u8);
      buffer.push(0x90_u8);
      buffer.push(0x8D_u8);
      buffer.push(0x88_u8);
    }
    let local =
      v8::String::new_from_utf8(scope, &buffer, v8::NewStringType::Normal)
        .unwrap();
    // U+10348 is 2 UTF-16 code units, which is the unit of v8::String.length().
    assert_eq!(v8::String::MAX_LENGTH / 2, local.length());
    assert_eq!(
      buffer.as_slice(),
      local.to_rust_string_lossy(scope).as_bytes()
    );

    let mut too_long = Vec::with_capacity(v8::String::MAX_LENGTH + 4);
    for _ in 0..too_long.capacity() / 4 {
      // U+10348 in UTF-8
      too_long.push(0xF0_u8);
      too_long.push(0x90_u8);
      too_long.push(0x8D_u8);
      too_long.push(0x88_u8);
    }

    let none =
      v8::String::new_from_utf8(scope, &too_long, v8::NewStringType::Normal);
    assert!(none.is_none());
  }
  {
    v8::scope!(let scope, isolate);

    let invalid_sequence_identifier = v8::String::new_from_utf8(
      scope,
      &[0xa0, 0xa1],
      v8::NewStringType::Normal,
    );
    assert!(invalid_sequence_identifier.is_some());
    let invalid_sequence_identifier = invalid_sequence_identifier.unwrap();
    assert_eq!(invalid_sequence_identifier.length(), 2);

    let invalid_3_octet_sequence = v8::String::new_from_utf8(
      scope,
      &[0xe2, 0x28, 0xa1],
      v8::NewStringType::Normal,
    );
    assert!(invalid_3_octet_sequence.is_some());
    let invalid_3_octet_sequence = invalid_3_octet_sequence.unwrap();
    assert_eq!(invalid_3_octet_sequence.length(), 3);

    let invalid_3_octet_sequence = v8::String::new_from_utf8(
      scope,
      &[0xe2, 0x82, 0x28],
      v8::NewStringType::Normal,
    );
    assert!(invalid_3_octet_sequence.is_some());
    let invalid_3_octet_sequence = invalid_3_octet_sequence.unwrap();
    assert_eq!(invalid_3_octet_sequence.length(), 2);

    let invalid_4_octet_sequence = v8::String::new_from_utf8(
      scope,
      &[0xf0, 0x28, 0x8c, 0xbc],
      v8::NewStringType::Normal,
    );
    assert!(invalid_4_octet_sequence.is_some());
    let invalid_4_octet_sequence = invalid_4_octet_sequence.unwrap();
    assert_eq!(invalid_4_octet_sequence.length(), 4);

    let invalid_4_octet_sequence = v8::String::new_from_utf8(
      scope,
      &[0xf0, 0x90, 0x28, 0xbc],
      v8::NewStringType::Normal,
    );
    assert!(invalid_4_octet_sequence.is_some());
    let invalid_4_octet_sequence = invalid_4_octet_sequence.unwrap();
    assert_eq!(invalid_4_octet_sequence.length(), 3);

    let invalid_4_octet_sequence = v8::String::new_from_utf8(
      scope,
      &[0xf0, 0x28, 0x8c, 0x28],
      v8::NewStringType::Normal,
    );
    assert!(invalid_4_octet_sequence.is_some());
    let invalid_4_octet_sequence = invalid_4_octet_sequence.unwrap();
    assert_eq!(invalid_4_octet_sequence.length(), 4);

    let valid_5_octet_sequence = v8::String::new_from_utf8(
      scope,
      &[0xf8, 0xa1, 0xa1, 0xa1, 0xa1],
      v8::NewStringType::Normal,
    );
    assert!(valid_5_octet_sequence.is_some());
    let invalid_4_octet_sequence = valid_5_octet_sequence.unwrap();
    assert_eq!(invalid_4_octet_sequence.length(), 5);

    let valid_6_octet_sequence = v8::String::new_from_utf8(
      scope,
      &[0xfc, 0xa1, 0xa1, 0xa1, 0xa1, 0xa1],
      v8::NewStringType::Normal,
    );
    assert!(valid_6_octet_sequence.is_some());
    let invalid_4_octet_sequence = valid_6_octet_sequence.unwrap();
    assert_eq!(invalid_4_octet_sequence.length(), 6);
  }
  {
    v8::scope!(let scope, isolate);

    let s = "Lorem ipsum dolor sit amet. Qui inventore debitis et voluptas cupiditate qui recusandae molestias et ullam possimus";
    let one_byte = v8::String::new_from_one_byte(
      scope,
      s.as_bytes(),
      v8::NewStringType::Normal,
    )
    .unwrap();

    // Does not fit
    let mut buffer = [MaybeUninit::uninit(); 10];
    let cow = one_byte.to_rust_cow_lossy(scope, &mut buffer);
    assert!(matches!(cow, Cow::Owned(_)));
    assert_eq!(s, cow);

    // Fits
    let mut buffer = [MaybeUninit::uninit(); 1000];
    let cow = one_byte.to_rust_cow_lossy(scope, &mut buffer);
    assert!(matches!(cow, Cow::Borrowed(_)));
    assert_eq!(s, cow);

    let s = "🦕 Lorem ipsum dolor sit amet. Qui inventore debitis et voluptas cupiditate qui recusandae molestias et ullam possimus";
    let two_bytes =
      v8::String::new_from_utf8(scope, s.as_bytes(), v8::NewStringType::Normal)
        .unwrap();

    // Does not fit
    let mut buffer = [MaybeUninit::uninit(); 10];
    let cow = two_bytes.to_rust_cow_lossy(scope, &mut buffer);
    assert!(matches!(cow, Cow::Owned(_)));
    assert_eq!(s, cow);

    // Fits
    let mut buffer = [MaybeUninit::uninit(); 1000];
    let cow = two_bytes.to_rust_cow_lossy(scope, &mut buffer);
    assert!(matches!(cow, Cow::Borrowed(_)));
    assert_eq!(s, cow);
  }
}

#[test]
#[allow(clippy::float_cmp)]
fn escapable_handle_scope() {
  let _setup_guard = setup::parallel_test();
  let isolate = &mut v8::Isolate::new(Default::default());
  {
    v8::scope!(let handle_scope, isolate);

    let context = v8::Context::new(handle_scope, Default::default());
    let context_scope = &mut v8::ContextScope::new(handle_scope, context);

    // After dropping EscapableHandleScope, we should be able to
    // read escaped values.
    let number = {
      let escapable_scope = pin!(v8::EscapableHandleScope::new(context_scope));
      let escapable_scope = &mut escapable_scope.init();
      let number = v8::Number::new(escapable_scope, 78.9);
      escapable_scope.escape(number)
    };
    assert_eq!(number.value(), 78.9);

    let string = {
      let escapable_scope = pin!(v8::EscapableHandleScope::new(context_scope));
      let escapable_scope = &mut escapable_scope.init();
      let string = v8::String::new(escapable_scope, "Hello 🦕 world!").unwrap();
      escapable_scope.escape(string)
    };
    assert_eq!(
      "Hello 🦕 world!",
      string.to_rust_string_lossy(context_scope)
    );

    let string = {
      let escapable_scope = pin!(v8::EscapableHandleScope::new(context_scope));
      let escapable_scope = &mut escapable_scope.init();
      let nested_str_val = {
        let nested_escapable_scope =
          pin!(v8::EscapableHandleScope::new(escapable_scope));
        let nested_escapable_scope = &mut nested_escapable_scope.init();
        let string =
          v8::String::new(nested_escapable_scope, "Hello 🦕 world!").unwrap();
        nested_escapable_scope.escape(string)
      };
      escapable_scope.escape(nested_str_val)
    };
    assert_eq!(
      "Hello 🦕 world!",
      string.to_rust_string_lossy(context_scope)
    );
  }
}

#[test]
#[should_panic(expected = "EscapableHandleScope::escape() called twice")]
fn escapable_handle_scope_can_escape_only_once() {
  let _setup_guard = setup::parallel_test();
  let isolate = &mut v8::Isolate::new(Default::default());

  v8::scope!(let scope1, isolate);

  let context = v8::Context::new(scope1, Default::default());
  let scope1 = &mut v8::ContextScope::new(scope1, context);

  let scope = pin!(v8::EscapableHandleScope::new(scope1));
  let scope = &mut scope.init();

  let local1 = v8::Integer::new(scope, -123);
  let escaped1 = scope.escape(local1);
  assert!(escaped1 == local1);

  let local2 = v8::Integer::new(scope, 456);
  let escaped2 = scope.escape(local2);
  assert!(escaped2 == local2);
}

#[test]
fn context_scope() {
  let _setup_guard = setup::parallel_test();
  let isolate = &mut v8::Isolate::new(Default::default());

  v8::scope!(let scope, isolate);

  let context1 = v8::Context::new(scope, Default::default());
  let scope = &mut v8::ContextScope::new(scope, context1);

  assert!(scope.get_current_context() == context1);
  assert!(scope.get_entered_or_microtask_context() == context1);

  {
    let context2 = v8::Context::new(scope, Default::default());
    let scope = &mut v8::ContextScope::new(scope, context2);

    assert!(scope.get_current_context() == context2);
    assert!(scope.get_entered_or_microtask_context() == context2);
  }

  assert!(scope.get_current_context() == context1);
  assert!(scope.get_entered_or_microtask_context() == context1);
}

#[test]
fn microtasks() {
  let _setup_guard = setup::parallel_test();
  let isolate = &mut v8::Isolate::new(Default::default());

  assert_eq!(isolate.get_microtasks_policy(), v8::MicrotasksPolicy::Auto);
  isolate.set_microtasks_policy(v8::MicrotasksPolicy::Explicit);
  assert_eq!(
    isolate.get_microtasks_policy(),
    v8::MicrotasksPolicy::Explicit
  );

  isolate.perform_microtask_checkpoint();

  {
    v8::scope!(let scope, isolate);

    let context = v8::Context::new(scope, Default::default());
    let scope = &mut v8::ContextScope::new(scope, context);

    static CALL_COUNT: AtomicUsize = AtomicUsize::new(0);
    let function = v8::Function::new(
      scope,
      |_: &mut v8::PinScope,
       _: v8::FunctionCallbackArguments,
       _: v8::ReturnValue<v8::Value>| {
        CALL_COUNT.fetch_add(1, Ordering::SeqCst);
      },
    )
    .unwrap();
    scope.enqueue_microtask(function);

    // Flushes the microtasks queue unless the policy is set to explicit.
    let _ = eval(scope, "").unwrap();

    assert_eq!(CALL_COUNT.load(Ordering::SeqCst), 0);
    scope.perform_microtask_checkpoint();
    assert_eq!(CALL_COUNT.load(Ordering::SeqCst), 1);

    scope.set_microtasks_policy(v8::MicrotasksPolicy::Auto);
    assert_eq!(scope.get_microtasks_policy(), v8::MicrotasksPolicy::Auto);
    scope.enqueue_microtask(function);

    let _ = eval(scope, "").unwrap();

    assert_eq!(CALL_COUNT.load(Ordering::SeqCst), 2);
  }
}

#[test]
#[should_panic(
  expected = "v8::OwnedIsolate instances must be dropped in the reverse order of creation. They are entered upon creation and exited upon being dropped."
)]
fn isolate_drop_order() {
  let _setup_guard = setup::parallel_test();

  let isolate1 = v8::Isolate::new(Default::default());
  let isolate2 = v8::Isolate::new(Default::default());
  drop(isolate1);
  drop(isolate2);
}

#[test]
fn handles_from_isolate() {
  let _setup_guard = setup::parallel_test();
  let isolate = &mut v8::Isolate::new(Default::default());
  let _ = v8::null(isolate);
  let _ = v8::undefined(isolate);
  let _ = v8::Boolean::new(isolate, true);
}

#[test]
fn data_view() {
  let _setup_guard = setup::parallel_test();
  let isolate = &mut v8::Isolate::new(Default::default());
  {
    v8::scope!(let scope, isolate);

    let context = v8::Context::new(scope, Default::default());
    let scope = &mut v8::ContextScope::new(scope, context);

    let ab = v8::ArrayBuffer::new(scope, 42);

    let dv = v8::DataView::new(scope, ab, 0, 42);
    assert!(dv.is_data_view());
  }
}

#[test]
fn array_buffer() {
  let _setup_guard = setup::parallel_test();
  let isolate = &mut v8::Isolate::new(Default::default());
  {
    v8::scope!(let scope, isolate);

    let context = v8::Context::new(scope, Default::default());
    let scope = &mut v8::ContextScope::new(scope, context);

    let ab = v8::ArrayBuffer::new(scope, 42);
    assert_eq!(42, ab.byte_length());
    assert!(!ab.was_detached());
    assert!(ab.is_detachable());

    assert!(ab.detach(None).unwrap());
    assert_eq!(0, ab.byte_length());
    assert!(ab.was_detached());
    assert!(ab.detach(None).unwrap()); // Calling it twice should be a no-op.

    // detecting if it was detached on a zero-length ArrayBuffer should work
    let empty_ab = v8::ArrayBuffer::new(scope, 0);
    assert!(!empty_ab.was_detached());
    assert!(empty_ab.detach(None).unwrap());
    assert!(empty_ab.was_detached());

    let bs = v8::ArrayBuffer::new_backing_store(scope, 84);
    assert_eq!(84, bs.byte_length());
    assert!(!bs.is_shared());

    #[cfg(not(feature = "v8_enable_pointer_compression"))]
    {
      // SAFETY: Manually deallocating memory once V8 calls the
      // deleter callback.
      unsafe extern "C" fn backing_store_deleter_callback(
        data: *mut c_void,
        byte_length: usize,
        deleter_data: *mut c_void,
      ) {
        let slice =
          unsafe { std::slice::from_raw_parts(data as *const u8, byte_length) };
        assert_eq!(slice, &[0, 1, 2, 3, 4, 5, 6, 7, 8, 9]);
        assert_eq!(byte_length, 10);
        assert_eq!(deleter_data, std::ptr::null_mut());
        let layout = std::alloc::Layout::new::<[u8; 10]>();
        unsafe { std::alloc::dealloc(data as *mut u8, layout) };
      }

      // SAFETY: Manually allocating memory so that it will be only
      // deleted when V8 calls deleter callback.
      let data = unsafe {
        let layout = std::alloc::Layout::new::<[u8; 10]>();
        let ptr = std::alloc::alloc(layout);
        (ptr as *mut [u8; 10]).write([0, 1, 2, 3, 4, 5, 6, 7, 8, 9]);
        ptr as *mut c_void
      };
      let unique_bs = unsafe {
        v8::ArrayBuffer::new_backing_store_from_ptr(
          data,
          10,
          backing_store_deleter_callback,
          std::ptr::null_mut(),
        )
      };
      assert_eq!(10, unique_bs.byte_length());
      assert!(!unique_bs.is_shared());
      assert_eq!(unique_bs[0].get(), 0);
      assert_eq!(unique_bs[9].get(), 9);
    }

    // From Box<[u8]>
    let data: Box<[u8]> = vec![0, 1, 2, 3, 4, 5, 6, 7, 8, 9].into_boxed_slice();
    let unique_bs =
      v8::ArrayBuffer::new_backing_store_from_boxed_slice(scope, data);
    assert_eq!(10, unique_bs.byte_length());
    assert!(!unique_bs.is_shared());
    assert_eq!(unique_bs[0].get(), 0);
    assert_eq!(unique_bs[9].get(), 9);

    let shared_bs_1 = unique_bs.make_shared();
    assert_eq!(10, shared_bs_1.byte_length());
    assert!(!shared_bs_1.is_shared());
    assert_eq!(shared_bs_1[0].get(), 0);
    assert_eq!(shared_bs_1[9].get(), 9);

    let ab = v8::ArrayBuffer::with_backing_store(scope, &shared_bs_1);
    let shared_bs_2 = ab.get_backing_store();
    assert_eq!(10, shared_bs_2.byte_length());
    assert_eq!(shared_bs_2[0].get(), 0);
    assert_eq!(shared_bs_2[9].get(), 9);

    // From Vec<u8>
    let data = vec![0, 1, 2, 3, 4, 5, 6, 7, 8, 9];
    let unique_bs = v8::ArrayBuffer::new_backing_store_from_vec(scope, data);
    assert_eq!(10, unique_bs.byte_length());
    assert!(!unique_bs.is_shared());
    assert_eq!(unique_bs[0].get(), 0);
    assert_eq!(unique_bs[9].get(), 9);

    let shared_bs_1 = unique_bs.make_shared();
    assert_eq!(10, shared_bs_1.byte_length());
    assert!(!shared_bs_1.is_shared());
    assert_eq!(shared_bs_1[0].get(), 0);
    assert_eq!(shared_bs_1[9].get(), 9);

    let ab = v8::ArrayBuffer::with_backing_store(scope, &shared_bs_1);
    let shared_bs_2 = ab.get_backing_store();
    assert_eq!(10, shared_bs_2.byte_length());
    assert_eq!(shared_bs_2[0].get(), 0);
    assert_eq!(shared_bs_2[9].get(), 9);

    // Empty
    let ab = v8::ArrayBuffer::new(scope, 0);
    assert_eq!(0, ab.byte_length());
    assert!(!ab.get_backing_store().is_shared());

    // Empty but from vec
    let bs =
      v8::ArrayBuffer::new_backing_store_from_bytes(scope, Vec::<u8>::new())
        .make_shared();
    let ab = v8::ArrayBuffer::with_backing_store(scope, &bs);
    assert_eq!(0, ab.byte_length());
    assert!(!ab.get_backing_store().is_shared());

    // Empty but from vec with a huge capacity
    let mut v: Vec<u8> = Vec::with_capacity(10_000_000);
    v.extend_from_slice(&[1, 2, 3, 4]);
    let bs =
      v8::ArrayBuffer::new_backing_store_from_bytes(scope, v).make_shared();
    let ab = v8::ArrayBuffer::with_backing_store(scope, &bs);
    // Allocate a completely unused buffer overtop of the old allocation
    let mut v2: Vec<u8> = Vec::with_capacity(10_000_000);
    v2.extend_from_slice(&[10, 20, 30, 40]);
    // Make sure the the arraybuffer didn't get stomped
    assert_eq!(4, ab.byte_length());
    assert_eq!(1, ab.get_backing_store()[0].get());
    assert_eq!(2, ab.get_backing_store()[1].get());
    assert_eq!(3, ab.get_backing_store()[2].get());
    assert_eq!(4, ab.get_backing_store()[3].get());
    assert!(!ab.get_backing_store().is_shared());
    drop(v2);

    // From a bytes::BytesMut
    let mut data = bytes::BytesMut::new();
    data.extend_from_slice(&[100; 16]);
    data[0] = 1;
    let unique_bs =
      v8::ArrayBuffer::new_backing_store_from_bytes(scope, Box::new(data));
    assert_eq!(unique_bs.first().unwrap().get(), 1);
    assert_eq!(unique_bs.get(15).unwrap().get(), 100);

    let ab =
      v8::ArrayBuffer::with_backing_store(scope, &unique_bs.make_shared());
    assert_eq!(ab.byte_length(), 16);
    assert_eq!(ab.get_backing_store().first().unwrap().get(), 1);
  }
}

#[test]
fn shared_array_buffer_allocator() {
  // v8 sandbox requires Platform to be initialized even for default allocator
  let _setup_guard = setup::parallel_test();
  let alloc1 = v8::new_default_allocator().make_shared();
  alloc1.assert_use_count_eq(1);

  let alloc2 = alloc1.clone();
  alloc1.assert_use_count_eq(2);
  alloc2.assert_use_count_eq(2);

  let mut alloc2 = v8::SharedPtr::from(alloc2);
  alloc1.assert_use_count_eq(2);
  alloc2.assert_use_count_eq(2);

  drop(alloc1);
  alloc2.assert_use_count_eq(1);

  alloc2.take();
  alloc2.assert_use_count_eq(0);
}

#[test]
fn backing_store_segfault() {
  let _setup_guard = setup::parallel_test();
  let array_buffer_allocator = v8::new_default_allocator().make_shared();
  let shared_bs = {
    array_buffer_allocator.assert_use_count_eq(1);
    let params = v8::Isolate::create_params()
      .array_buffer_allocator(array_buffer_allocator.clone());
    array_buffer_allocator.assert_use_count_eq(2);
    let isolate = &mut v8::Isolate::new(params);
    array_buffer_allocator.assert_use_count_eq(2);
    v8::scope!(let scope, isolate);

    let context = v8::Context::new(scope, Default::default());
    let scope = &mut v8::ContextScope::new(scope, context);
    let ab = v8::ArrayBuffer::new(scope, 10);
    let shared_bs = ab.get_backing_store();
    array_buffer_allocator.assert_use_count_eq(3);
    shared_bs
  };
  shared_bs.assert_use_count_eq(1);
  array_buffer_allocator.assert_use_count_eq(2);
  drop(array_buffer_allocator);
  drop(shared_bs); // Error occurred here.
}

#[test]
fn array_buffer_with_shared_backing_store() {
  let _setup_guard = setup::parallel_test();
  let isolate = &mut v8::Isolate::new(Default::default());
  {
    v8::scope!(let scope, isolate);

    let context = v8::Context::new(scope, Default::default());
    let scope = &mut v8::ContextScope::new(scope, context);

    let ab1 = v8::ArrayBuffer::new(scope, 42);
    assert_eq!(42, ab1.byte_length());

    let bs1 = ab1.get_backing_store();
    assert_eq!(ab1.byte_length(), bs1.byte_length());
    bs1.assert_use_count_eq(2);

    let bs2 = ab1.get_backing_store();
    assert_eq!(ab1.byte_length(), bs2.byte_length());
    bs1.assert_use_count_eq(3);
    bs2.assert_use_count_eq(3);

    let bs3 = ab1.get_backing_store();
    assert_eq!(ab1.byte_length(), bs3.byte_length());
    bs1.assert_use_count_eq(4);
    bs2.assert_use_count_eq(4);
    bs3.assert_use_count_eq(4);

    drop(bs2);
    bs1.assert_use_count_eq(3);
    bs3.assert_use_count_eq(3);

    drop(bs1);
    bs3.assert_use_count_eq(2);

    let ab2 = v8::ArrayBuffer::with_backing_store(scope, &bs3);
    assert_eq!(ab1.byte_length(), ab2.byte_length());
    bs3.assert_use_count_eq(3);

    let bs4 = ab2.get_backing_store();
    assert_eq!(ab1.byte_length(), bs4.byte_length());
    bs3.assert_use_count_eq(4);
    bs4.assert_use_count_eq(4);

    let bs5 = bs4.clone();
    bs3.assert_use_count_eq(5);
    bs4.assert_use_count_eq(5);
    bs5.assert_use_count_eq(5);

    drop(bs3);
    bs4.assert_use_count_eq(4);
    bs5.assert_use_count_eq(4);

    drop(bs4);
    bs5.assert_use_count_eq(3);
  }
}

#[test]
fn deref_empty_backing_store() {
  // Test that the slice that results from derefing a backing store is not
  // backed by a null pointer, since that would be UB.

  let _setup_guard = setup::parallel_test();
  let isolate = &mut v8::Isolate::new(Default::default());

  let backing_store = v8::ArrayBuffer::new_backing_store(isolate, 0);
  let slice: &[std::cell::Cell<u8>] = &backing_store;
  assert!(!std::hint::black_box(slice.as_ptr()).is_null());
}

fn eval<'s>(
  scope: &mut v8::PinScope<'s, '_>,
  code: &str,
) -> Option<v8::Local<'s, v8::Value>> {
  let scope = pin!(v8::EscapableHandleScope::new(scope));
  let scope = &mut scope.init();
  let source = v8::String::new(scope, code).unwrap();
  let script = v8::Script::compile(scope, source, None).unwrap();
  let r = script.run(scope);
  r.map(|v| scope.escape(v))
}

#[test]
fn external() {
  fn heap_alloc<T>(value: T) -> *mut T {
    Box::into_raw(Box::new(value))
  }

  let _setup_guard = setup::parallel_test();
  let isolate = &mut v8::Isolate::new(Default::default());
  v8::scope!(let scope, isolate);

  let ex1_value = heap_alloc(1usize) as *mut std::ffi::c_void;
  let ex1_handle_a = v8::External::new(scope, ex1_value);
  assert_eq!(ex1_handle_a.value(), ex1_value);

  let context = v8::Context::new(scope, Default::default());
  let scope = &mut v8::ContextScope::new(scope, context);
  let global = context.global(scope);

  let ex2_value = heap_alloc(2334567usize) as *mut std::ffi::c_void;
  let ex3_value = heap_alloc(-2isize) as *mut std::ffi::c_void;

  let ex2_handle_a = v8::External::new(scope, ex2_value);
  let ex3_handle_a = v8::External::new(scope, ex3_value);

  assert!(ex1_handle_a != ex2_handle_a);
  assert!(ex2_handle_a != ex3_handle_a);
  assert!(ex3_handle_a != ex1_handle_a);

  assert_ne!(ex2_value, ex3_value);
  assert_eq!(ex2_handle_a.value(), ex2_value);
  assert_eq!(ex3_handle_a.value(), ex3_value);

  let ex1_key = v8::String::new(scope, "ex1").unwrap().into();
  let ex2_key = v8::String::new(scope, "ex2").unwrap().into();
  let ex3_key = v8::String::new(scope, "ex3").unwrap().into();

  global.set(scope, ex1_key, ex1_handle_a.into());
  global.set(scope, ex2_key, ex2_handle_a.into());
  global.set(scope, ex3_key, ex3_handle_a.into());

  let ex1_handle_b: v8::Local<v8::External> =
    eval(scope, "ex1").unwrap().try_into().unwrap();
  let ex2_handle_b: v8::Local<v8::External> =
    eval(scope, "ex2").unwrap().try_into().unwrap();
  let ex3_handle_b: v8::Local<v8::External> =
    eval(scope, "ex3").unwrap().try_into().unwrap();

  assert!(ex1_handle_b != ex2_handle_b);
  assert!(ex2_handle_b != ex3_handle_b);
  assert!(ex3_handle_b != ex1_handle_b);

  assert!(ex1_handle_a == ex1_handle_b);
  assert!(ex2_handle_a == ex2_handle_b);
  assert!(ex3_handle_a == ex3_handle_b);

  assert_ne!(ex1_handle_a.value(), ex2_value);
  assert_ne!(ex2_handle_a.value(), ex3_value);
  assert_ne!(ex3_handle_a.value(), ex1_value);

  assert_eq!(ex1_handle_a.value(), ex1_value);
  assert_eq!(ex2_handle_a.value(), ex2_value);
  assert_eq!(ex3_handle_a.value(), ex3_value);

  drop(unsafe { Box::from_raw(ex1_value as *mut usize) });
  drop(unsafe { Box::from_raw(ex2_value as *mut usize) });
  drop(unsafe { Box::from_raw(ex3_value as *mut isize) });
}

#[test]
fn try_catch() {
  let _setup_guard = setup::parallel_test();
  let isolate = &mut v8::Isolate::new(Default::default());
  {
    v8::scope!(let scope, isolate);

    let context = v8::Context::new(scope, Default::default());
    let mut scope = v8::ContextScope::new(scope, context);
    {
      // Error thrown - should be caught.
      v8::tc_scope!(let tc, &mut scope);

      let result = eval(tc, "throw new Error('foo')");
      assert!(result.is_none());
      assert!(tc.has_caught());
      assert!(tc.exception().is_some());
      assert!(tc.stack_trace().is_some());
      assert!(tc.message().is_some());
      assert_eq!(
        tc.message().unwrap().get(tc).to_rust_string_lossy(tc),
        "Uncaught Error: foo"
      );
    };
    {
      // No error thrown.
      v8::tc_scope!(let tc, &mut scope);

      let result = eval(tc, "1 + 1");
      assert!(result.is_some());
      assert!(!tc.has_caught());
      assert!(tc.exception().is_none());
      assert!(tc.stack_trace().is_none());
      assert!(tc.message().is_none());
      assert!(tc.rethrow().is_none());
    };
    {
      // Rethrow and reset.
      v8::tc_scope!(let tc1, &mut scope);

      {
        v8::tc_scope!(let tc2, tc1);

        eval(tc2, "throw 'bar'");
        assert!(tc2.has_caught());
        assert!(tc2.rethrow().is_some());
        tc2.reset();
        // Reset does not clear exception on rethrow.
        // https://chromium-review.googlesource.com/c/v8/v8/+/5050065
        assert!(tc2.has_caught());
      }
      assert!(tc1.has_caught());
    };
  }
}

#[test]
fn try_catch_caught_lifetime() {
  let _setup_guard = setup::parallel_test();
  let isolate = &mut v8::Isolate::new(Default::default());
  v8::scope!(let scope, isolate);

  let context = v8::Context::new(scope, Default::default());
  let scope = &mut v8::ContextScope::new(scope, context);
  let (caught_exc, caught_msg) = {
    v8::tc_scope!(let tc, scope);

    // Throw exception.
    let msg = v8::String::new(tc, "DANG!").unwrap();
    let exc = v8::Exception::type_error(tc, msg);
    tc.throw_exception(exc);
    // Catch exception.
    let caught_exc = tc.exception().unwrap();
    let caught_msg = tc.message().unwrap();
    // Move `caught_exc` and `caught_msg` out of the extent of the TryCatch,
    // but still within the extent of the enclosing HandleScope.
    (caught_exc, caught_msg)
  };
  // This should not crash.
  assert!(caught_exc.to_rust_string_lossy(scope).contains("DANG"));
  assert!(
    caught_msg
      .get(scope)
      .to_rust_string_lossy(scope)
      .contains("DANG")
  );
}

#[test]
fn throw_exception() {
  let _setup_guard = setup::parallel_test();
  let isolate = &mut v8::Isolate::new(Default::default());
  {
    v8::scope!(let scope, isolate);

    let context = v8::Context::new(scope, Default::default());
    let scope = &mut v8::ContextScope::new(scope, context);
    {
      v8::tc_scope!(let tc, scope);

      let exception = v8::String::new(tc, "boom").unwrap();
      tc.throw_exception(exception.into());
      assert!(tc.has_caught());
      assert!(
        tc.exception()
          .unwrap()
          .strict_equals(v8::String::new(tc, "boom").unwrap().into())
      );
    };
  }
}

#[test]
fn isolate_termination_methods() {
  let _setup_guard = setup::parallel_test();
  let isolate = v8::Isolate::new(Default::default());
  let handle = isolate.thread_safe_handle();
  drop(isolate);
  assert!(!handle.terminate_execution());
  assert!(!handle.cancel_terminate_execution());
  assert!(!handle.is_execution_terminating());
  static CALL_COUNT: AtomicUsize = AtomicUsize::new(0);
  extern "C" fn callback(
    _isolate: &mut v8::Isolate,
    data: *mut std::ffi::c_void,
  ) {
    assert_eq!(data, std::ptr::null_mut());
    CALL_COUNT.fetch_add(1, Ordering::SeqCst);
  }
  assert!(!handle.request_interrupt(callback, std::ptr::null_mut()));
  assert_eq!(CALL_COUNT.load(Ordering::SeqCst), 0);
}

#[test]
fn thread_safe_handle_drop_after_isolate() {
  let _setup_guard = setup::parallel_test();
  let isolate = v8::Isolate::new(Default::default());
  let handle = isolate.thread_safe_handle();
  // We can call it twice.
  let handle_ = isolate.thread_safe_handle();
  // Check that handle is Send and Sync.
  fn f<S: Send + Sync>(_: S) {}
  f(handle_);
  // All methods on IsolateHandle should return false after the isolate is
  // dropped.
  drop(isolate);
  assert!(!handle.terminate_execution());
  assert!(!handle.cancel_terminate_execution());
  assert!(!handle.is_execution_terminating());
  static CALL_COUNT: AtomicUsize = AtomicUsize::new(0);
  extern "C" fn callback(
    _isolate: &mut v8::Isolate,
    data: *mut std::ffi::c_void,
  ) {
    assert_eq!(data, std::ptr::null_mut());
    CALL_COUNT.fetch_add(1, Ordering::SeqCst);
  }
  assert!(!handle.request_interrupt(callback, std::ptr::null_mut()));
  assert_eq!(CALL_COUNT.load(Ordering::SeqCst), 0);
}

// QEMU doesn't like when we spawn threads
// This works just fine on real hardware
#[cfg(not(target_os = "android"))]
#[test]
fn terminate_execution() {
  let _setup_guard = setup::parallel_test();
  let isolate = &mut v8::Isolate::new(Default::default());
  let (tx, rx) = std::sync::mpsc::channel::<bool>();
  let handle = isolate.thread_safe_handle();

  v8::scope!(let scope, isolate);

  let context = v8::Context::new(scope, Default::default());
  let scope = &mut v8::ContextScope::new(scope, context);

  let t = std::thread::spawn(move || {
    // allow deno to boot and run
    std::thread::sleep(std::time::Duration::from_millis(300));
    handle.terminate_execution();
    // allow shutdown
    std::thread::sleep(std::time::Duration::from_millis(200));
    // unless reported otherwise the test should fail after this point
    tx.send(false).ok();
  });

  // Run an infinite loop, which should be terminated.
  let source = v8::String::new(scope, "for(;;) {}").unwrap();
  let r = v8::Script::compile(scope, source, None);
  let script = r.unwrap();
  let result = script.run(scope);
  assert!(result.is_none());
  // TODO assert_eq!(e.to_string(), "Uncaught Error: execution terminated")
  let msg = rx.recv().expect("execution should be terminated");
  assert!(!msg);
  // Make sure the isolate unusable again.
  eval(scope, "1+1").expect("execution should be possible again");
  t.join().expect("join t");
}

// TODO(ry) This test should use threads
#[test]
fn request_interrupt_small_scripts() {
  let _setup_guard = setup::parallel_test();
  let isolate = &mut v8::Isolate::new(Default::default());
  let handle = isolate.thread_safe_handle();
  {
    v8::scope!(let scope, isolate);

    let context = v8::Context::new(scope, Default::default());
    let scope = &mut v8::ContextScope::new(scope, context);

    static CALL_COUNT: AtomicUsize = AtomicUsize::new(0);
    extern "C" fn callback(
      _isolate: &mut v8::Isolate,
      data: *mut std::ffi::c_void,
    ) {
      assert_eq!(data, std::ptr::null_mut());
      CALL_COUNT.fetch_add(1, Ordering::SeqCst);
    }
    handle.request_interrupt(callback, std::ptr::null_mut());
    eval(scope, "(function(x){return x;})(1);");
    assert_eq!(CALL_COUNT.load(Ordering::SeqCst), 1);
  }
}

#[test]
fn add_message_listener() {
  let _setup_guard = setup::parallel_test();
  let isolate = &mut v8::Isolate::new(Default::default());
  isolate.set_capture_stack_trace_for_uncaught_exceptions(true, 32);

  static CALL_COUNT: AtomicUsize = AtomicUsize::new(0);

  extern "C" fn check_message_0<'s>(
    message: v8::Local<'s, v8::Message>,
    _exception: v8::Local<'s, v8::Value>,
  ) {
    let scope = pin!(unsafe { v8::CallbackScope::new(message) });
    let scope = &mut scope.init();
    v8::scope!(let scope, scope);

    let message_str = message.get(scope);
    assert_eq!(message_str.to_rust_string_lossy(scope), "Uncaught foo");
    assert_eq!(Some(1), message.get_line_number(scope));
    assert!(message.get_script_resource_name(scope).is_some());
    assert!(message.get_source_line(scope).is_some());
    assert_eq!(message.get_start_position(), 0);
    assert_eq!(message.get_end_position(), 1);
    assert_eq!(message.get_wasm_function_index(), -1);
    assert!(message.error_level() >= 0);
    assert_eq!(message.get_start_column(), 0);
    assert_eq!(message.get_end_column(), 1);
    assert!(!message.is_shared_cross_origin());
    assert!(!message.is_opaque());
    let stack_trace = message.get_stack_trace(scope).unwrap();
    assert_eq!(1, stack_trace.get_frame_count());
    let frame = stack_trace.get_frame(scope, 0).unwrap();
    assert_eq!(1, frame.get_line_number());
    assert_eq!(1, frame.get_column());
    // Note: V8 flags like --expose_externalize_string and --expose_gc install
    // scripts of their own and therefore affect the script id that we get.
    assert_eq!(4, frame.get_script_id());
    assert!(frame.get_script_name(scope).is_none());
    assert!(frame.get_script_name_or_source_url(scope).is_none());
    assert!(frame.get_function_name(scope).is_none());
    assert!(!frame.is_eval());
    assert!(!frame.is_constructor());
    assert!(!frame.is_wasm());
    assert!(frame.is_user_javascript());
    CALL_COUNT.fetch_add(1, Ordering::SeqCst);
  }
  isolate.add_message_listener(check_message_0);

  {
    v8::scope!(let scope, isolate);

    let context = v8::Context::new(scope, Default::default());
    let scope = &mut v8::ContextScope::new(scope, context);
    let source = v8::String::new(scope, "throw 'foo'").unwrap();
    let script = v8::Script::compile(scope, source, None).unwrap();
    assert!(script.run(scope).is_none());
    assert_eq!(CALL_COUNT.load(Ordering::SeqCst), 1);
  }
}

fn unexpected_module_resolve_callback<'s>(
  _context: v8::Local<'s, v8::Context>,
  _specifier: v8::Local<'s, v8::String>,
  _import_attributes: v8::Local<'s, v8::FixedArray>,
  _referrer: v8::Local<'s, v8::Module>,
) -> Option<v8::Local<'s, v8::Module>> {
  unreachable!()
}

#[test]
fn set_host_initialize_import_meta_object_callback() {
  let _setup_guard = setup::parallel_test();
  let isolate = &mut v8::Isolate::new(Default::default());

  static CALL_COUNT: AtomicUsize = AtomicUsize::new(0);

  extern "C" fn callback(
    context: v8::Local<v8::Context>,
    _module: v8::Local<v8::Module>,
    meta: v8::Local<v8::Object>,
  ) {
    CALL_COUNT.fetch_add(1, Ordering::SeqCst);
    v8::callback_scope!(unsafe scope, context);
    v8::scope!(let scope, scope);

    let key = v8::String::new(scope, "foo").unwrap();
    let value = v8::String::new(scope, "bar").unwrap();
    meta.create_data_property(scope, key.into(), value.into());
  }
  isolate.set_host_initialize_import_meta_object_callback(callback);

  {
    v8::scope!(let scope, isolate);

    let context = v8::Context::new(scope, Default::default());
    let scope = &mut v8::ContextScope::new(scope, context);
    let mut source = mock_source(
      scope,
      "google.com",
      "if (import.meta.foo != 'bar') throw 'bad'",
    );
    let module =
      v8::script_compiler::compile_module(scope, &mut source).unwrap();
    let result =
      module.instantiate_module(scope, unexpected_module_resolve_callback);
    assert!(result.is_some());
    module.evaluate(scope).unwrap();
    assert_eq!(v8::ModuleStatus::Evaluated, module.get_status());
    assert_eq!(CALL_COUNT.load(Ordering::SeqCst), 1);
  }
}

#[test]
fn script_compile_and_run() {
  let _setup_guard = setup::parallel_test();
  let isolate = &mut v8::Isolate::new(Default::default());
  {
    v8::scope!(let scope, isolate);

    let context = v8::Context::new(scope, Default::default());
    let scope = &mut v8::ContextScope::new(scope, context);
    let source = v8::String::new(scope, "'Hello ' + 13 + 'th planet'").unwrap();
    let script = v8::Script::compile(scope, source, None).unwrap();
    source.to_rust_string_lossy(scope);
    let result = script.run(scope).unwrap();
    assert_eq!(result.to_rust_string_lossy(scope), "Hello 13th planet");
  }
}

#[test]
fn script_origin() {
  let _setup_guard = setup::parallel_test();
  let isolate = &mut v8::Isolate::new(Default::default());

  {
    v8::scope!(let scope, isolate);

    let context = v8::Context::new(scope, Default::default());
    let scope = &mut v8::ContextScope::new(scope, context);

    let resource_name = v8::String::new(scope, "foo.js").unwrap();
    let resource_line_offset = 4;
    let resource_column_offset = 5;
    let resource_is_shared_cross_origin = true;
    let script_id = 123;
    let source_map_url = v8::String::new(scope, "source_map_url").unwrap();
    let resource_is_opaque = true;
    let is_wasm = false;
    let is_module = false;

    let script_origin = v8::ScriptOrigin::new(
      scope,
      resource_name.into(),
      resource_line_offset,
      resource_column_offset,
      resource_is_shared_cross_origin,
      script_id,
      Some(source_map_url.into()),
      resource_is_opaque,
      is_wasm,
      is_module,
      None,
    );

    let source = v8::String::new(scope, "1+2").unwrap();
    let script =
      v8::Script::compile(scope, source, Some(&script_origin)).unwrap();
    source.to_rust_string_lossy(scope);
    let _result = script.run(scope).unwrap();
  }
}

#[test]
fn get_version() {
  assert_eq!(v8::V8::get_version(), v8::VERSION_STRING);
  assert!(v8::V8::get_version().len() > 3);
}

#[test]
fn set_flags_from_command_line() {
  let r = v8::V8::set_flags_from_command_line(vec![
    "binaryname".to_string(),
    "--log-colour".to_string(),
    "--should-be-ignored".to_string(),
  ]);
  assert_eq!(
    r,
    vec!["binaryname".to_string(), "--should-be-ignored".to_string()]
  );
}

#[test]
fn inspector_string_view() {
  let chars = b"Hello world!";
  let view = v8::inspector::StringView::from(&chars[..]);

  assert_eq!(chars.len(), view.into_iter().len());
  assert_eq!(chars.len(), view.len());
  for (c1, c2) in chars.iter().copied().map(u16::from).zip(view) {
    assert_eq!(c1, c2);
  }
}

#[test]
fn inspector_string_buffer() {
  let chars = b"Hello Venus!";
  let mut buf = {
    let src_view = v8::inspector::StringView::from(&chars[..]);
    v8::inspector::StringBuffer::create(src_view)
  };
  let view = buf.as_mut().unwrap().string();

  assert_eq!(chars.len(), view.into_iter().len());
  assert_eq!(chars.len(), view.len());
  for (c1, c2) in chars.iter().copied().map(u16::from).zip(view) {
    assert_eq!(c1, c2);
  }
}

#[test]
fn test_primitives() {
  let _setup_guard = setup::parallel_test();
  let isolate = &mut v8::Isolate::new(Default::default());
  {
    v8::scope!(let scope, isolate);

    let null = v8::null(scope);
    assert!(!null.is_undefined());
    assert!(null.is_null());
    assert!(null.is_null_or_undefined());

    let undefined = v8::undefined(scope);
    assert!(undefined.is_undefined());
    assert!(!undefined.is_null());
    assert!(undefined.is_null_or_undefined());

    let true_ = v8::Boolean::new(scope, true);
    assert!(true_.is_true());
    assert!(!true_.is_undefined());
    assert!(!true_.is_null());
    assert!(!true_.is_null_or_undefined());

    let false_ = v8::Boolean::new(scope, false);
    assert!(false_.is_false());
    assert!(!false_.is_undefined());
    assert!(!false_.is_null());
    assert!(!false_.is_null_or_undefined());
  }
}

#[test]
fn exception() {
  let _setup_guard = setup::parallel_test();
  let isolate = &mut v8::Isolate::new(Default::default());
  v8::scope!(let scope, isolate);

  let context = v8::Context::new(scope, Default::default());
  let scope = &mut v8::ContextScope::new(scope, context);

  let msg_in = v8::String::new(scope, "This is a test error").unwrap();
  let _exception = v8::Exception::error(scope, msg_in);
  let _exception = v8::Exception::range_error(scope, msg_in);
  let _exception = v8::Exception::reference_error(scope, msg_in);
  let _exception = v8::Exception::syntax_error(scope, msg_in);
  let exception = v8::Exception::type_error(scope, msg_in);

  let actual_msg_out =
    v8::Exception::create_message(scope, exception).get(scope);
  let expected_msg_out =
    v8::String::new(scope, "Uncaught TypeError: This is a test error").unwrap();
  assert!(actual_msg_out.strict_equals(expected_msg_out.into()));
  assert!(v8::Exception::get_stack_trace(scope, exception).is_none());
  assert!(
    v8::Exception::capture_stack_trace(
      scope.get_current_context(),
      exception.try_into().unwrap()
    )
    .is_some()
  );
}

#[test]
fn create_message_argument_lifetimes() {
  let _setup_guard = setup::parallel_test();
  let isolate = &mut v8::Isolate::new(Default::default());
  v8::scope!(let scope, isolate);

  let context = v8::Context::new(scope, Default::default());
  let scope = &mut v8::ContextScope::new(scope, context);

  {
    let create_message = v8::Function::new(
      scope,
      |scope: &mut v8::PinScope,
       args: v8::FunctionCallbackArguments,
       mut rv: v8::ReturnValue<v8::Value>| {
        let message = v8::Exception::create_message(scope, args.get(0));
        let message_str = message.get(scope);
        rv.set(message_str.into());
      },
    )
    .unwrap();
    let receiver = context.global(scope);
    let message_str = v8::String::new(scope, "mishap").unwrap();
    let exception = v8::Exception::type_error(scope, message_str);
    let actual = create_message
      .call(scope, receiver.into(), &[exception])
      .unwrap();
    let expected =
      v8::String::new(scope, "Uncaught TypeError: mishap").unwrap();
    assert!(actual.strict_equals(expected.into()));
  }
}

#[test]
fn json() {
  let _setup_guard = setup::parallel_test();
  let isolate = &mut v8::Isolate::new(Default::default());
  {
    v8::scope!(let scope, isolate);

    let context = v8::Context::new(scope, Default::default());
    let scope = &mut v8::ContextScope::new(scope, context);
    let json_string = v8::String::new(scope, "{\"a\": 1, \"b\": 2}").unwrap();
    let maybe_value = v8::json::parse(scope, json_string);
    assert!(maybe_value.is_some());
    let value = maybe_value.unwrap();
    let maybe_stringified = v8::json::stringify(scope, value);
    assert!(maybe_stringified.is_some());
    let stringified = maybe_stringified.unwrap();
    let rust_str = stringified.to_rust_string_lossy(scope);
    assert_eq!("{\"a\":1,\"b\":2}".to_string(), rust_str);
  }
}

#[test]
fn no_internal_field() {
  let _setup_guard = setup::parallel_test();
  let isolate = &mut v8::Isolate::new(Default::default());
  {
    v8::scope!(let scope, isolate);

    let context = v8::Context::new(scope, Default::default());
    let scope = &mut v8::ContextScope::new(scope, context);
    let object = v8::Object::new(scope);
    let value = v8::Integer::new(scope, 42).into();
    assert_eq!(0, object.internal_field_count());
    for index in &[0, 1, 1337] {
      assert!(object.get_internal_field(scope, *index).is_none());
      assert!(!object.set_internal_field(*index, value));
      assert!(object.get_internal_field(scope, *index).is_none());
    }
  }
}

#[test]
fn object_template() {
  let _setup_guard = setup::parallel_test();
  let isolate = &mut v8::Isolate::new(Default::default());
  {
    v8::scope!(let scope, isolate);

    let object_templ = v8::ObjectTemplate::new(scope);
    let function_templ = v8::FunctionTemplate::new(scope, fortytwo_callback);
    let name = v8::String::new(scope, "f").unwrap();
    let attr = v8::PropertyAttribute::READ_ONLY
      | v8::PropertyAttribute::DONT_ENUM
      | v8::PropertyAttribute::DONT_DELETE;
    object_templ.set_internal_field_count(1);
    object_templ.set_with_attr(name.into(), function_templ.into(), attr);
    let context = v8::Context::new(scope, Default::default());
    let scope = &mut v8::ContextScope::new(scope, context);

    let object = object_templ.new_instance(scope).unwrap();
    assert!(!object.is_null_or_undefined());
    assert_eq!(1, object.internal_field_count());

    let data = object.get_internal_field(scope, 0).unwrap();
    assert!(data.is_value());
    let value: v8::Local<v8::Value> = data.try_into().unwrap();
    assert!(value.is_undefined());

    let fortytwo: v8::Local<'_, v8::Value> = v8::Integer::new(scope, 42).into();
    assert!(object.set_internal_field(0, fortytwo.into()));
    let data = object.get_internal_field(scope, 0).unwrap();
    assert!(data.is_value());
    let value: v8::Local<v8::Value> = data.try_into().unwrap();
    assert!(value.same_value(fortytwo));

    let name = v8::String::new(scope, "g").unwrap();
    context.global(scope).define_own_property(
      scope,
      name.into(),
      object.into(),
      v8::PropertyAttribute::DONT_ENUM,
    );
    let source = r#"
      {
        const d = Object.getOwnPropertyDescriptor(globalThis, "g");
        [d.configurable, d.enumerable, d.writable].toString()
      }
    "#;
    let actual = eval(scope, source).unwrap();
    let expected = v8::String::new(scope, "true,false,true").unwrap();
    assert!(expected.strict_equals(actual));
    let actual = eval(scope, "g.f()").unwrap();
    let expected = v8::Integer::new(scope, 42);
    assert!(expected.strict_equals(actual));
    let source = r#"
      {
        const d = Object.getOwnPropertyDescriptor(g, "f");
        [d.configurable, d.enumerable, d.writable].toString()
      }
    "#;
    let actual = eval(scope, source).unwrap();
    let expected = v8::String::new(scope, "false,false,false").unwrap();
    assert!(expected.strict_equals(actual));
  }
}

#[test]
fn object_template_from_function_template() {
  let _setup_guard = setup::parallel_test();
  let isolate = &mut v8::Isolate::new(Default::default());
  {
    v8::scope!(let scope, isolate);

    let function_templ = v8::FunctionTemplate::new(scope, fortytwo_callback);
    let expected_class_name = v8::String::new(scope, "fortytwo").unwrap();
    function_templ.set_class_name(expected_class_name);
    let object_templ =
      v8::ObjectTemplate::new_from_template(scope, function_templ);
    assert_eq!(0, object_templ.internal_field_count());
    let context = v8::Context::new(scope, Default::default());
    let scope = &mut v8::ContextScope::new(scope, context);
    let object = object_templ.new_instance(scope).unwrap();
    assert!(!object.is_null_or_undefined());
    let name = v8::String::new(scope, "g").unwrap();
    context.global(scope).set(scope, name.into(), object.into());
    let actual_class_name = eval(scope, "g.constructor.name").unwrap();
    assert!(expected_class_name.strict_equals(actual_class_name));
  }
}

#[test]
fn object_template_immutable_proto() {
  let _setup_guard = setup::parallel_test();
  let isolate = &mut v8::Isolate::new(Default::default());
  {
    v8::scope!(let scope, isolate);

    let object_templ = v8::ObjectTemplate::new(scope);
    object_templ.set_immutable_proto();
    let context = v8::Context::new(
      scope,
      v8::ContextOptions {
        global_template: Some(object_templ),
        ..Default::default()
      },
    );
    let scope = &mut v8::ContextScope::new(scope, context);
    let source = r#"
      {
        let r = 0;

        try {
          Object.setPrototypeOf(globalThis, {});
        } catch {
          r = 42;
        }

        String(r);
      }
    "#;
    let actual = eval(scope, source).unwrap();
    let expected = v8::String::new(scope, "42").unwrap();

    assert!(actual == expected);
  }
}

#[test]
fn function_template_signature() {
  let _setup_guard = setup::parallel_test();
  let isolate = &mut v8::Isolate::new(Default::default());
  {
    v8::scope!(let scope, isolate);

    let templ0 = v8::FunctionTemplate::new(scope, fortytwo_callback);
    let signature = v8::Signature::new(scope, templ0);
    let templ1 = v8::FunctionTemplate::builder(fortytwo_callback)
      .signature(signature)
      .build(scope);

    let context = v8::Context::new(scope, Default::default());
    let scope = &mut v8::ContextScope::new(scope, context);
    v8::tc_scope!(let scope, scope);

    let global = context.global(scope);

    let name = v8::String::new(scope, "C").unwrap();
    let value = templ0.get_function(scope).unwrap();
    global.set(scope, name.into(), value.into()).unwrap();

    let name = v8::String::new(scope, "f").unwrap();
    let value = templ1.get_function(scope).unwrap();
    global.set(scope, name.into(), value.into()).unwrap();

    assert!(eval(scope, "f.call(new C)").is_some());
    assert!(eval(scope, "f.call(new Object)").is_none());
    assert!(scope.has_caught());
    assert!(
      scope
        .exception()
        .unwrap()
        .to_rust_string_lossy(scope)
        .contains("Illegal invocation")
    );
  }
}

#[test]
fn function_template_prototype() {
  let _setup_guard = setup::parallel_test();
  let isolate = &mut v8::Isolate::new(Default::default());
  {
    v8::scope!(let scope, isolate);

    let context = v8::Context::new(scope, Default::default());
    let scope = &mut v8::ContextScope::new(scope, context);
    v8::tc_scope!(let scope, scope);

    let function_templ = v8::FunctionTemplate::new(scope, fortytwo_callback);
    let prototype_templ = function_templ.prototype_template(scope);

    let amount_name = v8::String::new(scope, "amount").unwrap();
    let value = v8::Number::new(scope, 1.0);
    let second_value = v8::Number::new(scope, 2.0);
    let third_value = v8::Number::new(scope, 3.0);
    prototype_templ.set(amount_name.into(), value.into());

    let function = function_templ.get_function(scope).unwrap();
    function.new_instance(scope, &[]);

    let object1 = function.new_instance(scope, &[]).unwrap();
    assert!(!object1.is_null_or_undefined());
    let name = v8::String::new(scope, "ob1").unwrap();
    context
      .global(scope)
      .set(scope, name.into(), object1.into());

    let actual_amount =
      eval(scope, "ob1.amount").unwrap().to_number(scope).unwrap();
    dbg!("{}", actual_amount.number_value(scope).unwrap());
    assert!(value.eq(&actual_amount));

    let object2 = function.new_instance(scope, &[]).unwrap();
    assert!(!object2.is_null_or_undefined());
    let name = v8::String::new(scope, "ob2").unwrap();
    context
      .global(scope)
      .set(scope, name.into(), object2.into());

    let actual_amount =
      eval(scope, "ob2.amount").unwrap().to_number(scope).unwrap();
    dbg!("{}", actual_amount.number_value(scope).unwrap());
    assert!(value.eq(&actual_amount));

    eval(scope, "ob1.amount = 2").unwrap();

    let actual_amount =
      eval(scope, "ob1.amount").unwrap().to_number(scope).unwrap();
    dbg!("{}", actual_amount.number_value(scope).unwrap());
    assert!(second_value.eq(&actual_amount));

    // We need to get the prototype of the object to change it, it is not the same object as the prototype template!
    object2
      .get_prototype(scope)
      .unwrap()
      .to_object(scope)
      .unwrap()
      .set(scope, amount_name.into(), third_value.into());

    let actual_amount =
      eval(scope, "ob1.amount").unwrap().to_number(scope).unwrap();
    dbg!("{}", actual_amount.number_value(scope).unwrap());
    assert!(second_value.eq(&actual_amount));

    let actual_amount =
      eval(scope, "ob2.amount").unwrap().to_number(scope).unwrap();
    dbg!("{}", actual_amount.number_value(scope).unwrap());
    assert!(third_value.eq(&actual_amount));
  }
}

#[test]
fn function_template_intrinsic_data_property() {
  let _setup_guard = setup::parallel_test();
  let isolate = &mut v8::Isolate::new(Default::default());
  {
    v8::scope!(let scope, isolate);

    let function_templ = v8::FunctionTemplate::new(scope, fortytwo_callback);

    let prop_name = v8::String::new(scope, "prototype").unwrap();

    let intrinsic_error_prototype_interface_template =
      v8::FunctionTemplate::builder(fortytwo_callback)
        .constructor_behavior(v8::ConstructorBehavior::Throw)
        .build(scope);

    intrinsic_error_prototype_interface_template.set_intrinsic_data_property(
      prop_name.into(),
      v8::Intrinsic::ErrorPrototype,
      v8::PropertyAttribute::NONE,
    );
    function_templ.inherit(intrinsic_error_prototype_interface_template);

    let context = v8::Context::new(scope, Default::default());
    let scope = &mut v8::ContextScope::new(scope, context);

    let function = function_templ.get_function(scope).unwrap();
    let object1 = function.new_instance(scope, &[]).unwrap();

    let error_prototype = {
      let message = v8::String::empty(scope);
      v8::Exception::error(scope, message)
        .to_object(scope)
        .unwrap()
        .get_prototype(scope)
        .unwrap()
    };

    let object1_prototype = object1.get_prototype(scope).unwrap();
    let object1_prototype_parent = object1_prototype
      .to_object(scope)
      .and_then(|o| o.get_prototype(scope))
      .unwrap();

    assert_eq!(object1_prototype_parent, error_prototype);
  }
}

#[test]
fn instance_template_with_internal_field() {
  let _setup_guard = setup::parallel_test();
  let isolate = &mut v8::Isolate::new(Default::default());
  v8::scope!(let scope, isolate);

  let context = v8::Context::new(scope, Default::default());
  let scope = &mut v8::ContextScope::new(scope, context);

  pub fn constructor_callback(
    scope: &mut v8::PinScope,
    args: v8::FunctionCallbackArguments,
    mut retval: v8::ReturnValue<v8::Value>,
  ) {
    let this = args.this();

    assert!(args.data().is_undefined());

    assert!(this.set_internal_field(0, v8::Integer::new(scope, 42).into()));
    retval.set(this.into());
  }

  let function_templ = v8::FunctionTemplate::new(scope, constructor_callback);
  let instance_templ = function_templ.instance_template(scope);
  instance_templ.set_internal_field_count(1);

  let name = v8::String::new(scope, "WithInternalField").unwrap();
  let val = function_templ.get_function(scope).unwrap();
  context.global(scope).set(scope, name.into(), val.into());

  let new_instance = eval(scope, "new WithInternalField()").unwrap();
  let internal_field_data = new_instance
    .to_object(scope)
    .unwrap()
    .get_internal_field(scope, 0)
    .unwrap();
  let internal_field: v8::Local<v8::Value> =
    internal_field_data.try_into().unwrap();
  assert_eq!(internal_field.integer_value(scope).unwrap(), 42);
}

#[test]
fn object_template_set_accessor() {
  let _setup_guard = setup::parallel_test();
  let isolate = &mut v8::Isolate::new(Default::default());
  v8::scope!(let scope, isolate);

  let context = v8::Context::new(scope, Default::default());
  let scope = &mut v8::ContextScope::new(scope, context);

  {
    let getter = |scope: &mut v8::PinScope,
                  key: v8::Local<v8::Name>,
                  args: v8::PropertyCallbackArguments,
                  mut rv: v8::ReturnValue<v8::Value>| {
      let this = args.this();

      assert_eq!(args.holder(), this);
      assert!(args.data().is_undefined());
      assert!(!args.should_throw_on_error());

      let expected_key = v8::String::new(scope, "key").unwrap();
      assert!(key.strict_equals(expected_key.into()));

      let internal_field = this
        .get_internal_field(scope, 0)
        .unwrap()
        .try_into()
        .unwrap();
      rv.set(internal_field);
    };

    let setter = |scope: &mut v8::PinScope,
                  key: v8::Local<v8::Name>,
                  value: v8::Local<v8::Value>,
                  args: v8::PropertyCallbackArguments,
                  _rv: v8::ReturnValue<()>| {
      let this = args.this();

      assert_eq!(args.holder(), this);
      assert!(args.data().is_undefined());
      assert!(!args.should_throw_on_error());

      let expected_key = v8::String::new(scope, "key").unwrap();
      assert!(key.strict_equals(expected_key.into()));

      assert!(value.is_int32());
      assert!(this.set_internal_field(0, value.into()));
    };

    let getter_with_data =
      |scope: &mut v8::PinScope,
       key: v8::Local<v8::Name>,
       args: v8::PropertyCallbackArguments,
       mut rv: v8::ReturnValue<v8::Value>| {
        let this = args.this();

        assert_eq!(args.holder(), this);
        assert!(args.data().is_string());
        assert!(!args.should_throw_on_error());
        assert_eq!(args.data().to_rust_string_lossy(scope), "data");

        let expected_key = v8::String::new(scope, "key").unwrap();
        assert!(key.strict_equals(expected_key.into()));

        let internal_field = this
          .get_internal_field(scope, 0)
          .unwrap()
          .try_into()
          .unwrap();
        rv.set(internal_field);
      };

    let setter_with_data =
      |scope: &mut v8::PinScope,
       key: v8::Local<v8::Name>,
       value: v8::Local<v8::Value>,
       args: v8::PropertyCallbackArguments,
       _rv: v8::ReturnValue<()>| {
        let this = args.this();

        assert_eq!(args.holder(), this);
        assert!(args.data().is_string());
        assert!(!args.should_throw_on_error());
        assert_eq!(args.data().to_rust_string_lossy(scope), "data");

        let expected_key = v8::String::new(scope, "key").unwrap();
        assert!(key.strict_equals(expected_key.into()));

        assert!(value.is_int32());
        assert!(this.set_internal_field(0, value.into()));
      };

    let key = v8::String::new(scope, "key").unwrap();
    let name = v8::String::new(scope, "obj").unwrap();

    // Lone getter
    let templ = v8::ObjectTemplate::new(scope);
    templ.set_internal_field_count(1);
    templ.set_accessor(key.into(), getter);

    let obj = templ.new_instance(scope).unwrap();
    let int = v8::Integer::new(scope, 42);
    obj.set_internal_field(0, int.into());
    scope.get_current_context().global(scope).set(
      scope,
      name.into(),
      obj.into(),
    );
    assert!(eval(scope, "obj.key").unwrap().strict_equals(int.into()));

    // Getter + setter
    let templ = v8::ObjectTemplate::new(scope);
    templ.set_internal_field_count(1);
    templ.set_accessor_with_setter(key.into(), getter, setter);

    let obj = templ.new_instance(scope).unwrap();
    obj.set_internal_field(0, int.into());
    scope.get_current_context().global(scope).set(
      scope,
      name.into(),
      obj.into(),
    );
    let new_int = v8::Integer::new(scope, 9);
    eval(scope, "obj.key = 9");
    let internal_field: v8::Local<v8::Value> = obj
      .get_internal_field(scope, 0)
      .unwrap()
      .try_into()
      .unwrap();
    assert!(internal_field.strict_equals(new_int.into()));
    // Falls back on standard setter
    assert!(eval(scope, "obj.key2 = null; obj.key2").unwrap().is_null());

    // Getter + setter + data

    let templ = v8::ObjectTemplate::new(scope);
    templ.set_internal_field_count(1);
    let data = v8::String::new(scope, "data").unwrap();
    templ.set_accessor_with_configuration(
      key.into(),
      AccessorConfiguration::new(getter_with_data)
        .setter(setter_with_data)
        .data(data.into()),
    );

    let obj = templ.new_instance(scope).unwrap();
    obj.set_internal_field(0, int.into());
    scope.get_current_context().global(scope).set(
      scope,
      name.into(),
      obj.into(),
    );
    let new_int = v8::Integer::new(scope, 9);
    eval(scope, "obj.key = 9");
    let internal_field: v8::Local<v8::Value> = obj
      .get_internal_field(scope, 0)
      .unwrap()
      .try_into()
      .unwrap();
    assert!(internal_field.strict_equals(new_int.into()));
    // Falls back on standard setter
    assert!(eval(scope, "obj.key2 = null; obj.key2").unwrap().is_null());

    // Accessor property
    let getter = v8::FunctionTemplate::new(scope, fortytwo_callback);
    fn property_setter(
      scope: &mut v8::PinScope,
      args: v8::FunctionCallbackArguments,
      _: v8::ReturnValue<v8::Value>,
    ) {
      let this = args.this();

      assert!(args.data().is_undefined());

      let ret = v8::Integer::new(scope, 69);
      assert!(this.set_internal_field(0, ret.into()));
    }

    let setter = v8::FunctionTemplate::new(scope, property_setter);

    let templ = v8::ObjectTemplate::new(scope);
    templ.set_internal_field_count(1);

    // Getter
    let key = v8::String::new(scope, "key1").unwrap();
    templ.set_accessor_property(
      key.into(),
      Some(getter),
      None,
      v8::PropertyAttribute::default(),
    );

    // Setter
    let key = v8::String::new(scope, "key2").unwrap();
    templ.set_accessor_property(
      key.into(),
      None,
      Some(setter),
      v8::PropertyAttribute::default(),
    );

    let obj = templ.new_instance(scope).unwrap();
    let int = v8::Integer::new(scope, 42);
    obj.set_internal_field(0, int.into());
    scope.get_current_context().global(scope).set(
      scope,
      name.into(),
      obj.into(),
    );
    assert!(eval(scope, "obj.key1").unwrap().strict_equals(int.into()));
    assert!(
      eval(scope, "obj.key2 = 123; obj.key2")
        .unwrap()
        .is_undefined()
    );
  }
}

#[test]
fn object_template_set_named_property_handler() {
  let _setup_guard = setup::parallel_test();
  let isolate = &mut v8::Isolate::new(Default::default());
  v8::scope!(let scope, isolate);

  let context = v8::Context::new(scope, Default::default());
  let scope = &mut v8::ContextScope::new(scope, context);

  {
    let getter = |scope: &mut v8::PinScope,
                  key: v8::Local<v8::Name>,
                  args: v8::PropertyCallbackArguments,
                  mut rv: v8::ReturnValue<v8::Value>| {
      let fallthrough_key = v8::String::new(scope, "fallthrough").unwrap();
      if key.strict_equals(fallthrough_key.into()) {
        return v8::Intercepted::No;
      }

      let this = args.this();

      assert_eq!(args.holder(), this);
      assert!(args.data().is_undefined());
      assert!(!args.should_throw_on_error());

      let expected_key = v8::String::new(scope, "key").unwrap();
      assert!(key.strict_equals(expected_key.into()));

      let internal_field = this
        .get_internal_field(scope, 0)
        .unwrap()
        .try_into()
        .unwrap();
      rv.set(internal_field);
      v8::Intercepted::Yes
    };

    let setter = |scope: &mut v8::PinScope,
                  key: v8::Local<v8::Name>,
                  value: v8::Local<v8::Value>,
                  args: v8::PropertyCallbackArguments,
                  mut rv: v8::ReturnValue<()>| {
      let fallthrough_key = v8::String::new(scope, "fallthrough").unwrap();
      if key.strict_equals(fallthrough_key.into()) {
        return v8::Intercepted::No;
      }

      let panic_on_get = v8::String::new(scope, "panicOnGet").unwrap();
      if key.strict_equals(panic_on_get.into()) {
        return v8::Intercepted::No;
      }

      let this = args.this();

      assert_eq!(args.holder(), this);
      assert!(args.data().is_undefined());
      assert!(!args.should_throw_on_error());

      let expected_key = v8::String::new(scope, "key").unwrap();
      assert!(key.strict_equals(expected_key.into()));

      assert!(value.is_int32());
      assert!(this.set_internal_field(0, value.into()));

      rv.set_bool(true);
      v8::Intercepted::Yes
    };

    let query = |scope: &mut v8::PinScope,
                 key: v8::Local<v8::Name>,
                 args: v8::PropertyCallbackArguments,
                 mut rv: v8::ReturnValue<v8::Integer>| {
      let fallthrough_key = v8::String::new(scope, "fallthrough").unwrap();
      if key.strict_equals(fallthrough_key.into()) {
        return v8::Intercepted::No;
      }

      let panic_on_get = v8::String::new(scope, "panicOnGet").unwrap();
      if key.strict_equals(panic_on_get.into()) {
        return v8::Intercepted::No;
      }

      let this = args.this();

      assert_eq!(args.holder(), this);
      assert!(args.data().is_undefined());
      assert!(!args.should_throw_on_error());

      let expected_key = v8::String::new(scope, "key").unwrap();
      assert!(key.strict_equals(expected_key.into()));
      // PropertyAttribute::READ_ONLY
      rv.set_int32(1);
      let expected_value = v8::Integer::new(scope, 42);
      let internal_field: v8::Local<v8::Value> = this
        .get_internal_field(scope, 0)
        .unwrap()
        .try_into()
        .unwrap();
      assert!(internal_field.strict_equals(expected_value.into()));
      v8::Intercepted::Yes
    };

    let deleter = |scope: &mut v8::PinScope,
                   key: v8::Local<v8::Name>,
                   args: v8::PropertyCallbackArguments,
                   mut rv: v8::ReturnValue<v8::Boolean>| {
      let fallthrough_key = v8::String::new(scope, "fallthrough").unwrap();
      if key.strict_equals(fallthrough_key.into()) {
        return v8::Intercepted::No;
      }

      let this = args.this();

      let expected_key = v8::String::new(scope, "key").unwrap();
      assert!(key.strict_equals(expected_key.into()));

      assert!(this.set_internal_field(0, v8::undefined(scope).into()));

      rv.set_bool(true);
      v8::Intercepted::Yes
    };

    let enumerator = |scope: &mut v8::PinScope,
                      args: v8::PropertyCallbackArguments,
                      mut rv: v8::ReturnValue<v8::Array>| {
      let this = args.this();

      assert_eq!(args.holder(), this);
      assert!(args.data().is_undefined());
      assert!(!args.should_throw_on_error());

      // Validate is the current object.
      let expected_value = v8::Integer::new(scope, 42);
      let internal_field: v8::Local<v8::Value> = this
        .get_internal_field(scope, 0)
        .unwrap()
        .try_into()
        .unwrap();
      assert!(internal_field.strict_equals(expected_value.into()));

      let key: v8::Local<v8::Name> =
        v8::String::new(scope, "key").unwrap().into();
      let result = v8::Array::new_with_elements(scope, &[key.into()]);
      rv.set(result);
    };

    let definer = |scope: &mut v8::PinScope,
                   key: v8::Local<v8::Name>,
                   desc: &v8::PropertyDescriptor,
                   args: v8::PropertyCallbackArguments,
                   mut rv: v8::ReturnValue<()>| {
      let fallthrough_key = v8::String::new(scope, "fallthrough").unwrap();
      if key.strict_equals(fallthrough_key.into()) {
        return v8::Intercepted::No;
      }

      let this = args.this();

      let expected_key = v8::String::new(scope, "key").unwrap();
      assert!(key.strict_equals(expected_key.into()));

      assert!(desc.has_enumerable());
      assert!(desc.has_configurable());
      assert!(desc.has_writable());
      assert!(desc.has_value());
      assert!(!desc.has_get());
      assert!(!desc.has_set());

      assert!(desc.enumerable());
      assert!(desc.configurable());
      assert!(desc.writable());

      let value = desc.value();

      assert!(value.is_int32());
      assert!(this.set_internal_field(0, value.into()));

      rv.set_bool(true);
      v8::Intercepted::Yes
    };

    let descriptor = |scope: &mut v8::PinScope,
                      key: v8::Local<v8::Name>,
                      args: v8::PropertyCallbackArguments,
                      mut rv: v8::ReturnValue<v8::Value>| {
      let fallthrough_key = v8::String::new(scope, "fallthrough").unwrap();
      if key.strict_equals(fallthrough_key.into()) {
        return v8::Intercepted::No;
      }

      let this = args.this();

      let expected_key = v8::String::new(scope, "key").unwrap();
      assert!(key.strict_equals(expected_key.into()));

      let descriptor = v8::Object::new(scope);
      let value_key = v8::String::new(scope, "value").unwrap();
      let data = this.get_internal_field(scope, 0).unwrap();
      let value = data.try_into().unwrap();
      descriptor.set(scope, value_key.into(), value);
      let enumerable_key = v8::String::new(scope, "enumerable").unwrap();
      let enumerable = v8::Boolean::new(scope, true);
      descriptor.set(scope, enumerable_key.into(), enumerable.into());
      let configurable_key = v8::String::new(scope, "configurable").unwrap();
      let configurable = v8::Boolean::new(scope, true);
      descriptor.set(scope, configurable_key.into(), configurable.into());
      let writable_key = v8::String::new(scope, "writable").unwrap();
      let writable = v8::Boolean::new(scope, true);
      descriptor.set(scope, writable_key.into(), writable.into());

      rv.set(descriptor.into());
      v8::Intercepted::Yes
    };

    let name = v8::String::new(scope, "obj").unwrap();

    // Lone getter
    let templ = v8::ObjectTemplate::new(scope);
    templ.set_internal_field_count(1);
    templ.set_named_property_handler(
      v8::NamedPropertyHandlerConfiguration::new().getter(getter),
    );

    let obj = templ.new_instance(scope).unwrap();
    let int = v8::Integer::new(scope, 42);
    obj.set_internal_field(0, int.into());
    scope.get_current_context().global(scope).set(
      scope,
      name.into(),
      obj.into(),
    );
    assert!(eval(scope, "obj.key").unwrap().strict_equals(int.into()));
    assert!(eval(scope, "obj.fallthrough").unwrap().is_undefined());
    assert!(
      eval(scope, "obj.fallthrough = 'a'; obj.fallthrough")
        .unwrap()
        .is_string()
    );
    let internal_field: v8::Local<v8::Value> = obj
      .get_internal_field(scope, 0)
      .unwrap()
      .try_into()
      .unwrap();
    assert!(internal_field.strict_equals(int.into()));

    // Getter + setter + deleter
    let templ = v8::ObjectTemplate::new(scope);
    templ.set_internal_field_count(1);
    templ.set_named_property_handler(
      v8::NamedPropertyHandlerConfiguration::new()
        .getter(getter)
        .setter(setter)
        .deleter(deleter),
    );

    let obj = templ.new_instance(scope).unwrap();
    obj.set_internal_field(0, int.into());
    scope.get_current_context().global(scope).set(
      scope,
      name.into(),
      obj.into(),
    );
    let new_int = v8::Integer::new(scope, 9);
    eval(scope, "obj.key = 9");
    let internal_field: v8::Local<v8::Value> = obj
      .get_internal_field(scope, 0)
      .unwrap()
      .try_into()
      .unwrap();
    assert!(internal_field.strict_equals(new_int.into()));
    assert!(eval(scope, "delete obj.key").unwrap().boolean_value(scope));
    let internal_field: v8::Local<v8::Value> = obj
      .get_internal_field(scope, 0)
      .unwrap()
      .try_into()
      .unwrap();
    assert!(internal_field.is_undefined());
    assert!(eval(scope, "delete obj.key").unwrap().boolean_value(scope));

    assert!(
      eval(scope, "obj.fallthrough = 'a'; obj.fallthrough")
        .unwrap()
        .is_string()
    );
    let internal_field: v8::Local<v8::Value> = obj
      .get_internal_field(scope, 0)
      .unwrap()
      .try_into()
      .unwrap();
    assert!(internal_field.is_undefined());
    assert!(
      eval(scope, "delete obj.fallthrough")
        .unwrap()
        .boolean_value(scope)
    );
    assert!(eval(scope, "obj.fallthrough").unwrap().is_undefined());

    // query descriptor
    let templ = v8::ObjectTemplate::new(scope);
    templ.set_internal_field_count(1);
    templ.set_named_property_handler(
      v8::NamedPropertyHandlerConfiguration::new().query(query),
    );

    let obj = templ.new_instance(scope).unwrap();
    obj.set_internal_field(0, int.into());
    scope.get_current_context().global(scope).set(
      scope,
      name.into(),
      obj.into(),
    );
    assert!(eval(scope, "'key' in obj").unwrap().boolean_value(scope));
    assert!(
      !eval(scope, "'fallthrough' in obj")
        .unwrap()
        .boolean_value(scope)
    );
    eval(scope, "obj.fallthrough = 'a'").unwrap();
    assert!(
      eval(scope, "'fallthrough' in obj")
        .unwrap()
        .boolean_value(scope)
    );

    // enumerator
    let templ = v8::ObjectTemplate::new(scope);
    templ.set_internal_field_count(1);
    templ.set_named_property_handler(
      v8::NamedPropertyHandlerConfiguration::new().enumerator(enumerator),
    );

    let obj = templ.new_instance(scope).unwrap();
    obj.set_internal_field(0, int.into());
    scope.get_current_context().global(scope).set(
      scope,
      name.into(),
      obj.into(),
    );
    let arr = eval(scope, "Object.keys(obj)").unwrap().cast::<v8::Array>();
    assert_eq!(arr.length(), 1);
    let index = v8::Integer::new(scope, 0);
    let result = arr.get(scope, index.into()).unwrap();
    let expected = v8::String::new(scope, "key").unwrap();
    assert!(expected.strict_equals(result));
    eval(scope, "obj.fallthrough = 'a'").unwrap();
    let arr = eval(scope, "Object.keys(obj)").unwrap().cast::<v8::Array>();

    assert_eq!(arr.length(), 2);

    // definer
    let templ = v8::ObjectTemplate::new(scope);
    templ.set_internal_field_count(1);
    templ.set_named_property_handler(
      v8::NamedPropertyHandlerConfiguration::new().definer(definer),
    );

    let obj = templ.new_instance(scope).unwrap();
    obj.set_internal_field(0, int.into());
    scope.get_current_context().global(scope).set(
      scope,
      name.into(),
      obj.into(),
    );
    eval(
      scope,
      "Object.defineProperty(obj, 'key', { value: 9, enumerable: true, configurable: true, writable: true })",
    )
    .unwrap();
    let internal_field: v8::Local<v8::Value> = obj
      .get_internal_field(scope, 0)
      .unwrap()
      .try_into()
      .unwrap();
    assert!(internal_field.strict_equals(new_int.into()));
    assert!(eval(
      scope,
      "Object.defineProperty(obj, 'fallthrough', { value: 'a' }); obj.fallthrough"
    )
    .unwrap()
    .is_string());

    // descriptor
    let templ = v8::ObjectTemplate::new(scope);
    templ.set_internal_field_count(1);
    templ.set_named_property_handler(
      v8::NamedPropertyHandlerConfiguration::new().descriptor(descriptor),
    );

    let obj = templ.new_instance(scope).unwrap();
    obj.set_internal_field(0, int.into());
    scope.get_current_context().global(scope).set(
      scope,
      name.into(),
      obj.into(),
    );
    let desc = eval(scope, "Object.getOwnPropertyDescriptor(obj, 'key')")
      .unwrap()
      .to_object(scope)
      .unwrap();
    let expected_value = v8::Integer::new(scope, 42);
    let value_key = v8::String::new(scope, "value").unwrap().into();
    assert!(
      desc
        .get(scope, value_key)
        .unwrap()
        .strict_equals(expected_value.into())
    );
    let enumerable_key = v8::String::new(scope, "enumerable").unwrap().into();
    assert!(
      desc
        .get(scope, enumerable_key)
        .unwrap()
        .boolean_value(scope)
    );
    let configurable_key =
      v8::String::new(scope, "configurable").unwrap().into();
    assert!(
      desc
        .get(scope, configurable_key)
        .unwrap()
        .boolean_value(scope)
    );
    let writable_key = v8::String::new(scope, "writable").unwrap().into();
    assert!(desc.get(scope, writable_key).unwrap().boolean_value(scope));
    assert!(
      eval(scope, "Object.getOwnPropertyDescriptor(obj, 'fallthrough')")
        .unwrap()
        .is_undefined()
    );

    // Getter + Setter + Query + NON_MASKING
    let templ = v8::ObjectTemplate::new(scope);
    templ.set_internal_field_count(1);
    templ.set_named_property_handler(
      v8::NamedPropertyHandlerConfiguration::new()
        .getter(getter)
        .setter(setter)
        .query(query)
        .flags(v8::PropertyHandlerFlags::NON_MASKING),
    );

    let obj = templ.new_instance(scope).unwrap();
    obj.set_internal_field(0, int.into());
    scope.get_current_context().global(scope).set(
      scope,
      name.into(),
      obj.into(),
    );
    assert!(
      !eval(scope, "'panicOnGet' in obj")
        .unwrap()
        .boolean_value(scope)
    );
    eval(scope, "obj.panicOnGet = 'x'").unwrap();
    assert!(
      eval(scope, "'panicOnGet' in obj")
        .unwrap()
        .boolean_value(scope)
    );
    assert!(eval(scope, "obj.panicOnGet").unwrap().is_string());

    // Test `v8::NamedPropertyHandlerConfiguration::*_raw()` methods
    {
      let templ = v8::ObjectTemplate::new(scope);
      templ.set_internal_field_count(1);
      templ.set_named_property_handler(
        v8::NamedPropertyHandlerConfiguration::new()
          .getter_raw(getter.map_fn_to())
          .setter_raw(setter.map_fn_to())
          .query_raw(query.map_fn_to())
          .flags(v8::PropertyHandlerFlags::NON_MASKING),
      );

      let obj = templ.new_instance(scope).unwrap();
      obj.set_internal_field(0, int.into());
      scope.get_current_context().global(scope).set(
        scope,
        name.into(),
        obj.into(),
      );
      assert!(
        !eval(scope, "'panicOnGet' in obj")
          .unwrap()
          .boolean_value(scope)
      );
      eval(scope, "obj.panicOnGet = 'x'").unwrap();
      assert!(
        eval(scope, "'panicOnGet' in obj")
          .unwrap()
          .boolean_value(scope)
      );
      assert!(eval(scope, "obj.panicOnGet").unwrap().is_string());
    }
  }
}

#[test]
fn object_template_set_indexed_property_handler() {
  let _setup_guard = setup::parallel_test();
  let isolate = &mut v8::Isolate::new(Default::default());
  v8::scope!(let scope, isolate);

  let context = v8::Context::new(scope, Default::default());
  let scope = &mut v8::ContextScope::new(scope, context);

  let getter = |scope: &mut v8::PinScope,
                index: u32,
                args: v8::PropertyCallbackArguments,
                mut rv: v8::ReturnValue<v8::Value>| {
    let this = args.this();

    assert_eq!(args.holder(), this);
    assert!(args.data().is_undefined());
    assert!(!args.should_throw_on_error());

    let expected_index = 37;
    assert!(index.eq(&expected_index));
    let internal_field = this
      .get_internal_field(scope, 0)
      .unwrap()
      .try_into()
      .unwrap();
    rv.set(internal_field);
    v8::Intercepted::Yes
  };

  let setter = |_scope: &mut v8::PinScope,
                index: u32,
                value: v8::Local<v8::Value>,
                args: v8::PropertyCallbackArguments,
                mut rv: v8::ReturnValue<()>| {
    let this = args.this();

    assert_eq!(args.holder(), this);
    assert!(args.data().is_undefined());
    assert!(!args.should_throw_on_error());

    assert_eq!(index, 37);

    assert!(value.is_int32());
    assert!(this.set_internal_field(0, value.into()));

    rv.set_bool(true);
    v8::Intercepted::Yes
  };

  let query = |_scope: &mut v8::PinScope,
               index: u32,
               _args: v8::PropertyCallbackArguments,
               mut rv: v8::ReturnValue<v8::Integer>| {
    if index == 12 {
      return v8::Intercepted::No;
    }

    assert_eq!(index, 37);

    // PropertyAttribute::READ_ONLY
    rv.set_int32(1);
    v8::Intercepted::Yes
  };

  let deleter = |_scope: &mut v8::PinScope,
                 index: u32,
                 _args: v8::PropertyCallbackArguments,
                 mut rv: v8::ReturnValue<v8::Boolean>| {
    assert_eq!(index, 37);

    rv.set_bool(false);
    v8::Intercepted::Yes
  };

  let enumerator = |scope: &mut v8::PinScope,
                    args: v8::PropertyCallbackArguments,
                    mut rv: v8::ReturnValue<v8::Array>| {
    let this = args.this();

    assert_eq!(args.holder(), this);
    assert!(args.data().is_undefined());
    assert!(!args.should_throw_on_error());

    // Validate is the current object.
    let expected_value = v8::Integer::new(scope, 42);
    let internal_field: v8::Local<v8::Value> = this
      .get_internal_field(scope, 0)
      .unwrap()
      .try_into()
      .unwrap();
    assert!(internal_field.strict_equals(expected_value.into()));

    let key = v8::Integer::new(scope, 37);
    let result = v8::Array::new_with_elements(scope, &[key.into()]);
    rv.set(result);
  };

  let definer = |_scope: &mut v8::PinScope,
                 index: u32,
                 desc: &v8::PropertyDescriptor,
                 args: v8::PropertyCallbackArguments,
                 mut rv: v8::ReturnValue<()>| {
    let this = args.this();

    assert_eq!(index, 37);

    assert!(!desc.has_enumerable());
    assert!(!desc.has_configurable());
    assert!(!desc.has_writable());
    assert!(desc.has_value());
    assert!(!desc.has_get());
    assert!(!desc.has_set());

    let value = desc.value();
    this.set_internal_field(0, value.into());

    rv.set_bool(true);
    v8::Intercepted::Yes
  };

  let descriptor = |scope: &mut v8::PinScope,
                    index: u32,
                    args: v8::PropertyCallbackArguments,
                    mut rv: v8::ReturnValue<v8::Value>| {
    let this = args.this();

    assert_eq!(index, 37);

    let descriptor = v8::Object::new(scope);
    let value_key = v8::String::new(scope, "value").unwrap();
    let data = this.get_internal_field(scope, 0).unwrap();
    let value = data.try_into().unwrap();
    descriptor.set(scope, value_key.into(), value);
    let enumerable_key = v8::String::new(scope, "enumerable").unwrap();
    let enumerable = v8::Boolean::new(scope, true);
    descriptor.set(scope, enumerable_key.into(), enumerable.into());
    let configurable_key = v8::String::new(scope, "configurable").unwrap();
    let configurable = v8::Boolean::new(scope, true);
    descriptor.set(scope, configurable_key.into(), configurable.into());
    let writable_key = v8::String::new(scope, "writable").unwrap();
    let writable = v8::Boolean::new(scope, true);
    descriptor.set(scope, writable_key.into(), writable.into());

    rv.set(descriptor.into());
    v8::Intercepted::Yes
  };

  let name = v8::String::new(scope, "obj").unwrap();

  // Lone getter
  let templ = v8::ObjectTemplate::new(scope);
  templ.set_internal_field_count(1);
  templ.set_indexed_property_handler(
    v8::IndexedPropertyHandlerConfiguration::new().getter(getter),
  );

  let obj = templ.new_instance(scope).unwrap();
  let int = v8::Integer::new(scope, 42);
  obj.set_internal_field(0, int.into());
  scope
    .get_current_context()
    .global(scope)
    .set(scope, name.into(), obj.into());
  assert!(eval(scope, "obj[37]").unwrap().strict_equals(int.into()));

  // Getter + setter + deleter
  let templ = v8::ObjectTemplate::new(scope);
  templ.set_internal_field_count(1);
  templ.set_indexed_property_handler(
    v8::IndexedPropertyHandlerConfiguration::new()
      .getter(getter)
      .setter(setter)
      .deleter(deleter),
  );

  let obj = templ.new_instance(scope).unwrap();
  obj.set_internal_field(0, int.into());
  scope
    .get_current_context()
    .global(scope)
    .set(scope, name.into(), obj.into());
  let new_int = v8::Integer::new(scope, 9);
  eval(scope, "obj[37] = 9");
  let internal_field: v8::Local<v8::Value> = obj
    .get_internal_field(scope, 0)
    .unwrap()
    .try_into()
    .unwrap();
  assert!(internal_field.strict_equals(new_int.into()));

  assert!(!eval(scope, "delete obj[37]").unwrap().boolean_value(scope));

  // Query
  let templ = v8::ObjectTemplate::new(scope);
  templ.set_internal_field_count(1);
  templ.set_indexed_property_handler(
    v8::IndexedPropertyHandlerConfiguration::new().query(query),
  );

  let obj = templ.new_instance(scope).unwrap();
  obj.set_internal_field(0, int.into());
  scope
    .get_current_context()
    .global(scope)
    .set(scope, name.into(), obj.into());
  assert!(eval(scope, "'37' in obj").unwrap().boolean_value(scope));

  // Enumerator
  let templ = v8::ObjectTemplate::new(scope);
  templ.set_internal_field_count(1);
  templ.set_indexed_property_handler(
    v8::IndexedPropertyHandlerConfiguration::new()
      .getter(getter)
      .enumerator(enumerator),
  );

  let obj = templ.new_instance(scope).unwrap();
  obj.set_internal_field(0, int.into());
  scope
    .get_current_context()
    .global(scope)
    .set(scope, name.into(), obj.into());

  let value = eval(
    scope,
    "
    let value = -1;
    for (const i in obj) {
      value = obj[i];
   }
   value
   ",
  )
  .unwrap();
  assert!(value.strict_equals(int.into()));

  // Definer
  let templ = v8::ObjectTemplate::new(scope);
  templ.set_internal_field_count(1);
  templ.set_indexed_property_handler(
    v8::IndexedPropertyHandlerConfiguration::new().definer(definer),
  );

  let obj = templ.new_instance(scope).unwrap();
  obj.set_internal_field(0, int.into());
  scope
    .get_current_context()
    .global(scope)
    .set(scope, name.into(), obj.into());
  eval(scope, "Object.defineProperty(obj, 37, { value: 9 })").unwrap();
  let internal_field: v8::Local<v8::Value> = obj
    .get_internal_field(scope, 0)
    .unwrap()
    .try_into()
    .unwrap();
  assert!(internal_field.strict_equals(new_int.into()));

  // Descriptor
  let templ = v8::ObjectTemplate::new(scope);
  templ.set_internal_field_count(1);
  templ.set_indexed_property_handler(
    v8::IndexedPropertyHandlerConfiguration::new().descriptor(descriptor),
  );

  let obj = templ.new_instance(scope).unwrap();
  obj.set_internal_field(0, int.into());
  scope
    .get_current_context()
    .global(scope)
    .set(scope, name.into(), obj.into());
  let desc = eval(scope, "Object.getOwnPropertyDescriptor(obj, 37)")
    .unwrap()
    .to_object(scope)
    .unwrap();
  let value_key = v8::String::new(scope, "value").unwrap().into();
  assert!(
    desc
      .get(scope, value_key)
      .unwrap()
      .strict_equals(int.into())
  );
  let enumerable_key = v8::String::new(scope, "enumerable").unwrap().into();
  assert!(
    desc
      .get(scope, enumerable_key)
      .unwrap()
      .boolean_value(scope)
  );
  let configurable_key = v8::String::new(scope, "configurable").unwrap().into();
  assert!(
    desc
      .get(scope, configurable_key)
      .unwrap()
      .boolean_value(scope)
  );
  let writable_key = v8::String::new(scope, "writable").unwrap().into();
  assert!(desc.get(scope, writable_key).unwrap().boolean_value(scope));
}

#[test]
fn object() {
  let _setup_guard = setup::parallel_test();
  let isolate = &mut v8::Isolate::new(Default::default());
  {
    v8::scope!(let scope, isolate);

    let context = v8::Context::new(scope, Default::default());
    let scope = &mut v8::ContextScope::new(scope, context);
    let null: v8::Local<v8::Value> = v8::null(scope).into();
    let n1: v8::Local<v8::Name> = v8::String::new(scope, "a").unwrap().into();
    let n2: v8::Local<v8::Name> = v8::String::new(scope, "b").unwrap().into();
    let p = v8::String::new(scope, "p").unwrap().into();
    let v1: v8::Local<v8::Value> = v8::Number::new(scope, 1.0).into();
    let v2: v8::Local<v8::Value> = v8::Number::new(scope, 2.0).into();
    let object = v8::Object::with_prototype_and_properties(
      scope,
      null,
      &[n1, n2],
      &[v1, v2],
    );
    assert!(!object.is_null_or_undefined());
    let lhs = object.get_creation_context(scope).unwrap().global(scope);
    let rhs = context.global(scope);
    assert!(lhs.strict_equals(rhs.into()));

    let object_ = v8::Object::new(scope);
    assert!(!object_.is_null_or_undefined());
    let id = object_.get_identity_hash();
    assert_eq!(id.get() as u32, object_.get_hash());
    assert_ne!(id.get() as u32, v8::Object::new(scope).get_hash());

    assert!(object.has(scope, n1.into()).unwrap());
    assert!(object.has_own_property(scope, n1).unwrap());
    let n_unused = v8::String::new(scope, "unused").unwrap();
    assert!(!object.has(scope, n_unused.into()).unwrap());
    assert!(!object.has_own_property(scope, n_unused.into()).unwrap());
    assert!(object.delete(scope, n1.into()).unwrap());
    assert!(!object.has(scope, n1.into()).unwrap());
    assert!(!object.has_own_property(scope, n1).unwrap());

    let global = context.global(scope);
    let object_string = v8::String::new(scope, "o").unwrap().into();
    global.set(scope, object_string, object.into());

    assert!(eval(scope, "Object.isExtensible(o)").unwrap().is_true());
    assert!(eval(scope, "Object.isSealed(o)").unwrap().is_false());
    assert!(eval(scope, "Object.isFrozen(o)").unwrap().is_false());

    assert!(
      object
        .set_integrity_level(scope, v8::IntegrityLevel::Sealed)
        .unwrap()
    );

    assert!(eval(scope, "Object.isExtensible(o)").unwrap().is_false());
    assert!(eval(scope, "Object.isSealed(o)").unwrap().is_true());
    assert!(eval(scope, "Object.isFrozen(o)").unwrap().is_false());
    // Creating new properties is not allowed anymore
    eval(scope, "o.p = true").unwrap();
    assert!(!object.has(scope, p).unwrap());
    // Deleting properties is not allowed anymore
    eval(scope, "delete o.b").unwrap();
    assert!(object.has(scope, n2.into()).unwrap());
    // But we can still write new values.
    assert!(eval(scope, "o.b = true; o.b").unwrap().is_true());

    assert!(
      object
        .set_integrity_level(scope, v8::IntegrityLevel::Frozen)
        .unwrap()
    );

    assert!(eval(scope, "Object.isExtensible(o)").unwrap().is_false());
    assert!(eval(scope, "Object.isSealed(o)").unwrap().is_true());
    assert!(eval(scope, "Object.isFrozen(o)").unwrap().is_true());
    // Creating new properties is not allowed anymore
    eval(scope, "o.p = true").unwrap();
    assert!(!object.has(scope, p).unwrap());
    // Deleting properties is not allowed anymore
    eval(scope, "delete o.b").unwrap();
    assert!(object.has(scope, n2.into()).unwrap());
    // And we can also not write new values
    assert!(eval(scope, "o.b = false; o.b").unwrap().is_true());
  }
}

#[test]
fn map() {
  let _setup_guard = setup::parallel_test();
  let isolate = &mut v8::Isolate::new(Default::default());
  {
    v8::scope!(let scope, isolate);

    let context = v8::Context::new(scope, Default::default());
    let scope = &mut v8::ContextScope::new(scope, context);

    let map = v8::Map::new(scope);
    assert_eq!(map.size(), 0);

    let undefined = v8::undefined(scope).into();

    {
      let key = v8::Object::new(scope).into();
      let value = v8::Integer::new(scope, 1337).into();
      assert_eq!(map.has(scope, key), Some(false));
      assert_eq!(map.get(scope, key), Some(undefined));
      assert_eq!(map.set(scope, key, value), Some(map));

      assert_eq!(map.has(scope, key), Some(true));
      assert_eq!(map.size(), 1);
      assert_eq!(map.get(scope, key), Some(value));
    }

    map.clear();
    assert_eq!(map.size(), 0);

    {
      let key = v8::String::new(scope, "key").unwrap().into();
      let value = v8::Integer::new(scope, 42).into();

      assert_eq!(map.delete(scope, key), Some(false));

      map.set(scope, key, value);
      assert_eq!(map.size(), 1);

      assert_eq!(map.delete(scope, key), Some(true));
      assert_eq!(map.size(), 0);
    }
  }
}

#[test]
fn set() {
  let _setup_guard = setup::parallel_test();
  let isolate = &mut v8::Isolate::new(Default::default());
  {
    v8::scope!(let scope, isolate);

    let context = v8::Context::new(scope, Default::default());
    let scope = &mut v8::ContextScope::new(scope, context);

    let set = v8::Set::new(scope);
    assert_eq!(set.size(), 0);

    {
      let key = v8::Object::new(scope).into();
      assert_eq!(set.has(scope, key), Some(false));
      assert_eq!(set.add(scope, key), Some(set));

      assert_eq!(set.has(scope, key), Some(true));
      assert_eq!(set.size(), 1);
    }

    set.clear();
    assert_eq!(set.size(), 0);

    {
      let key = v8::String::new(scope, "key").unwrap().into();

      assert_eq!(set.delete(scope, key), Some(false));

      set.add(scope, key);
      assert_eq!(set.size(), 1);

      assert_eq!(set.delete(scope, key), Some(true));
      assert_eq!(set.size(), 0);
    }
  }
}

#[test]
fn array() {
  let _setup_guard = setup::parallel_test();
  let isolate = &mut v8::Isolate::new(Default::default());
  {
    v8::scope!(let scope, isolate);

    let context = v8::Context::new(scope, Default::default());
    let scope = &mut v8::ContextScope::new(scope, context);
    let s1 = v8::String::new(scope, "a").unwrap();
    let s2 = v8::String::new(scope, "b").unwrap();
    let array = v8::Array::new(scope, 2);
    assert_eq!(array.length(), 2);
    let lhs = array.get_creation_context(scope).unwrap().global(scope);
    let rhs = context.global(scope);
    assert!(lhs.strict_equals(rhs.into()));
    array.set_index(scope, 0, s1.into());
    array.set_index(scope, 1, s2.into());

    let maybe_v1 = array.get_index(scope, 0);
    assert!(maybe_v1.is_some());
    assert!(maybe_v1.unwrap().same_value(s1.into()));
    let maybe_v2 = array.get_index(scope, 1);
    assert!(maybe_v2.is_some());
    assert!(maybe_v2.unwrap().same_value(s2.into()));

    let array = v8::Array::new_with_elements(scope, &[]);
    assert_eq!(array.length(), 0);

    let array = v8::Array::new_with_elements(scope, &[s1.into(), s2.into()]);
    assert_eq!(array.length(), 2);

    let maybe_v1 = array.get_index(scope, 0);
    assert!(maybe_v1.is_some());
    assert!(maybe_v1.unwrap().same_value(s1.into()));
    let maybe_v2 = array.get_index(scope, 1);
    assert!(maybe_v2.is_some());
    assert!(maybe_v2.unwrap().same_value(s2.into()));

    assert!(array.has_index(scope, 1).unwrap());
    assert!(array.delete_index(scope, 1).unwrap());
    assert!(!array.has_index(scope, 1).unwrap());
  }
}

#[test]
fn create_data_property() {
  let _setup_guard = setup::parallel_test();
  let isolate = &mut v8::Isolate::new(Default::default());
  {
    v8::scope!(let scope, isolate);

    let context = v8::Context::new(scope, Default::default());
    let scope = &mut v8::ContextScope::new(scope, context);

    eval(scope, "var a = {};");

    let key = v8::String::new(scope, "a").unwrap();
    let obj = context.global(scope).get(scope, key.into()).unwrap();
    assert!(obj.is_object());
    let obj = obj.to_object(scope).unwrap();
    let key = v8::String::new(scope, "foo").unwrap();
    let value = v8::String::new(scope, "bar").unwrap();
    assert!(
      obj
        .create_data_property(scope, key.into(), value.into())
        .unwrap()
    );
    let actual = obj.get(scope, key.into()).unwrap();
    assert!(value.strict_equals(actual));

    let key2 = v8::String::new(scope, "foo2").unwrap();
    assert!(obj.set(scope, key2.into(), value.into()).unwrap());
    let actual = obj.get(scope, key2.into()).unwrap();
    assert!(value.strict_equals(actual));
  }
}

#[test]
fn object_set_accessor() {
  let _setup_guard = setup::parallel_test();
  let isolate = &mut v8::Isolate::new(Default::default());
  v8::scope!(let scope, isolate);

  let context = v8::Context::new(scope, Default::default());
  let scope = &mut v8::ContextScope::new(scope, context);

  {
    static CALL_COUNT: AtomicUsize = AtomicUsize::new(0);

    let getter = |scope: &mut v8::PinScope,
                  key: v8::Local<v8::Name>,
                  args: v8::PropertyCallbackArguments,
                  mut rv: v8::ReturnValue<v8::Value>| {
      let this = args.this();

      assert_eq!(args.holder(), this);
      assert!(args.data().is_undefined());
      assert!(!args.should_throw_on_error());

      let expected_key = v8::String::new(scope, "getter_key").unwrap();
      assert!(key.strict_equals(expected_key.into()));

      let int_key = v8::String::new(scope, "int_key").unwrap();
      let int_value = this.get(scope, int_key.into()).unwrap();
      let int_value = v8::Local::<v8::Integer>::try_from(int_value).unwrap();
      assert_eq!(int_value.value(), 42);

      let s = v8::String::new(scope, "hello").unwrap();
      assert!(rv.get(scope).is_undefined());
      rv.set(s.into());

      CALL_COUNT.fetch_add(1, Ordering::SeqCst);
    };

    let obj = v8::Object::new(scope);

    let getter_key = v8::String::new(scope, "getter_key").unwrap();
    obj.set_accessor(scope, getter_key.into(), getter);

    let int_key = v8::String::new(scope, "int_key").unwrap();
    let int_value = v8::Integer::new(scope, 42);
    obj.set(scope, int_key.into(), int_value.into());

    let obj_name = v8::String::new(scope, "obj").unwrap();
    context
      .global(scope)
      .set(scope, obj_name.into(), obj.into());

    let actual = eval(scope, "obj.getter_key").unwrap();
    let expected = v8::String::new(scope, "hello").unwrap();
    assert!(actual.strict_equals(expected.into()));

    assert_eq!(CALL_COUNT.load(Ordering::SeqCst), 1);
  }
}

#[test]
fn object_set_accessor_with_setter() {
  let _setup_guard = setup::parallel_test();
  let isolate = &mut v8::Isolate::new(Default::default());
  v8::scope!(let scope, isolate);

  let context = v8::Context::new(scope, Default::default());
  let scope = &mut v8::ContextScope::new(scope, context);

  {
    static CALL_COUNT: AtomicUsize = AtomicUsize::new(0);

    let getter = |scope: &mut v8::PinScope,
                  key: v8::Local<v8::Name>,
                  args: v8::PropertyCallbackArguments,
                  mut rv: v8::ReturnValue<v8::Value>| {
      let this = args.this();

      assert_eq!(args.holder(), this);
      assert!(args.data().is_undefined());
      assert!(!args.should_throw_on_error());

      let expected_key = v8::String::new(scope, "getter_setter_key").unwrap();
      assert!(key.strict_equals(expected_key.into()));

      let int_key = v8::String::new(scope, "int_key").unwrap();
      let int_value = this.get(scope, int_key.into()).unwrap();
      let int_value = v8::Local::<v8::Integer>::try_from(int_value).unwrap();
      assert_eq!(int_value.value(), 42);

      let s = v8::String::new(scope, "hello").unwrap();
      assert!(rv.get(scope).is_undefined());
      rv.set(s.into());

      CALL_COUNT.fetch_add(1, Ordering::SeqCst);
    };

    let setter = |scope: &mut v8::PinScope,
                  key: v8::Local<v8::Name>,
                  value: v8::Local<v8::Value>,
                  args: v8::PropertyCallbackArguments,
                  _rv: v8::ReturnValue<()>| {
      println!("setter called");

      let this = args.this();

      assert_eq!(args.holder(), this);
      assert!(args.data().is_undefined());
      assert!(!args.should_throw_on_error());

      let expected_key = v8::String::new(scope, "getter_setter_key").unwrap();
      assert!(key.strict_equals(expected_key.into()));

      let int_key = v8::String::new(scope, "int_key").unwrap();
      let int_value = this.get(scope, int_key.into()).unwrap();
      let int_value = v8::Local::<v8::Integer>::try_from(int_value).unwrap();
      assert_eq!(int_value.value(), 42);

      let new_value = v8::Local::<v8::Integer>::try_from(value).unwrap();
      this.set(scope, int_key.into(), new_value.into());

      CALL_COUNT.fetch_add(1, Ordering::SeqCst);
    };

    let obj = v8::Object::new(scope);

    let getter_setter_key =
      v8::String::new(scope, "getter_setter_key").unwrap();
    obj.set_accessor_with_setter(
      scope,
      getter_setter_key.into(),
      getter,
      setter,
    );

    let int_key = v8::String::new(scope, "int_key").unwrap();
    let int_value = v8::Integer::new(scope, 42);
    obj.set(scope, int_key.into(), int_value.into());

    let obj_name = v8::String::new(scope, "obj").unwrap();
    context
      .global(scope)
      .set(scope, obj_name.into(), obj.into());

    let actual = eval(scope, "obj.getter_setter_key").unwrap();
    let expected = v8::String::new(scope, "hello").unwrap();
    assert!(actual.strict_equals(expected.into()));

    eval(scope, "obj.getter_setter_key = 123").unwrap();
    assert_eq!(
      obj
        .get(scope, int_key.into())
        .unwrap()
        .to_integer(scope)
        .unwrap()
        .value(),
      123
    );

    assert_eq!(CALL_COUNT.load(Ordering::SeqCst), 2);
  }
}

#[test]
fn object_set_accessor_with_setter_with_property() {
  let _setup_guard = setup::parallel_test();
  let isolate = &mut v8::Isolate::new(Default::default());
  v8::scope!(let scope, isolate);

  let context = v8::Context::new(scope, Default::default());
  let scope = &mut v8::ContextScope::new(scope, context);

  {
    static CALL_COUNT: AtomicUsize = AtomicUsize::new(0);

    let getter = |scope: &mut v8::PinScope,
                  key: v8::Local<v8::Name>,
                  args: v8::PropertyCallbackArguments,
                  mut rv: v8::ReturnValue<v8::Value>| {
      let this = args.this();

      assert_eq!(args.holder(), this);
      assert!(args.data().is_undefined());
      assert!(!args.should_throw_on_error());

      let expected_key = v8::String::new(scope, "getter_setter_key").unwrap();
      assert!(key.strict_equals(expected_key.into()));

      let int_key = v8::String::new(scope, "int_key").unwrap();
      let int_value = this.get(scope, int_key.into()).unwrap();
      let int_value = v8::Local::<v8::Integer>::try_from(int_value).unwrap();
      assert_eq!(int_value.value(), 42);

      let s = v8::String::new(scope, "hello").unwrap();
      assert!(rv.get(scope).is_undefined());
      rv.set(s.into());

      CALL_COUNT.fetch_add(1, Ordering::SeqCst);
    };

    let setter = |scope: &mut v8::PinScope,
                  key: v8::Local<v8::Name>,
                  value: v8::Local<v8::Value>,
                  args: v8::PropertyCallbackArguments,
                  _rv: v8::ReturnValue<()>| {
      println!("setter called");

      let this = args.this();

      assert_eq!(args.holder(), this);
      assert!(args.data().is_undefined());
      assert!(!args.should_throw_on_error());

      let expected_key = v8::String::new(scope, "getter_setter_key").unwrap();
      assert!(key.strict_equals(expected_key.into()));

      let int_key = v8::String::new(scope, "int_key").unwrap();
      let int_value = this.get(scope, int_key.into()).unwrap();
      let int_value = v8::Local::<v8::Integer>::try_from(int_value).unwrap();
      assert_eq!(int_value.value(), 42);

      let new_value = v8::Local::<v8::Integer>::try_from(value).unwrap();
      this.set(scope, int_key.into(), new_value.into());

      CALL_COUNT.fetch_add(1, Ordering::SeqCst);
    };

    let obj = v8::Object::new(scope);

    let getter_setter_key =
      v8::String::new(scope, "getter_setter_key").unwrap();
    obj.set_accessor_with_configuration(
      scope,
      getter_setter_key.into(),
      AccessorConfiguration::new(getter)
        .setter(setter)
        .property_attribute(v8::PropertyAttribute::READ_ONLY),
    );

    let int_key = v8::String::new(scope, "int_key").unwrap();
    let int_value = v8::Integer::new(scope, 42);
    obj.set(scope, int_key.into(), int_value.into());

    let obj_name = v8::String::new(scope, "obj").unwrap();
    context
      .global(scope)
      .set(scope, obj_name.into(), obj.into());

    let actual = eval(scope, "obj.getter_setter_key").unwrap();
    let expected = v8::String::new(scope, "hello").unwrap();
    assert!(actual.strict_equals(expected.into()));

    eval(scope, "obj.getter_setter_key = 123").unwrap();
    assert_eq!(
      obj
        .get(scope, int_key.into())
        .unwrap()
        .to_integer(scope)
        .unwrap()
        .value(),
      42 //Since it is read only
    );

    assert_eq!(CALL_COUNT.load(Ordering::SeqCst), 1);
  }
}

#[test]
fn object_set_accessor_with_data() {
  let _setup_guard = setup::parallel_test();
  let isolate = &mut v8::Isolate::new(Default::default());
  v8::scope!(let scope, isolate);

  let context = v8::Context::new(scope, Default::default());
  let scope = &mut v8::ContextScope::new(scope, context);

  {
    static CALL_COUNT: AtomicUsize = AtomicUsize::new(0);

    let getter = |scope: &mut v8::PinScope,
                  key: v8::Local<v8::Name>,
                  args: v8::PropertyCallbackArguments,
                  mut rv: v8::ReturnValue<v8::Value>| {
      let this = args.this();

      assert_eq!(args.holder(), this);
      assert!(args.data().is_string());
      assert!(!args.should_throw_on_error());

      let data = v8::String::new(scope, "data").unwrap();
      assert!(data.strict_equals(args.data()));

      let expected_key = v8::String::new(scope, "getter_setter_key").unwrap();
      assert!(key.strict_equals(expected_key.into()));

      let int_key = v8::String::new(scope, "int_key").unwrap();
      let int_value = this.get(scope, int_key.into()).unwrap();
      let int_value = v8::Local::<v8::Integer>::try_from(int_value).unwrap();
      assert_eq!(int_value.value(), 42);

      let s = v8::String::new(scope, "hello").unwrap();
      assert!(rv.get(scope).is_undefined());
      rv.set(s.into());

      CALL_COUNT.fetch_add(1, Ordering::SeqCst);
    };

    let setter = |scope: &mut v8::PinScope,
                  key: v8::Local<v8::Name>,
                  value: v8::Local<v8::Value>,
                  args: v8::PropertyCallbackArguments,
                  _rv: v8::ReturnValue<()>| {
      println!("setter called");

      let this = args.this();

      assert_eq!(args.holder(), this);
      assert!(args.data().is_string());
      assert!(!args.should_throw_on_error());

      let data = v8::String::new(scope, "data").unwrap();
      assert!(data.strict_equals(args.data()));

      let expected_key = v8::String::new(scope, "getter_setter_key").unwrap();
      assert!(key.strict_equals(expected_key.into()));

      let int_key = v8::String::new(scope, "int_key").unwrap();
      let int_value = this.get(scope, int_key.into()).unwrap();
      let int_value = v8::Local::<v8::Integer>::try_from(int_value).unwrap();
      assert_eq!(int_value.value(), 42);

      let new_value = v8::Local::<v8::Integer>::try_from(value).unwrap();
      this.set(scope, int_key.into(), new_value.into());

      CALL_COUNT.fetch_add(1, Ordering::SeqCst);
    };

    let obj = v8::Object::new(scope);

    let getter_setter_key =
      v8::String::new(scope, "getter_setter_key").unwrap();

    let data = v8::String::new(scope, "data").unwrap();
    obj.set_accessor_with_configuration(
      scope,
      getter_setter_key.into(),
      AccessorConfiguration::new(getter)
        .setter(setter)
        .data(data.into()),
    );

    let int_key = v8::String::new(scope, "int_key").unwrap();
    let int_value = v8::Integer::new(scope, 42);
    obj.set(scope, int_key.into(), int_value.into());

    let obj_name = v8::String::new(scope, "obj").unwrap();
    context
      .global(scope)
      .set(scope, obj_name.into(), obj.into());

    let actual = eval(scope, "obj.getter_setter_key").unwrap();
    let expected = v8::String::new(scope, "hello").unwrap();
    assert!(actual.strict_equals(expected.into()));

    eval(scope, "obj.getter_setter_key = 123").unwrap();
    assert_eq!(
      obj
        .get(scope, int_key.into())
        .unwrap()
        .to_integer(scope)
        .unwrap()
        .value(),
      123
    );

    assert_eq!(CALL_COUNT.load(Ordering::SeqCst), 2);
  }
}

#[test]
fn promise_resolved() {
  let _setup_guard = setup::parallel_test();
  let isolate = &mut v8::Isolate::new(Default::default());
  {
    v8::scope!(let scope, isolate);

    let context = v8::Context::new(scope, Default::default());
    let scope = &mut v8::ContextScope::new(scope, context);
    let maybe_resolver = v8::PromiseResolver::new(scope);
    assert!(maybe_resolver.is_some());
    let resolver = maybe_resolver.unwrap();
    let promise = resolver.get_promise(scope);
    assert!(!promise.has_handler());
    assert_eq!(promise.state(), v8::PromiseState::Pending);
    let value = v8::String::new(scope, "test").unwrap();
    resolver.resolve(scope, value.into());
    assert_eq!(promise.state(), v8::PromiseState::Fulfilled);
    let result = promise.result(scope);
    assert_eq!(result.to_rust_string_lossy(scope), "test".to_string());
    // Resolve again with different value, since promise is already in
    // `Fulfilled` state it should be ignored.
    let value = v8::String::new(scope, "test2").unwrap();
    resolver.resolve(scope, value.into());
    let result = promise.result(scope);
    assert_eq!(result.to_rust_string_lossy(scope), "test".to_string());
  }
}

#[test]
fn promise_rejected() {
  let _setup_guard = setup::parallel_test();
  let isolate = &mut v8::Isolate::new(Default::default());
  {
    v8::scope!(let scope, isolate);

    let context = v8::Context::new(scope, Default::default());
    let scope = &mut v8::ContextScope::new(scope, context);
    let maybe_resolver = v8::PromiseResolver::new(scope);
    assert!(maybe_resolver.is_some());
    let resolver = maybe_resolver.unwrap();
    let promise = resolver.get_promise(scope);
    assert!(!promise.has_handler());
    assert_eq!(promise.state(), v8::PromiseState::Pending);
    let value = v8::String::new(scope, "test").unwrap();
    let rejected = resolver.reject(scope, value.into());
    assert!(rejected.unwrap());
    assert_eq!(promise.state(), v8::PromiseState::Rejected);
    let result = promise.result(scope);
    assert_eq!(result.to_rust_string_lossy(scope), "test".to_string());
    // Reject again with different value, since promise is already in `Rejected`
    // state it should be ignored.
    let value = v8::String::new(scope, "test2").unwrap();
    resolver.reject(scope, value.into());
    let result = promise.result(scope);
    assert_eq!(result.to_rust_string_lossy(scope), "test".to_string());
  }
}
#[test]
fn proxy() {
  let _setup_guard = setup::parallel_test();
  let isolate = &mut v8::Isolate::new(Default::default());
  {
    v8::scope!(let scope, isolate);

    let context = v8::Context::new(scope, Default::default());
    let scope = &mut v8::ContextScope::new(scope, context);
    let target = v8::Object::new(scope);
    let handler = v8::Object::new(scope);
    let maybe_proxy = v8::Proxy::new(scope, target, handler);
    assert!(maybe_proxy.is_some());
    let proxy = maybe_proxy.unwrap();
    assert!(target == proxy.get_target(scope));
    assert!(handler == proxy.get_handler(scope));
    assert!(!proxy.is_revoked());
    proxy.revoke();
    assert!(proxy.is_revoked());
  }
}

fn fn_callback_external(
  scope: &mut v8::PinScope,
  args: v8::FunctionCallbackArguments,
  mut rv: v8::ReturnValue<v8::Value>,
) {
  assert_eq!(args.length(), 0);
  let data = args.data();
  let external = v8::Local::<v8::External>::try_from(data).unwrap();
  let data =
    unsafe { std::slice::from_raw_parts(external.value() as *mut u8, 5) };
  assert_eq!(&[0, 1, 2, 3, 4], data);
  let s = v8::String::new(scope, "Hello callback!").unwrap();
  assert!(rv.get(scope).is_undefined());
  rv.set(s.into());
}

fn fn_callback(
  scope: &mut v8::PinScope,
  args: v8::FunctionCallbackArguments,
  mut rv: v8::ReturnValue<v8::Value>,
) {
  assert_eq!(args.length(), 0);
  let s = v8::String::new(scope, "Hello callback!").unwrap();
  assert!(rv.get(scope).is_undefined());
  rv.set(s.into());
}

fn fn_callback_new(
  scope: &mut v8::PinScope,
  args: v8::FunctionCallbackArguments,
  mut rv: v8::ReturnValue<v8::Value>,
) {
  assert_eq!(args.length(), 0);
  assert!(args.new_target().is_object());
  assert!(args.is_construct_call());
  let recv = args.this();
  let key = v8::String::new(scope, "works").unwrap();
  let value = v8::Boolean::new(scope, true);
  assert!(recv.set(scope, key.into(), value.into()).unwrap());
  assert!(rv.get(scope).is_undefined());
  rv.set(recv.into());
}

fn fn_callback2(
  scope: &mut v8::PinScope,
  args: v8::FunctionCallbackArguments,
  mut rv: v8::ReturnValue<v8::Value>,
) {
  assert_eq!(args.length(), 2);
  let arg1_val = v8::String::new(scope, "arg1").unwrap();
  let arg1 = args.get(0);
  assert!(arg1.is_string());
  assert!(arg1.strict_equals(arg1_val.into()));

  let arg2_val = v8::Integer::new(scope, 2);
  let arg2 = args.get(1);
  assert!(arg2.is_number());
  assert!(arg2.strict_equals(arg2_val.into()));

  let s = v8::String::new(scope, "Hello callback!").unwrap();
  assert!(rv.get(scope).is_undefined());
  rv.set(s.into());
}

fn fortytwo_callback(
  _: &mut v8::PinScope,
  _: v8::FunctionCallbackArguments,
  mut rv: v8::ReturnValue<v8::Value>,
) {
  rv.set_int32(42);
}

fn data_is_true_callback(
  _scope: &mut v8::PinScope,
  args: v8::FunctionCallbackArguments,
  _rv: v8::ReturnValue<v8::Value>,
) {
  let data = args.data();
  assert!(data.is_true());
}

fn nested_builder<'a>(
  scope: &mut v8::PinScope<'a, '_>,
  args: v8::FunctionCallbackArguments<'a>,
  _: v8::ReturnValue<v8::Value>,
) {
  let arg0 = args.get(0);
  v8::Function::builder(
    |_: &mut v8::PinScope,
     _: v8::FunctionCallbackArguments,
     _: v8::ReturnValue<v8::Value>| {},
  )
  .data(arg0)
  .build(scope);
}

#[test]
fn function_builder_raw() {
  let _setup_guard = setup::parallel_test();
  let isolate = &mut v8::Isolate::new(Default::default());
  {
    v8::scope!(let scope, isolate);

    let context = v8::Context::new(scope, Default::default());
    let scope = &mut v8::ContextScope::new(scope, context);
    let global = context.global(scope);
    let recv: v8::Local<v8::Value> = global.into();

    extern "C" fn callback(info: *const v8::FunctionCallbackInfo) {
      let info = unsafe { &*info };
      v8::callback_scope!(unsafe scope, info);
      let args =
        v8::FunctionCallbackArguments::from_function_callback_info(info);
      assert!(args.length() == 1);
      assert!(args.get(0).is_string());

      let mut rv = v8::ReturnValue::from_function_callback_info(info);
      rv.set(
        v8::String::new(scope, "Hello from function!")
          .unwrap()
          .into(),
      );
    }
    let func = v8::Function::new_raw(scope, callback).unwrap();

    let arg0 = v8::String::new(scope, "Hello").unwrap();
    let value = func.call(scope, recv, &[arg0.into()]).unwrap();
    assert!(value.is_string());
    assert_eq!(value.to_rust_string_lossy(scope), "Hello from function!");
  }
}

#[test]
fn return_value() {
  let _setup_guard = setup::parallel_test();
  let isolate = &mut v8::Isolate::new(Default::default());
  {
    v8::scope!(let scope, isolate);

    let context = v8::Context::new(scope, Default::default());
    let scope = &mut v8::ContextScope::new(scope, context);
    let global = context.global(scope);
    let recv: v8::Local<v8::Value> = global.into();

    // set_bool
    {
      let template = v8::FunctionTemplate::new(
        scope,
        |scope: &mut v8::PinScope,
         args: v8::FunctionCallbackArguments,
         mut rv: v8::ReturnValue<v8::Value>| {
          assert_eq!(args.length(), 0);
          assert!(rv.get(scope).is_undefined());
          rv.set_bool(false);
        },
      );

      let function = template
        .get_function(scope)
        .expect("Unable to create function");
      let value = function
        .call(scope, recv, &[])
        .expect("Function call failed");
      assert!(value.is_boolean());
      assert!(!value.is_true());
    }

    // set_int32
    {
      let template = v8::FunctionTemplate::new(
        scope,
        |scope: &mut v8::PinScope,
         args: v8::FunctionCallbackArguments,
         mut rv: v8::ReturnValue<v8::Value>| {
          assert_eq!(args.length(), 0);
          assert!(rv.get(scope).is_undefined());
          rv.set_int32(69);
        },
      );

      let function = template
        .get_function(scope)
        .expect("Unable to create function");
      let value = function
        .call(scope, recv, &[])
        .expect("Function call failed");
      assert!(value.is_int32());
      assert_eq!(value.int32_value(scope).unwrap(), 69);
    }

    // set_uint32
    {
      let template = v8::FunctionTemplate::new(
        scope,
        |scope: &mut v8::PinScope,
         args: v8::FunctionCallbackArguments,
         mut rv: v8::ReturnValue<v8::Value>| {
          assert_eq!(args.length(), 0);
          assert!(rv.get(scope).is_undefined());
          rv.set_uint32(69);
        },
      );

      let function = template
        .get_function(scope)
        .expect("Unable to create function");
      let value = function
        .call(scope, recv, &[])
        .expect("Function call failed");
      assert!(value.is_uint32());
      assert_eq!(value.uint32_value(scope).unwrap(), 69);
    }

    // set_null
    {
      let template = v8::FunctionTemplate::new(
        scope,
        |scope: &mut v8::PinScope,
         args: v8::FunctionCallbackArguments,
         mut rv: v8::ReturnValue<v8::Value>| {
          assert_eq!(args.length(), 0);
          assert!(rv.get(scope).is_undefined());
          rv.set_null();
        },
      );

      let function = template
        .get_function(scope)
        .expect("Unable to create function");
      let value = function
        .call(scope, recv, &[])
        .expect("Function call failed");
      assert!(value.is_null());
    }

    // set_undefined
    {
      let template = v8::FunctionTemplate::new(
        scope,
        |scope: &mut v8::PinScope,
         args: v8::FunctionCallbackArguments,
         mut rv: v8::ReturnValue<v8::Value>| {
          assert_eq!(args.length(), 0);
          assert!(rv.get(scope).is_undefined());
          rv.set_undefined();
        },
      );

      let function = template
        .get_function(scope)
        .expect("Unable to create function");
      let value = function
        .call(scope, recv, &[])
        .expect("Function call failed");
      assert!(value.is_undefined());
    }

    // set_double
    {
      let template = v8::FunctionTemplate::new(
        scope,
        |scope: &mut v8::PinScope,
         args: v8::FunctionCallbackArguments,
         mut rv: v8::ReturnValue<v8::Value>| {
          assert_eq!(args.length(), 0);
          assert!(rv.get(scope).is_undefined());
          rv.set_double(69.420);
        },
      );

      let function = template
        .get_function(scope)
        .expect("Unable to create function");
      let value = function
        .call(scope, recv, &[])
        .expect("Function call failed");
      assert!(value.is_number());
      assert_eq!(value.number_value(scope).unwrap(), 69.420);
    }

    // set_empty_string
    {
      let template = v8::FunctionTemplate::new(
        scope,
        |scope: &mut v8::PinScope,
         args: v8::FunctionCallbackArguments,
         mut rv: v8::ReturnValue<v8::Value>| {
          assert_eq!(args.length(), 0);
          assert!(rv.get(scope).is_undefined());
          rv.set_empty_string();
        },
      );

      let function = template
        .get_function(scope)
        .expect("Unable to create function");
      let value = function
        .call(scope, recv, &[])
        .expect("Function call failed");
      assert!(value.is_string());
      assert_eq!(value.to_rust_string_lossy(scope), "");
    }
  }
}

#[test]
fn function() {
  let _setup_guard = setup::parallel_test();
  let isolate = &mut v8::Isolate::new(Default::default());

  {
    v8::scope!(let scope, isolate);

    let context = v8::Context::new(scope, Default::default());
    let scope = &mut v8::ContextScope::new(scope, context);
    let global = context.global(scope);
    let recv: v8::Local<v8::Value> = global.into();

    // Just check that this compiles.
    v8::Function::builder(nested_builder);

    // create function using template
    let fn_template = v8::FunctionTemplate::new(scope, fn_callback);
    let function = fn_template
      .get_function(scope)
      .expect("Unable to create function");
    let lhs = function.get_creation_context(scope).unwrap().global(scope);
    let rhs = context.global(scope);
    assert!(lhs.strict_equals(rhs.into()));
    let value = function
      .call(scope, recv, &[])
      .expect("Function call failed");
    let value_str = value.to_string(scope).unwrap();
    let rust_str = value_str.to_rust_string_lossy(scope);
    assert_eq!(rust_str, "Hello callback!".to_string());

    // create function using template from a raw ptr
    let fn_template =
      v8::FunctionTemplate::new_raw(scope, fn_callback.map_fn_to());
    let function = fn_template
      .get_function(scope)
      .expect("Unable to create function");
    let lhs = function.get_creation_context(scope).unwrap().global(scope);
    let rhs = context.global(scope);
    assert!(lhs.strict_equals(rhs.into()));
    let value = function
      .call(scope, recv, &[])
      .expect("Function call failed");
    let value_str = value.to_string(scope).unwrap();
    let rust_str = value_str.to_rust_string_lossy(scope);
    assert_eq!(rust_str, "Hello callback!".to_string());

    // create function without a template
    let function = v8::Function::new(scope, fn_callback2)
      .expect("Unable to create function");
    let arg1 = v8::String::new(scope, "arg1").unwrap();
    let arg2 = v8::Integer::new(scope, 2);
    let value = function
      .call(scope, recv, &[arg1.into(), arg2.into()])
      .unwrap();
    let value_str = value.to_string(scope).unwrap();
    let rust_str = value_str.to_rust_string_lossy(scope);
    assert_eq!(rust_str, "Hello callback!".to_string());

    // create function without a template from a raw ptr
    let function = v8::Function::new_raw(scope, fn_callback2.map_fn_to())
      .expect("Unable to create function");
    let arg1 = v8::String::new(scope, "arg1").unwrap();
    let arg2 = v8::Integer::new(scope, 2);
    let value = function
      .call(scope, recv, &[arg1.into(), arg2.into()])
      .unwrap();
    let value_str = value.to_string(scope).unwrap();
    let rust_str = value_str.to_rust_string_lossy(scope);
    assert_eq!(rust_str, "Hello callback!".to_string());

    // create a function with associated data
    let true_data = v8::Boolean::new(scope, true);
    let function = v8::Function::builder(data_is_true_callback)
      .data(true_data.into())
      .build(scope)
      .expect("Unable to create function with data");
    let value = function
      .call(scope, recv, &[])
      .expect("Function call failed");
    assert!(value.is_undefined());

    // create a function with associated data from a raw ptr
    let true_data = v8::Boolean::new(scope, true);
    let function = v8::Function::builder_raw(data_is_true_callback.map_fn_to())
      .data(true_data.into())
      .build(scope)
      .expect("Unable to create function with data");
    let value = function
      .call(scope, recv, &[])
      .expect("Function call failed");
    assert!(value.is_undefined());

    // create a prototype-less function that throws on new
    let function = v8::Function::builder(fn_callback)
      .length(42)
      .constructor_behavior(v8::ConstructorBehavior::Throw)
      .build(scope)
      .unwrap();
    let name = v8::String::new(scope, "f").unwrap();
    global.set(scope, name.into(), function.into()).unwrap();
    let result = eval(scope, "f.length").unwrap();
    assert_eq!(42, result.integer_value(scope).unwrap());
    let result = eval(scope, "f.prototype").unwrap();
    assert!(result.is_undefined());
    assert!(eval(scope, "new f()").is_none()); // throws

    let function = v8::Function::builder(fn_callback_new).build(scope).unwrap();
    let name = v8::String::new(scope, "f2").unwrap();
    global.set(scope, name.into(), function.into()).unwrap();
    let f2: v8::Local<v8::Object> =
      eval(scope, "new f2()").unwrap().try_into().unwrap();
    let key = v8::String::new(scope, "works").unwrap();
    let value = f2.get(scope, key.into()).unwrap();
    assert!(value.is_boolean());
    assert!(value.boolean_value(scope));
  }

  {
    let root_scope = pin!(v8::HandleScope::new(isolate));
    let mut root_scope = root_scope.init();
    let context = v8::Context::new(&root_scope, Default::default());
    let mut scope = v8::ContextScope::new(&mut root_scope, context);

    let function: v8::Local<v8::Function> =
      eval(&mut scope, "function a() { return 1; }; a")
        .unwrap()
        .try_into()
        .unwrap();

    let recv = v8::undefined(&scope).into();
    let ret = function
      .call_with_context(&scope, context, recv, &[])
      .unwrap();
    let integer: v8::Local<v8::Integer> = ret.try_into().unwrap();
    let scope = v8::ContextScope::new(&mut scope, context);
    assert_eq!(integer.int32_value(&scope).unwrap(), 1);
  }
}

#[test]
fn function_column_and_line_numbers() {
  let _setup_guard = setup::parallel_test();
  let isolate = &mut v8::Isolate::new(Default::default());
  {
    v8::scope!(let scope, isolate);

    let context = v8::Context::new(scope, Default::default());
    let scope = &mut v8::ContextScope::new(scope, context);
    let mut source = mock_source(
      scope,
      "google.com",
      r#"export function f(a, b) {
  return a;
}

export function anotherFunctionG(a, b) {
  return b;
}"#,
    );
    let module =
      v8::script_compiler::compile_module(scope, &mut source).unwrap();
    let result =
      module.instantiate_module(scope, unexpected_module_resolve_callback);
    assert!(result.is_some());
    module.evaluate(scope).unwrap();
    assert_eq!(v8::ModuleStatus::Evaluated, module.get_status());

    let namespace = module.get_module_namespace();
    assert!(namespace.is_module_namespace_object());
    let namespace_obj = namespace.to_object(scope).unwrap();

    let f_str = v8::String::new(scope, "f").unwrap();
    let f_function_obj: v8::Local<v8::Function> = namespace_obj
      .get(scope, f_str.into())
      .unwrap()
      .try_into()
      .unwrap();
    // The column number is zero-indexed and indicates the position of the end of the name.
    assert_eq!(f_function_obj.get_script_column_number(), Some(17));
    // The line number is zero-indexed as well.
    assert_eq!(f_function_obj.get_script_line_number(), Some(0));

    let g_str = v8::String::new(scope, "anotherFunctionG").unwrap();
    let g_function_obj: v8::Local<v8::Function> = namespace_obj
      .get(scope, g_str.into())
      .unwrap()
      .try_into()
      .unwrap();
    assert_eq!(g_function_obj.get_script_column_number(), Some(32));
    assert_eq!(g_function_obj.get_script_line_number(), Some(4));

    let fn_template = v8::FunctionTemplate::new(scope, fn_callback);
    let function = fn_template
      .get_function(scope)
      .expect("Unable to create function");
    assert_eq!(function.get_script_column_number(), None);
    assert_eq!(function.get_script_line_number(), None);
  }
}

#[test]
fn function_script_origin_and_id() {
  let _setup_guard = setup::parallel_test();
  let isolate = &mut v8::Isolate::new(Default::default());

  v8::scope!(let scope, isolate);

  let context = v8::Context::new(scope, Default::default());
  let scope = &mut v8::ContextScope::new(scope, context);

  let mut num_cases = 10;
  let mut prev_id = None;
  while num_cases > 0 {
    let resource_name = format!("google.com/{num_cases}");
    let mut source = mock_source(
      scope,
      resource_name.as_str(), // make sure each source has a different resource name
      r#"export function f(a, b) {
          return a;
        }

        export function anotherFunctionG(a, b) {
          return b;
        }"#,
    );
    let module =
      v8::script_compiler::compile_module(scope, &mut source).unwrap();
    let result =
      module.instantiate_module(scope, unexpected_module_resolve_callback);
    assert!(result.is_some());
    module.evaluate(scope).unwrap();
    assert_eq!(v8::ModuleStatus::Evaluated, module.get_status());

    let namespace = module.get_module_namespace();
    assert!(namespace.is_module_namespace_object());
    let namespace_obj = namespace.to_object(scope).unwrap();

    let f_str = v8::String::new(scope, "f").unwrap();
    let f_function_obj: v8::Local<v8::Function> = namespace_obj
      .get(scope, f_str.into())
      .unwrap()
      .try_into()
      .unwrap();

    // Modules with different resource names will have incrementing script IDs
    // but the script ID of the first module is a V8 internal, so should not
    // be depended on.
    // See https://groups.google.com/g/v8-users/c/iEfceRohiy8 for more discussion.
    let script_id = f_function_obj.script_id();
    assert!(f_function_obj.script_id() > 0);

    if let Some(id) = prev_id {
      assert_eq!(script_id, id + 1);
      assert_eq!(script_id, f_function_obj.get_script_origin().script_id(),);
    }
    prev_id = Some(script_id);

    // Verify source map URL matches
    assert_eq!(
      "source_map_url",
      f_function_obj
        .get_script_origin()
        .source_map_url()
        .unwrap()
        .to_rust_string_lossy(scope)
    );

    // Verify resource name matches in script origin
    let resource_name_val = f_function_obj.get_script_origin().resource_name();
    assert!(resource_name_val.is_some());
    assert_eq!(
      resource_name_val.unwrap().to_rust_string_lossy(scope),
      resource_name
    );

    num_cases -= 1;
  }
}

#[test]
fn constructor() {
  let _setup_guard = setup::parallel_test();
  let isolate = &mut v8::Isolate::new(Default::default());

  {
    v8::scope!(let scope, isolate);

    let context = v8::Context::new(scope, Default::default());
    let scope = &mut v8::ContextScope::new(scope, context);
    let global = context.global(scope);
    let array_name = v8::String::new(scope, "Array").unwrap();
    let array_constructor = global.get(scope, array_name.into()).unwrap();
    let array_constructor =
      v8::Local::<v8::Function>::try_from(array_constructor).unwrap();
    let array = array_constructor.new_instance(scope, &[]).unwrap();
    v8::Local::<v8::Array>::try_from(array).unwrap();
  }
}

extern "C" fn promise_reject_callback(msg: v8::PromiseRejectMessage) {
  v8::callback_scope!(unsafe scope, &msg);
  let event = msg.get_event();
  assert_eq!(event, v8::PromiseRejectEvent::PromiseRejectWithNoHandler);
  let promise = msg.get_promise();
  assert_eq!(promise.state(), v8::PromiseState::Rejected);
  let value = msg.get_value().unwrap();
  {
    v8::scope!(let scope, scope);

    let value_str = value.to_rust_string_lossy(scope);
    assert_eq!(value_str, "promise rejected".to_string());
  }
}

#[test]
fn set_promise_reject_callback() {
  let _setup_guard = setup::parallel_test();
  let isolate = &mut v8::Isolate::new(Default::default());
  isolate.set_promise_reject_callback(promise_reject_callback);
  {
    v8::scope!(let scope, isolate);

    let context = v8::Context::new(scope, Default::default());
    let scope = &mut v8::ContextScope::new(scope, context);
    let resolver = v8::PromiseResolver::new(scope).unwrap();
    let value = v8::String::new(scope, "promise rejected").unwrap();
    resolver.reject(scope, value.into());
  }
}

#[test]
fn promise_reject_callback_no_value() {
  extern "C" fn promise_reject_callback(m: v8::PromiseRejectMessage) {
    use v8::PromiseRejectEvent::*;
    let value = m.get_value();
    match m.get_event() {
      PromiseHandlerAddedAfterReject => assert!(value.is_none()),
      PromiseRejectWithNoHandler => assert!(value.is_some()),
      _ => unreachable!(),
    };
  }
  let _setup_guard = setup::parallel_test();
  let isolate = &mut v8::Isolate::new(Default::default());
  isolate.set_promise_reject_callback(promise_reject_callback);
  {
    v8::scope!(let scope, isolate);

    let context = v8::Context::new(scope, Default::default());
    let scope = &mut v8::ContextScope::new(scope, context);
    let source = r#"
      function kaboom(resolve, reject) {
        throw new Error("kaboom");
      }
      new Promise(kaboom).then(_ => {});
    "#;
    eval(scope, source).unwrap();
  }
}

#[test]
#[allow(clippy::clone_on_copy)]
fn promise_hook() {
  extern "C" fn hook(
    type_: v8::PromiseHookType,
    promise: v8::Local<v8::Promise>,
    _parent: v8::Local<v8::Value>,
  ) {
    // Check that PromiseHookType implements Clone and PartialEq.
    _ = type_.clone() == v8::PromiseHookType::Init;

    v8::callback_scope!(unsafe scope, promise);
    let context = promise.get_creation_context(scope).unwrap();
    let scope = &mut v8::ContextScope::new(scope, context);
    let global = context.global(scope);
    let name = v8::String::new(scope, "hook").unwrap();
    let func = global.get(scope, name.into()).unwrap();
    let func = v8::Local::<v8::Function>::try_from(func).unwrap();
    let args = &[v8::Integer::new(scope, type_ as i32).into(), promise.into()];
    func.call(scope, global.into(), args).unwrap();
  }
  let _setup_guard = setup::parallel_test();
  let isolate = &mut v8::Isolate::new(Default::default());
  isolate.set_promise_hook(hook);
  {
    v8::scope!(let scope, isolate);

    let context = v8::Context::new(scope, Default::default());
    let scope = &mut v8::ContextScope::new(scope, context);
    let source = r#"
      var promises = new Set();
      function hook(type, promise) {
        if (type === /* Init    */ 0) promises.add(promise);
        if (type === /* Resolve */ 1) promises.delete(promise);
      }
      function expect(expected, actual = promises.size) {
        if (actual !== expected) throw `expected ${expected}, actual ${actual}`;
      }
      expect(0);
      new Promise(resolve => {
        expect(1);
        resolve();
        expect(0);
      });
      expect(0);
      new Promise(() => {});
      expect(1);
      promises.values().next().value
    "#;
    let promise = eval(scope, source).unwrap();
    let promise = v8::Local::<v8::Promise>::try_from(promise).unwrap();
    assert!(!promise.has_handler());
    assert_eq!(promise.state(), v8::PromiseState::Pending);
  }
}

#[test]
fn context_get_extras_binding_object() {
  let _setup_guard = setup::parallel_test();
  let isolate = &mut v8::Isolate::new(Default::default());
  {
    v8::scope!(let scope, isolate);

    let context = v8::Context::new(scope, Default::default());
    let scope = &mut v8::ContextScope::new(scope, context);
    let extras_binding = context.get_extras_binding_object(scope);
    assert!(extras_binding.is_object());

    // Disabled for now because patch doesn't apply cleanly on v8 12.0
    // // Verify that Deno specific APIs are available on the extras object.
    // for builtin_name in &["fromUtf8", "toUtf8", "isOneByte"] {
    //   let name = v8::String::new(scope, builtin_name).unwrap();
    //   let value = extras_binding.get(scope, name.into()).unwrap();
    //   assert!(value.is_function());
    // }
  }
}

#[test]
fn context_promise_hooks() {
  let _setup_guard = setup::parallel_test();
  let isolate = &mut v8::Isolate::new(Default::default());
  {
    v8::scope!(let scope, isolate);

    let context = v8::Context::new(scope, Default::default());
    let scope = &mut v8::ContextScope::new(scope, context);
    let init_hook = v8::Local::<v8::Function>::try_from(
      eval(
        scope,
        r#"
      globalThis.promises = new Set();
      function initHook(promise) {
        promises.add(promise);
      }
      initHook;
    "#,
      )
      .unwrap(),
    )
    .unwrap();
    let before_hook = v8::Local::<v8::Function>::try_from(
      eval(
        scope,
        r#"
      globalThis.promiseStack = [];
      function beforeHook(promise) {
        promiseStack.push(promise);
      }
      beforeHook;
    "#,
      )
      .unwrap(),
    )
    .unwrap();
    let after_hook = v8::Local::<v8::Function>::try_from(
      eval(
        scope,
        r#"
      function afterHook(promise) {
        const it = promiseStack.pop();
        if (it !== promise) throw new Error("unexpected promise");
      }
      afterHook;
    "#,
      )
      .unwrap(),
    )
    .unwrap();
    let resolve_hook = v8::Local::<v8::Function>::try_from(
      eval(
        scope,
        r#"
      function resolveHook(promise) {
        promises.delete(promise);
      }
      resolveHook;
    "#,
      )
      .unwrap(),
    )
    .unwrap();
    scope.set_promise_hooks(
      Some(init_hook),
      Some(before_hook),
      Some(after_hook),
      Some(resolve_hook),
    );

    let source = r#"
      function expect(expected, actual = promises.size) {
        if (actual !== expected) throw `expected ${expected}, actual ${actual}`;
      }
      expect(0);
      var p = new Promise(resolve => {
        expect(1);
        resolve();
        expect(0);
      });
      expect(0);
      new Promise(() => {});
      expect(1);

      expect(0, promiseStack.length);
      p.then(() => {
        expect(1, promiseStack.length);
      });
      promises.values().next().value
    "#;
    let promise = eval(scope, source).unwrap();
    let promise = v8::Local::<v8::Promise>::try_from(promise).unwrap();
    assert!(!promise.has_handler());
    assert_eq!(promise.state(), v8::PromiseState::Pending);

    scope.perform_microtask_checkpoint();
    let _ = eval(
      scope,
      r#"
      expect(0, promiseStack.length);
    "#,
    )
    .unwrap();
  }
}

#[test]
fn context_promise_hooks_partial() {
  let _setup_guard = setup::parallel_test();
  let isolate = &mut v8::Isolate::new(Default::default());
  {
    v8::scope!(let scope, isolate);

    let context = v8::Context::new(scope, Default::default());
    let scope = &mut v8::ContextScope::new(scope, context);
    let init_hook = v8::Local::<v8::Function>::try_from(
      eval(
        scope,
        r#"
      globalThis.promises = new Set();
      function initHook(promise) {
        promises.add(promise);
      }
      initHook;
    "#,
      )
      .unwrap(),
    )
    .unwrap();
    let before_hook = v8::Local::<v8::Function>::try_from(
      eval(
        scope,
        r#"
      globalThis.promiseStack = [];
      function beforeHook(promise) {
        promiseStack.push(promise);
      }
      beforeHook;
    "#,
      )
      .unwrap(),
    )
    .unwrap();
    scope.set_promise_hooks(Some(init_hook), Some(before_hook), None, None);

    let source = r#"
      function expect(expected, actual = promises.size) {
        if (actual !== expected) throw `expected ${expected}, actual ${actual}`;
      }
      expect(0);
      var p = new Promise(resolve => {
        expect(1);
        resolve();
        expect(1);
      });
      expect(1);
      new Promise(() => {});
      expect(2);

      expect(0, promiseStack.length);
      p.then(() => {
        expect(1, promiseStack.length);
      });
      promises.values().next().value
    "#;
    let promise = eval(scope, source).unwrap();
    let promise = v8::Local::<v8::Promise>::try_from(promise).unwrap();
    assert!(promise.has_handler());
    assert_eq!(promise.state(), v8::PromiseState::Fulfilled);

    scope.perform_microtask_checkpoint();
    let _ = eval(
      scope,
      r#"
      expect(1, promiseStack.length);
    "#,
    )
    .unwrap();
  }
}

#[test]
fn security_token() {
  let _setup_guard = setup::parallel_test();
  let isolate = &mut v8::Isolate::new(Default::default());
  {
    v8::scope!(let scope, isolate);

    let context = v8::Context::new(scope, Default::default());
    let scope = &mut v8::ContextScope::new(scope, context);

    // Define a variable in the parent context
    let global = {
      let global = context.global(scope);
      let variable_key = v8::String::new(scope, "variable").unwrap();
      let variable_value = v8::String::new(scope, "value").unwrap();
      global.set(scope, variable_key.into(), variable_value.into());
      v8::Global::new(scope, global)
    };
    // This code will try to access the variable defined in the parent context
    let source = r#"
      if (variable !== 'value') {
        throw new Error('Expected variable to be value');
      }
    "#;

    let templ = v8::ObjectTemplate::new(scope);
    let global = v8::Local::new(scope, global);
    templ.set_named_property_handler(
      v8::NamedPropertyHandlerConfiguration::new()
        .getter(
          |scope: &mut v8::PinScope,
           key: v8::Local<v8::Name>,
           args: v8::PropertyCallbackArguments,
           mut rv: v8::ReturnValue<v8::Value>| {
            let obj = v8::Local::<v8::Object>::try_from(args.data()).unwrap();
            if let Some(val) = obj.get(scope, key.into()) {
              rv.set(val);
              v8::Intercepted::Yes
            } else {
              v8::Intercepted::No
            }
          },
        )
        .data(global.into()),
    );

    // Creates a child context
    {
      let security_token = context.get_security_token(scope);
      let child_context = v8::Context::new(
        scope,
        v8::ContextOptions {
          global_template: Some(templ),
          ..Default::default()
        },
      );
      // Without the security context, the variable can not be shared
      child_context.set_security_token(security_token);
      let child_scope = &mut v8::ContextScope::new(scope, child_context);
      v8::tc_scope!(let try_catch, child_scope);

      let result = eval(try_catch, source);
      assert!(!try_catch.has_caught());
      assert!(result.unwrap().is_undefined());
    }

    // Runs the same code but without the security token, it should fail
    {
      let child_context = v8::Context::new(
        scope,
        v8::ContextOptions {
          global_template: Some(templ),
          ..Default::default()
        },
      );
      let child_scope = &mut v8::ContextScope::new(scope, child_context);
      v8::tc_scope!(let try_catch, child_scope);

      let result = eval(try_catch, source);
      assert!(try_catch.has_caught());
      let exc = try_catch.exception().unwrap();
      let exc = exc.to_string(try_catch).unwrap();
      let exc = exc.to_rust_string_lossy(try_catch);
      assert!(exc.contains("no access"));
      assert!(result.is_none());
    }
  }
}

#[test]
fn context_with_object_template() {
  let _setup_guard = setup::parallel_test();
  let isolate = &mut v8::Isolate::new(Default::default());

  static CALLS: Mutex<Vec<String>> = Mutex::new(Vec::new());

  fn definer<'s>(
    _scope: &mut v8::PinScope<'s, '_>,
    _key: v8::Local<'s, v8::Name>,
    _descriptor: &v8::PropertyDescriptor,
    _args: v8::PropertyCallbackArguments<'s>,
    _rv: v8::ReturnValue<()>,
  ) -> v8::Intercepted {
    CALLS.lock().unwrap().push("definer".to_string());
    v8::Intercepted::No
  }

  pub fn setter<'s>(
    _scope: &mut v8::PinScope<'s, '_>,
    _key: v8::Local<'s, v8::Name>,
    _value: v8::Local<'s, v8::Value>,
    _args: v8::PropertyCallbackArguments<'s>,
    _rv: v8::ReturnValue<()>,
  ) -> v8::Intercepted {
    CALLS.lock().unwrap().push("setter".to_string());
    v8::Intercepted::No
  }

  {
    v8::scope!(let scope, isolate);

    let object_template = v8::ObjectTemplate::new(scope);
    let mut config = v8::NamedPropertyHandlerConfiguration::new().flags(
      v8::PropertyHandlerFlags::NON_MASKING
        | v8::PropertyHandlerFlags::HAS_NO_SIDE_EFFECT,
    );
    config = config.definer_raw(definer.map_fn_to());
    config = config.setter_raw(setter.map_fn_to());
    object_template.set_named_property_handler(config);
    let context = v8::Context::new(
      scope,
      v8::ContextOptions {
        global_template: Some(object_template),
        ..Default::default()
      },
    );
    let scope = &mut v8::ContextScope::new(scope, context);
    eval(scope, r#"Object.defineProperty(globalThis, 'key', { value: 9, enumerable: true, configurable: true, writable: true })"#).unwrap();
    let calls_set = CALLS
      .lock()
      .unwrap()
      .clone()
      .into_iter()
      .collect::<HashSet<String>>();
    assert!(calls_set.contains("setter"));
    assert!(calls_set.contains("definer"));
  }
}

#[test]
fn allow_code_generation_from_strings() {
  let _setup_guard = setup::parallel_test();
  let isolate = &mut v8::Isolate::new(Default::default());
  {
    v8::scope!(let scope, isolate);

    let context = v8::Context::new(scope, Default::default());
    // The code generation is allowed by default
    assert!(context.is_code_generation_from_strings_allowed());
    // This code will try to use generation from strings
    let source = r#"
     eval("const i = 1; i")
    "#;
    {
      let scope = &mut v8::ContextScope::new(scope, context);

      v8::tc_scope!(let try_catch, scope);

      let result = eval(try_catch, source).unwrap();
      let expected = v8::Integer::new(try_catch, 1);
      assert!(expected.strict_equals(result));
      assert!(!try_catch.has_caught());
    }
    context.set_allow_generation_from_strings(false);
    assert!(!context.is_code_generation_from_strings_allowed());
    {
      let scope = &mut v8::ContextScope::new(scope, context);

      v8::tc_scope!(let try_catch, scope);

      let result = eval(try_catch, source);
      assert!(try_catch.has_caught());
      let exc = try_catch.exception().unwrap();
      let exc = exc.to_string(try_catch).unwrap();
      let exc = exc.to_rust_string_lossy(try_catch);
      assert!(
        exc
          .contains("Code generation from strings disallowed for this context")
      );
      assert!(result.is_none());
    }
  }
}

#[test]
fn allow_atomics_wait() {
  let _setup_guard = setup::parallel_test();
  let isolate = &mut v8::Isolate::new(Default::default());
  for allow in &[false, true, false] {
    let allow = *allow;
    isolate.set_allow_atomics_wait(allow);
    {
      v8::scope!(let scope, isolate);

      let context = v8::Context::new(scope, Default::default());
      let scope = &mut v8::ContextScope::new(scope, context);
      let source = r#"
        const b = new SharedArrayBuffer(4);
        const a = new Int32Array(b);
        "timed-out" === Atomics.wait(a, 0, 0, 1);
      "#;
      v8::tc_scope!(let try_catch, scope);

      let result = eval(try_catch, source);
      if allow {
        assert!(!try_catch.has_caught());
        assert!(result.unwrap().is_true());
      } else {
        assert!(try_catch.has_caught());
        let exc = try_catch.exception().unwrap();
        let exc = exc.to_string(try_catch).unwrap();
        let exc = exc.to_rust_string_lossy(try_catch);
        assert!(exc.contains("Atomics.wait cannot be called in this context"));
      }
    }
  }
}

#[test]
fn date_time_configuration_change_notification() {
  let _setup_guard = setup::parallel_test();
  let isolate = &mut v8::Isolate::new(Default::default());
  isolate
    .date_time_configuration_change_notification(v8::TimeZoneDetection::Skip);
  isolate.date_time_configuration_change_notification(
    v8::TimeZoneDetection::Redetect,
  );
}

fn mock_script_origin<'s>(
  scope: &mut v8::PinScope<'s, '_>,
  resource_name_: &str,
) -> v8::ScriptOrigin<'s> {
  let resource_name = v8::String::new(scope, resource_name_).unwrap();
  let resource_line_offset = 0;
  let resource_column_offset = 0;
  let resource_is_shared_cross_origin = true;
  let script_id = 123;
  let source_map_url = v8::String::new(scope, "source_map_url").unwrap();
  let resource_is_opaque = true;
  let is_wasm = false;
  let is_module = true;
  v8::ScriptOrigin::new(
    scope,
    resource_name.into(),
    resource_line_offset,
    resource_column_offset,
    resource_is_shared_cross_origin,
    script_id,
    Some(source_map_url.into()),
    resource_is_opaque,
    is_wasm,
    is_module,
    None,
  )
}

fn mock_source(
  scope: &mut v8::PinScope,
  resource_name: &str,
  source: &str,
) -> v8::script_compiler::Source {
  let source_str = v8::String::new(scope, source).unwrap();
  let script_origin = mock_script_origin(scope, resource_name);
  v8::script_compiler::Source::new(source_str, Some(&script_origin))
}

#[test]
fn script_compiler_source() {
  let _setup_guard = setup::parallel_test();
  let isolate = &mut v8::Isolate::new(Default::default());
  isolate.set_promise_reject_callback(promise_reject_callback);
  {
    v8::scope!(let scope, isolate);

    let context = v8::Context::new(scope, Default::default());
    let scope = &mut v8::ContextScope::new(scope, context);

    let source = "1+2";
    let script_origin = mock_script_origin(scope, "foo.js");
    let mut source = v8::script_compiler::Source::new(
      v8::String::new(scope, source).unwrap(),
      Some(&script_origin),
    );

    assert!(source.get_cached_data().is_none());

    let result = v8::script_compiler::compile_module(scope, &mut source);
    assert!(result.is_some());
  }
}

#[test]
fn module_instantiation_failures1() {
  let _setup_guard = setup::parallel_test();
  let isolate = &mut v8::Isolate::new(Default::default());
  {
    v8::scope!(let scope, isolate);

    let context = v8::Context::new(scope, Default::default());
    let scope = &mut v8::ContextScope::new(scope, context);

    let source_text = v8::String::new(
      scope,
      "import './foo.js';\n\
       export {} from './bar.js';",
    )
    .unwrap();
    let origin = mock_script_origin(scope, "foo.js");
    let mut source =
      v8::script_compiler::Source::new(source_text, Some(&origin));

    let module =
      v8::script_compiler::compile_module(scope, &mut source).unwrap();
    assert_eq!(v8::ModuleStatus::Uninstantiated, module.get_status());
    let module_requests = module.get_module_requests();
    assert_eq!(2, module_requests.length());
    assert!(module.script_id().is_some());

    let mr1 = v8::Local::<v8::ModuleRequest>::try_from(
      module_requests.get(scope, 0).unwrap(),
    )
    .unwrap();
    assert_eq!("./foo.js", mr1.get_specifier().to_rust_string_lossy(scope));
    let loc = module.source_offset_to_location(mr1.get_source_offset());
    assert_eq!(0, loc.get_line_number());
    assert_eq!(7, loc.get_column_number());
    assert_eq!(0, mr1.get_import_attributes().length());

    let mr2 = v8::Local::<v8::ModuleRequest>::try_from(
      module_requests.get(scope, 1).unwrap(),
    )
    .unwrap();
    assert_eq!("./bar.js", mr2.get_specifier().to_rust_string_lossy(scope));
    let loc = module.source_offset_to_location(mr2.get_source_offset());
    assert_eq!(1, loc.get_line_number());
    assert_eq!(15, loc.get_column_number());
    assert_eq!(0, mr2.get_import_attributes().length());

    // Instantiation should fail.
    {
      v8::tc_scope!(let tc, scope);

      fn resolve_callback<'s>(
        context: v8::Local<'s, v8::Context>,
        _specifier: v8::Local<'s, v8::String>,
        _import_attributes: v8::Local<'s, v8::FixedArray>,
        _referrer: v8::Local<'s, v8::Module>,
      ) -> Option<v8::Local<'s, v8::Module>> {
        v8::callback_scope!(unsafe scope, context);
        v8::scope!(let scope, scope);

        let e = v8::String::new(scope, "boom").unwrap();
        scope.throw_exception(e.into());
        None
      }
      let result = module.instantiate_module(tc, resolve_callback);
      assert!(result.is_none());
      assert!(tc.has_caught());
      assert!(
        tc.exception()
          .unwrap()
          .strict_equals(v8::String::new(tc, "boom").unwrap().into())
      );
      assert_eq!(v8::ModuleStatus::Uninstantiated, module.get_status());
    }
  }
}

// Clippy thinks the return value doesn't need to be an Option, it's unaware
// of the mapping that MapFnFrom<F> does for ResolveModuleCallback.
#[allow(clippy::unnecessary_wraps)]
fn compile_specifier_as_module_resolve_callback<'s>(
  context: v8::Local<'s, v8::Context>,
  specifier: v8::Local<'s, v8::String>,
  _import_attributes: v8::Local<'s, v8::FixedArray>,
  _referrer: v8::Local<'s, v8::Module>,
) -> Option<v8::Local<'s, v8::Module>> {
  v8::callback_scope!(unsafe scope, context);
  let origin = mock_script_origin(scope, "module.js");
  let mut source = v8::script_compiler::Source::new(specifier, Some(&origin));
  let module = v8::script_compiler::compile_module(scope, &mut source).unwrap();
  Some(module)
}

#[test]
fn module_evaluation() {
  let _setup_guard = setup::parallel_test();
  let isolate = &mut v8::Isolate::new(Default::default());
  {
    v8::scope!(let scope, isolate);

    let context = v8::Context::new(scope, Default::default());
    let scope = &mut v8::ContextScope::new(scope, context);

    let source_text = v8::String::new(
      scope,
      "import 'Object.expando = 5';\n\
       import 'Object.expando *= 2';",
    )
    .unwrap();
    let origin = mock_script_origin(scope, "foo.js");
    let mut source =
      v8::script_compiler::Source::new(source_text, Some(&origin));

    let module =
      v8::script_compiler::compile_module(scope, &mut source).unwrap();
    assert!(module.script_id().is_some());
    assert!(module.is_source_text_module());
    assert!(!module.is_synthetic_module());
    assert_eq!(v8::ModuleStatus::Uninstantiated, module.get_status());
    module.hash(&mut DefaultHasher::new()); // Should not crash.

    let result = module
      .instantiate_module(scope, compile_specifier_as_module_resolve_callback);
    assert!(result.unwrap());
    assert_eq!(v8::ModuleStatus::Instantiated, module.get_status());

    let result = module.evaluate(scope);
    assert!(result.is_some());
    assert_eq!(v8::ModuleStatus::Evaluated, module.get_status());

    let result = eval(scope, "Object.expando").unwrap();
    assert!(result.is_number());
    let expected = v8::Number::new(scope, 10.);
    assert!(result.strict_equals(expected.into()));
  }
}

#[test]
fn module_stalled_top_level_await() {
  let _setup_guard = setup::parallel_test();
  let isolate = &mut v8::Isolate::new(Default::default());
  {
    v8::scope!(let scope, isolate);

    let context = v8::Context::new(scope, Default::default());
    let scope = &mut v8::ContextScope::new(scope, context);

    let source_text =
      v8::String::new(scope, "await new Promise((_resolve, _reject) => {});")
        .unwrap();
    let origin = mock_script_origin(scope, "foo.js");
    let mut source =
      v8::script_compiler::Source::new(source_text, Some(&origin));

    let module =
      v8::script_compiler::compile_module(scope, &mut source).unwrap();
    assert!(module.script_id().is_some());
    assert!(module.is_source_text_module());
    assert!(!module.is_synthetic_module());
    assert_eq!(v8::ModuleStatus::Uninstantiated, module.get_status());
    module.hash(&mut DefaultHasher::new()); // Should not crash.

    let result = module
      .instantiate_module(scope, compile_specifier_as_module_resolve_callback);
    assert!(result.unwrap());
    assert_eq!(v8::ModuleStatus::Instantiated, module.get_status());
    assert!(module.is_graph_async());

    let result = module.evaluate(scope);
    assert!(result.is_some());
    assert_eq!(v8::ModuleStatus::Evaluated, module.get_status());

    let promise: v8::Local<v8::Promise> = result.unwrap().try_into().unwrap();
    scope.perform_microtask_checkpoint();
    assert_eq!(promise.state(), v8::PromiseState::Pending);
    let stalled = module.get_stalled_top_level_await_message(scope);
    assert_eq!(stalled.len(), 1);
    let (_module, message) = stalled[0];
    let message_str = message.get(scope);
    assert_eq!(
      message_str.to_rust_string_lossy(scope),
      "Top-level await promise never resolved"
    );
    assert_eq!(Some(1), message.get_line_number(scope));
    assert_eq!(
      message
        .get_script_resource_name(scope)
        .unwrap()
        .to_rust_string_lossy(scope),
      "foo.js"
    );
    assert_eq!(
      message
        .get_source_line(scope)
        .unwrap()
        .to_rust_string_lossy(scope),
      "await new Promise((_resolve, _reject) => {});"
    );
  }
}

#[test]
fn import_attributes() {
  let _setup_guard = setup::parallel_test();
  let isolate = &mut v8::Isolate::new(Default::default());

  // Clippy thinks the return value doesn't need to be an Option, it's unaware
  // of the mapping that MapFnFrom<F> does for ResolveModuleCallback.
  #[allow(clippy::unnecessary_wraps)]
  fn module_resolve_callback<'s>(
    context: v8::Local<'s, v8::Context>,
    _specifier: v8::Local<'s, v8::String>,
    import_attributes: v8::Local<'s, v8::FixedArray>,
    _referrer: v8::Local<'s, v8::Module>,
  ) -> Option<v8::Local<'s, v8::Module>> {
    v8::callback_scope!(unsafe scope, context);

    // "type" keyword, value and source offset of assertion
    assert_eq!(import_attributes.length(), 3);
    let assert1 = import_attributes.get(scope, 0).unwrap();
    let assert1_val = v8::Local::<v8::Value>::try_from(assert1).unwrap();
    assert_eq!(assert1_val.to_rust_string_lossy(scope), "type");
    let assert2 = import_attributes.get(scope, 1).unwrap();
    let assert2_val = v8::Local::<v8::Value>::try_from(assert2).unwrap();
    assert_eq!(assert2_val.to_rust_string_lossy(scope), "json");
    let assert3 = import_attributes.get(scope, 2).unwrap();
    let assert3_val = v8::Local::<v8::Value>::try_from(assert3).unwrap();
    assert_eq!(assert3_val.to_rust_string_lossy(scope), "25");

    let origin = mock_script_origin(scope, "module.js");
    let src = v8::String::new(scope, "export const a = 'a';").unwrap();
    let mut source = v8::script_compiler::Source::new(src, Some(&origin));
    let module =
      v8::script_compiler::compile_module(scope, &mut source).unwrap();
    Some(module)
  }

  fn dynamic_import_cb<'s>(
    scope: &mut v8::PinScope<'s, '_>,
    _host_defined_options: v8::Local<'s, v8::Data>,
    _resource_name: v8::Local<'s, v8::Value>,
    _specifier: v8::Local<'s, v8::String>,
    import_attributes: v8::Local<'s, v8::FixedArray>,
  ) -> Option<v8::Local<'s, v8::Promise>> {
    // "type" keyword, value
    assert_eq!(import_attributes.length(), 2);
    let assert1 = import_attributes.get(scope, 0).unwrap();
    let assert1_val = v8::Local::<v8::Value>::try_from(assert1).unwrap();
    assert_eq!(assert1_val.to_rust_string_lossy(scope), "type");
    let assert2 = import_attributes.get(scope, 1).unwrap();
    let assert2_val = v8::Local::<v8::Value>::try_from(assert2).unwrap();
    assert_eq!(assert2_val.to_rust_string_lossy(scope), "json");
    None
  }
  isolate.set_host_import_module_dynamically_callback(dynamic_import_cb);

  {
    v8::scope!(let scope, isolate);

    let context = v8::Context::new(scope, Default::default());
    let scope = &mut v8::ContextScope::new(scope, context);

    let source_text = v8::String::new(
      scope,
      "import 'foo.json' with { type: \"json\" };\n\
        import('foo.json', { with: { type: 'json' } });",
    )
    .unwrap();
    let origin = mock_script_origin(scope, "foo.js");
    let mut source =
      v8::script_compiler::Source::new(source_text, Some(&origin));

    let module =
      v8::script_compiler::compile_module(scope, &mut source).unwrap();
    assert!(module.script_id().is_some());
    assert!(module.is_source_text_module());
    assert!(!module.is_synthetic_module());
    assert_eq!(v8::ModuleStatus::Uninstantiated, module.get_status());
    module.hash(&mut DefaultHasher::new()); // Should not crash.

    let result = module.instantiate_module(scope, module_resolve_callback);
    assert!(result.unwrap());
    assert_eq!(v8::ModuleStatus::Instantiated, module.get_status());
  }
}

#[test]
fn primitive_array() {
  let _setup_guard = setup::parallel_test();
  let isolate = &mut v8::Isolate::new(Default::default());
  {
    v8::scope!(let scope, isolate);

    let context = v8::Context::new(scope, Default::default());
    let scope = &mut v8::ContextScope::new(scope, context);

    let length = 3;
    let array = v8::PrimitiveArray::new(scope, length);
    assert_eq!(length, array.length());

    for i in 0..length {
      let item = array.get(scope, i);
      assert!(item.is_undefined());
    }

    let string = v8::String::new(scope, "test").unwrap();
    array.set(scope, 1, string.into());
    assert!(array.get(scope, 0).is_undefined());
    assert!(array.get(scope, 1).is_string());

    let num = v8::Number::new(scope, 0.42);
    array.set(scope, 2, num.into());
    assert!(array.get(scope, 0).is_undefined());
    assert!(array.get(scope, 1).is_string());
    assert!(array.get(scope, 2).is_number());
  }
}

#[test]
fn equality() {
  let _setup_guard = setup::parallel_test();
  let isolate = &mut v8::Isolate::new(Default::default());
  {
    v8::scope!(let scope, isolate);

    let context = v8::Context::new(scope, Default::default());
    let scope = &mut v8::ContextScope::new(scope, context);

    assert!(
      v8::String::new(scope, "a")
        .unwrap()
        .strict_equals(v8::String::new(scope, "a").unwrap().into())
    );
    assert!(
      !v8::String::new(scope, "a")
        .unwrap()
        .strict_equals(v8::String::new(scope, "b").unwrap().into())
    );

    assert!(
      v8::String::new(scope, "a")
        .unwrap()
        .same_value(v8::String::new(scope, "a").unwrap().into())
    );
    assert!(
      !v8::String::new(scope, "a")
        .unwrap()
        .same_value(v8::String::new(scope, "b").unwrap().into())
    );
  }
}

#[test]
#[allow(clippy::eq_op)]
fn equality_edge_cases() {
  let _setup_guard = setup::parallel_test();
  let isolate = &mut v8::Isolate::new(Default::default());

  v8::scope!(let scope, isolate);

  let context = v8::Context::new(scope, Default::default());
  let scope = &mut v8::ContextScope::new(scope, context);

  let pos_zero = eval(scope, "0").unwrap();
  let neg_zero = eval(scope, "-0").unwrap();
  let nan = eval(scope, "NaN").unwrap();

  assert!(pos_zero == pos_zero);
  assert!(pos_zero.same_value(pos_zero));
  assert!(pos_zero.same_value_zero(pos_zero));
  assert!(pos_zero.strict_equals(pos_zero));
  assert_eq!(pos_zero.get_hash(), pos_zero.get_hash());

  assert!(neg_zero == neg_zero);
  assert!(neg_zero.same_value(neg_zero));
  assert!(neg_zero.same_value_zero(neg_zero));
  assert!(neg_zero.strict_equals(neg_zero));
  assert_eq!(neg_zero.get_hash(), neg_zero.get_hash());

  assert!(pos_zero == neg_zero);
  assert!(!pos_zero.same_value(neg_zero));
  assert!(pos_zero.same_value_zero(neg_zero));
  assert!(pos_zero.strict_equals(neg_zero));
  assert_eq!(pos_zero.get_hash(), neg_zero.get_hash());

  assert!(neg_zero == pos_zero);
  assert!(!neg_zero.same_value(pos_zero));
  assert!(neg_zero.same_value_zero(pos_zero));
  assert!(neg_zero.strict_equals(pos_zero));
  assert_eq!(neg_zero.get_hash(), pos_zero.get_hash());

  assert!(nan == nan);
  assert!(nan.same_value(nan));
  assert!(nan.same_value_zero(nan));
  assert!(!nan.strict_equals(nan));
  assert_eq!(nan.get_hash(), nan.get_hash());

  assert!(nan != pos_zero);
  assert!(!nan.same_value(pos_zero));
  assert!(!nan.same_value_zero(pos_zero));
  assert!(!nan.strict_equals(pos_zero));

  assert!(neg_zero != nan);
  assert!(!neg_zero.same_value(nan));
  assert!(!neg_zero.same_value_zero(nan));
  assert!(!neg_zero.strict_equals(nan));
}

#[test]
#[allow(clippy::mutable_key_type)]
fn get_hash() {
  use std::collections::HashMap;
  use std::collections::HashSet;
  use std::iter::once;

  let _setup_guard = setup::parallel_test();
  let isolate = &mut v8::Isolate::new(Default::default());

  v8::scope!(let scope, isolate);

  let context = v8::Context::new(scope, Default::default());
  let scope = &mut v8::ContextScope::new(scope, context);

  // Note: the set with hashes and the collition counter is used below in both
  // the 'primitives' and the 'objects' section.
  let mut hashes = HashSet::new();
  let mut collision_count = 0;

  let mut get_primitives = || -> v8::Local<v8::Array> {
    eval(
      scope,
      r#"[
        undefined,
        null,
        false,
        true,
        0,
        123,
        12345e67,
        123456789012345678901234567890123456789012345678901234567890n,
        NaN,
        -Infinity,
        "",
        "hello metaverse!",
        Symbol.isConcatSpreadable
      ]"#,
    )
    .unwrap()
    .try_into()
    .unwrap()
  };

  let primitives1 = get_primitives();
  let primitives2 = get_primitives();

  let len = primitives1.length();
  assert!(len > 10);
  assert_eq!(len, primitives2.length());

  let mut name_count = 0;

  for i in 0..len {
    let pri1 = primitives1.get_index(scope, i).unwrap();
    let pri2 = primitives2.get_index(scope, i).unwrap();
    let hash = pri1.get_hash();
    assert_eq!(hash, pri2.get_hash());
    if let Ok(name) = v8::Local::<v8::Name>::try_from(pri1) {
      assert_eq!(hash, name.get_identity_hash().get() as u32);
      name_count += 1;
    }
    if !hashes.insert(hash) {
      collision_count += 1;
    }
    let map =
      once((v8::Global::new(scope, pri1), i)).collect::<HashMap<_, _>>();
    assert_eq!(map[&*pri2], i);
  }

  assert_eq!(name_count, 3);
  assert!(collision_count <= 2);

  for _ in 0..1 {
    let objects: v8::Local::<v8::Array> = eval(
      scope,
      r#"[
        [1, 2, 3],
        (function() { return arguments; })(1, 2, 3),
        { a: 1, b: 2, c: 3 },
        Object.create(null),
        new Map([[null, 1], ["2", 3n]]),
        new Set(),
        function f() {},
        function* f() {},
        async function f() {},
        async function* f() {},
        foo => foo,
        async bar => bar,
        class Custom extends Object { method(p) { return -p; } },
        new class MyString extends String { constructor() { super("yeaeaeah"); } },
        (() => { try { not_defined } catch(e) { return e; } })()
      ]"#)
    .unwrap()
    .try_into()
    .unwrap();

    let len = objects.length();
    assert!(len > 10);

    for i in 0..len {
      let val = objects.get_index(scope, i).unwrap();
      let hash = val.get_hash();
      let obj = v8::Local::<v8::Object>::try_from(val).unwrap();
      assert_eq!(hash, obj.get_identity_hash().get() as u32);
      if !hashes.insert(hash) {
        collision_count += 1;
      }
      let map =
        once((v8::Global::new(scope, obj), i)).collect::<HashMap<_, _>>();
      assert_eq!(map[&*obj], i);
    }

    assert!(collision_count <= 2);
  }

  // TODO: add tests for `External` and for types that are not derived from
  // `v8::Value`, like `Module`, `Function/ObjectTemplate` etc.
}

#[test]
fn array_buffer_view() {
  let _setup_guard = setup::parallel_test();
  let isolate = &mut v8::Isolate::new(Default::default());
  {
    v8::scope!(let scope, isolate);

    let context = v8::Context::new(scope, Default::default());
    let scope = &mut v8::ContextScope::new(scope, context);
    let source = v8::String::new(
      scope,
      "new Uint8Array(new Uint8Array([22,22,23,23,23,23]).buffer, 2, 4)",
    )
    .unwrap();
    let script = v8::Script::compile(scope, source, None).unwrap();
    source.to_rust_string_lossy(scope);
    let result: v8::Local<v8::ArrayBufferView> =
      script.run(scope).unwrap().try_into().unwrap();
    assert_eq!(result.byte_length(), 4);
    assert_eq!(result.byte_offset(), 2);
    let mut dest = [0; 4];
    let copy_bytes = result.copy_contents(&mut dest);
    assert_eq!(copy_bytes, 4);
    assert_eq!(dest, [23, 23, 23, 23]);
    let slice = unsafe {
      std::slice::from_raw_parts(
        result.data() as *const u8,
        result.byte_length(),
      )
    };
    assert_eq!(dest, slice);
    let maybe_ab = result.buffer(scope);
    assert!(maybe_ab.is_some());
    let ab = maybe_ab.unwrap();
    assert_eq!(ab.byte_length(), 6);
    assert_eq!(
      result.get_backing_store().unwrap().data(),
      ab.get_backing_store().data()
    );
  }
}

#[test]
fn continuation_preserved_embedder_data() {
  let _setup_guard = setup::parallel_test();
  let isolate = &mut v8::Isolate::new(Default::default());
  {
    v8::scope!(let scope, isolate);

    let context = v8::Context::new(scope, Default::default());
    let scope = &mut v8::ContextScope::new(scope, context);
    let data = scope.get_continuation_preserved_embedder_data();
    assert!(data.is_undefined());

    let value = v8::String::new(scope, "hello").unwrap();
    scope.set_continuation_preserved_embedder_data(value.into());
    let data = scope.get_continuation_preserved_embedder_data();
    assert!(data.is_string());
    assert_eq!(data.to_rust_string_lossy(scope), "hello");

    eval(scope, "b = 2 + 3").unwrap();
    let data = scope.get_continuation_preserved_embedder_data();
    assert!(data.is_string());
    assert_eq!(data.to_rust_string_lossy(scope), "hello");
  }
}

#[test]
fn snapshot_creator() {
  let _setup_guard = setup::sequential_test();
  // First we create the snapshot, there is a single global variable 'a' set to
  // the value 3.
  let isolate_data_index;
  let context_data_index;
  let context_data_index_2;
  let startup_data = {
    let mut snapshot_creator = v8::Isolate::snapshot_creator(None, None);
    {
      v8::scope!(let scope, &mut snapshot_creator);

      let context = v8::Context::new(scope, Default::default());
      let scope = &mut v8::ContextScope::new(scope, context);
      eval(scope, "b = 2 + 3").unwrap();
      scope.set_default_context(context);
    }

    snapshot_creator
      .create_blob(v8::FunctionCodeHandling::Clear)
      .unwrap()
  };

  let startup_data = {
    let mut snapshot_creator =
      v8::Isolate::snapshot_creator_from_existing_snapshot(
        startup_data,
        None,
        None,
      );
    {
      // Check that the SnapshotCreator isolate has been set up correctly.
      let _ = snapshot_creator.thread_safe_handle();

      v8::scope!(let scope, &mut snapshot_creator);

      let context = v8::Context::new(scope, Default::default());
      let scope = &mut v8::ContextScope::new(scope, context);
      eval(scope, "a = 1 + 2").unwrap();

      scope.set_default_context(context);

      let n1 = v8::Number::new(scope, 1.0);
      let n2 = v8::Number::new(scope, 2.0);
      let n3 = v8::Number::new(scope, 3.0);
      isolate_data_index = scope.add_isolate_data(n1);
      context_data_index = scope.add_context_data(context, n2);
      context_data_index_2 = scope.add_context_data(context, n3);
    }
    snapshot_creator
      .create_blob(v8::FunctionCodeHandling::Clear)
      .unwrap()
  };
  assert!(!startup_data.is_empty());
  // Now we try to load up the snapshot and check that 'a' has the correct
  // value.
  {
    let params = v8::Isolate::create_params().snapshot_blob(startup_data);
    let isolate = &mut v8::Isolate::new(params);
    {
      v8::scope!(let scope, isolate);

      let context = v8::Context::new(scope, Default::default());
      let scope = &mut v8::ContextScope::new(scope, context);
      let result = eval(scope, "a === 3").unwrap();
      let true_val = v8::Boolean::new(scope, true).into();
      assert!(result.same_value(true_val));

      let result = eval(scope, "b === 5").unwrap();
      let true_val = v8::Boolean::new(scope, true).into();
      assert!(result.same_value(true_val));

      let isolate_data = scope
        .get_isolate_data_from_snapshot_once::<v8::Value>(isolate_data_index);
      assert!(isolate_data.unwrap() == v8::Number::new(scope, 1.0));
      let no_data_err = scope
        .get_isolate_data_from_snapshot_once::<v8::Value>(isolate_data_index);
      assert!(matches!(no_data_err, Err(v8::DataError::NoData { .. })));

      let context_data = scope
        .get_context_data_from_snapshot_once::<v8::Value>(context_data_index);
      assert!(context_data.unwrap() == v8::Number::new(scope, 2.0));
      let no_data_err = scope
        .get_context_data_from_snapshot_once::<v8::Value>(context_data_index);
      assert!(matches!(no_data_err, Err(v8::DataError::NoData { .. })));

      let bad_type_err = scope
        .get_context_data_from_snapshot_once::<v8::Private>(
          context_data_index_2,
        );
      assert!(matches!(bad_type_err, Err(v8::DataError::BadType { .. })));
      // Ensure we can compile a request for v8::Data
      _ = scope
        .get_context_data_from_snapshot_once::<v8::Data>(context_data_index_2);
    }
  }
}

#[test]
fn snapshot_creator_multiple_contexts() {
  let _setup_guard = setup::sequential_test();
  let startup_data = {
    let mut snapshot_creator = v8::Isolate::snapshot_creator(None, None);
    {
      let scope = pin!(v8::HandleScope::new(&mut snapshot_creator));
      let mut scope = scope.init();
      let context = v8::Context::new(&scope, Default::default());
      let scope = &mut v8::ContextScope::new(&mut scope, context);
      eval(scope, "globalThis.__bootstrap = { defaultContextProp: 1};")
        .unwrap();
      {
        let value =
          eval(scope, "globalThis.__bootstrap.defaultContextProp").unwrap();
        let one_val = v8::Number::new(scope, 1.0).into();
        assert!(value.same_value(one_val));
      }
      scope.set_default_context(context);
    }
    {
      v8::scope!(let scope, &mut snapshot_creator);

      let context = v8::Context::new(scope, Default::default());
      let scope = &mut v8::ContextScope::new(scope, context);
      eval(scope, "globalThis.__bootstrap = { context0Prop: 2 };").unwrap();
      {
        let value = eval(scope, "globalThis.__bootstrap.context0Prop").unwrap();
        let two_val = v8::Number::new(scope, 2.0).into();
        assert!(value.same_value(two_val));
      }
      assert_eq!(0, scope.add_context(context));
    }

    snapshot_creator
      .create_blob(v8::FunctionCodeHandling::Clear)
      .unwrap()
  };

  let startup_data = {
    let mut snapshot_creator =
      v8::Isolate::snapshot_creator_from_existing_snapshot(
        startup_data,
        None,
        None,
      );
    {
      v8::scope!(let scope, &mut snapshot_creator);

      let context = v8::Context::new(scope, Default::default());
      let scope = &mut v8::ContextScope::new(scope, context);
      {
        let value =
          eval(scope, "globalThis.__bootstrap.defaultContextProp").unwrap();
        let one_val = v8::Number::new(scope, 1.0).into();
        assert!(value.same_value(one_val));
      }
      {
        let value = eval(scope, "globalThis.__bootstrap.context0Prop").unwrap();
        assert!(value.is_undefined());
      }
      {
        eval(scope, "globalThis.__bootstrap.defaultContextProp2 = 3;").unwrap();
        let value =
          eval(scope, "globalThis.__bootstrap.defaultContextProp2").unwrap();
        let three_val = v8::Number::new(scope, 3.0).into();
        assert!(value.same_value(three_val));
      }
      scope.set_default_context(context);
    }
    {
      v8::scope!(let scope, &mut snapshot_creator);

      let context =
        v8::Context::from_snapshot(scope, 0, Default::default()).unwrap();
      let scope = &mut v8::ContextScope::new(scope, context);
      {
        let value =
          eval(scope, "globalThis.__bootstrap.defaultContextProp").unwrap();
        assert!(value.is_undefined());
      }
      {
        let value = eval(scope, "globalThis.__bootstrap.context0Prop").unwrap();
        let two_val = v8::Number::new(scope, 2.0).into();
        assert!(value.same_value(two_val));
      }
      {
        eval(scope, "globalThis.__bootstrap.context0Prop2 = 4;").unwrap();
        let value =
          eval(scope, "globalThis.__bootstrap.context0Prop2").unwrap();
        let four_val = v8::Number::new(scope, 4.0).into();
        assert!(value.same_value(four_val));
      }
      assert_eq!(scope.add_context(context), 0);
    }
    snapshot_creator
      .create_blob(v8::FunctionCodeHandling::Clear)
      .unwrap()
  };
  {
    let params = v8::Isolate::create_params().snapshot_blob(startup_data);
    let isolate = &mut v8::Isolate::new(params);
    {
      v8::scope!(let scope, isolate);

      let context = v8::Context::new(scope, Default::default());
      let scope = &mut v8::ContextScope::new(scope, context);
      {
        let value = eval(scope, "globalThis.__bootstrap.context0Prop").unwrap();
        assert!(value.is_undefined());
      }
      {
        let value =
          eval(scope, "globalThis.__bootstrap.context0Prop2").unwrap();
        assert!(value.is_undefined());
      }
      {
        let value =
          eval(scope, "globalThis.__bootstrap.defaultContextProp").unwrap();
        let one_val = v8::Number::new(scope, 1.0).into();
        assert!(value.same_value(one_val));
      }
      {
        let value =
          eval(scope, "globalThis.__bootstrap.defaultContextProp2").unwrap();
        let three_val = v8::Number::new(scope, 3.0).into();
        assert!(value.same_value(three_val));
      }
    }
    {
      v8::scope!(let scope, isolate);

      let context =
        v8::Context::from_snapshot(scope, 0, Default::default()).unwrap();
      let scope = &mut v8::ContextScope::new(scope, context);
      {
        let value =
          eval(scope, "globalThis.__bootstrap.defaultContextProp").unwrap();
        assert!(value.is_undefined());
      }
      {
        let value =
          eval(scope, "globalThis.__bootstrap.defaultContextProp2").unwrap();
        assert!(value.is_undefined());
      }
      {
        let value = eval(scope, "globalThis.__bootstrap.context0Prop").unwrap();
        let two_val = v8::Number::new(scope, 2.0).into();
        assert!(value.same_value(two_val));
      }
      {
        let value =
          eval(scope, "globalThis.__bootstrap.context0Prop2").unwrap();
        let four_val = v8::Number::new(scope, 4.0).into();
        assert!(value.same_value(four_val));
      }
    }
  }
}

#[test]
fn snapshot_creator_context_embedder_data() {
  let _setup_guard = setup::sequential_test();
  let startup_data = {
    let mut snapshot_creator = v8::Isolate::snapshot_creator(None, None);
    {
      let scope = pin!(v8::HandleScope::new(&mut snapshot_creator));
      let mut scope = scope.init();
      let context = v8::Context::new(&scope, Default::default());
      let scope = &mut v8::ContextScope::new(&mut scope, context);
      let x = eval(scope, "({ prop: 1 })").unwrap();
      context.set_embedder_data(1, x);
      {
        let value = context.get_embedder_data(scope, 1).unwrap();
        let key = v8::String::new(scope, "prop").unwrap();
        let prop = value.cast::<v8::Object>().get(scope, key.into()).unwrap();
        let one_val = v8::Number::new(scope, 1.0).into();
        assert!(prop.same_value(one_val));
      }
      scope.set_default_context(context);
    }

    snapshot_creator
      .create_blob(v8::FunctionCodeHandling::Clear)
      .unwrap()
  };

  let startup_data = {
    let mut snapshot_creator =
      v8::Isolate::snapshot_creator_from_existing_snapshot(
        startup_data,
        None,
        None,
      );
    {
      v8::scope!(let scope, &mut snapshot_creator);

      let context = v8::Context::new(scope, Default::default());
      let scope = &mut v8::ContextScope::new(scope, context);
      {
        let value = context.get_embedder_data(scope, 1).unwrap();
        let key = v8::String::new(scope, "prop").unwrap();
        let prop = value.cast::<v8::Object>().get(scope, key.into()).unwrap();
        let one_val = v8::Number::new(scope, 1.0).into();
        assert!(prop.same_value(one_val));
      }
      {
        let x = v8::String::new(scope, "prop2").unwrap().into();
        context.set_embedder_data(2, x);
        let value = context.get_embedder_data(scope, 2).unwrap();
        assert!(value.same_value(x));
      }
      scope.set_default_context(context);
    }
    snapshot_creator
      .create_blob(v8::FunctionCodeHandling::Clear)
      .unwrap()
  };
  {
    let params = v8::Isolate::create_params().snapshot_blob(startup_data);
    let isolate = &mut v8::Isolate::new(params);
    {
      v8::scope!(let scope, isolate);

      let context = v8::Context::new(scope, Default::default());
      let scope = &mut v8::ContextScope::new(scope, context);
      {
        let value = context.get_embedder_data(scope, 1).unwrap();
        let key = v8::String::new(scope, "prop").unwrap();
        let prop = value.cast::<v8::Object>().get(scope, key.into()).unwrap();
        let one_val = v8::Number::new(scope, 1.0).into();
        assert!(prop.same_value(one_val));
      }
      {
        let x = v8::String::new(scope, "prop2").unwrap().into();
        let value = context.get_embedder_data(scope, 2).unwrap();
        assert!(value.same_value(x));
      }
    }
  }
}

#[test]
fn external_references() {
  let _setup_guard = setup::sequential_test();
  // Allocate externals for the test.
  let external_ptr =
    Box::into_raw(vec![0_u8, 1, 2, 3, 4].into_boxed_slice()) as *mut c_void;
  // Push them to the external reference table.
  let refs = [
    v8::ExternalReference {
      function: fn_callback.map_fn_to(),
    },
    v8::ExternalReference {
      function: fn_callback_external.map_fn_to(),
    },
    v8::ExternalReference {
      pointer: external_ptr,
    },
    v8::ExternalReference {
      pointer: std::ptr::null_mut(),
    },
  ];
  // Exercise the Debug impl
  println!("{refs:?}");
  // First we create the snapshot, there is a single global variable 'a' set to
  // the value 3.
  let startup_data = {
    let mut snapshot_creator =
      v8::Isolate::snapshot_creator(Some(refs.to_vec().into()), None);
    {
      v8::scope!(let scope, &mut snapshot_creator);

      let context = v8::Context::new(scope, Default::default());
      let scope = &mut v8::ContextScope::new(scope, context);

      // create function using template
      let external = v8::External::new(scope, external_ptr);
      let fn_template = v8::FunctionTemplate::builder(fn_callback_external)
        .data(external.into())
        .build(scope);
      let function = fn_template
        .get_function(scope)
        .expect("Unable to create function");

      let global = context.global(scope);
      let key = v8::String::new(scope, "F").unwrap();
      global.set(scope, key.into(), function.into());

      scope.set_default_context(context);
    }
    snapshot_creator
      .create_blob(v8::FunctionCodeHandling::Clear)
      .unwrap()
  };
  assert!(!startup_data.is_empty());
  // Now we try to load up the snapshot and check that 'a' has the correct
  // value.
  {
    let params = v8::Isolate::create_params()
      .snapshot_blob(startup_data)
      .external_references(refs.to_vec().into());
    let isolate = &mut v8::Isolate::new(params);
    {
      v8::scope!(let scope, isolate);

      let context = v8::Context::new(scope, Default::default());
      let scope = &mut v8::ContextScope::new(scope, context);

      let result = eval(scope, "if(F() != 'wrong answer') throw 'boom1'");
      assert!(result.is_none());

      let result = eval(scope, "if(F() != 'Hello callback!') throw 'boom2'");
      assert!(result.is_some());
    }
  }
}

#[test]
fn uint8_array() {
  let _setup_guard = setup::parallel_test();
  let isolate = &mut v8::Isolate::new(Default::default());
  {
    v8::scope!(let scope, isolate);

    let context = v8::Context::new(scope, Default::default());
    let scope = &mut v8::ContextScope::new(scope, context);
    let source =
      v8::String::new(scope, "new Uint8Array([23,23,23,23])").unwrap();
    let script = v8::Script::compile(scope, source, None).unwrap();
    source.to_rust_string_lossy(scope);
    let result: v8::Local<v8::ArrayBufferView> =
      script.run(scope).unwrap().try_into().unwrap();
    assert_eq!(result.byte_length(), 4);
    assert_eq!(result.byte_offset(), 0);
    let mut dest = [0; 4];
    let copy_bytes = result.copy_contents(&mut dest);
    assert_eq!(copy_bytes, 4);
    assert_eq!(dest, [23, 23, 23, 23]);
    let maybe_ab = result.buffer(scope);
    assert!(maybe_ab.is_some());
    let ab = maybe_ab.unwrap();
    let uint8_array = v8::Uint8Array::new(scope, ab, 0, 0);
    assert!(uint8_array.is_some());
  }
}

#[test]
// Note: previous versions of this test checked MAX_LENGTH as well however with sandbox,
// this does not seem to be well defined anymore.
fn typed_array_constructors() {
  let _setup_guard = setup::parallel_test();
  let isolate = &mut v8::Isolate::new(Default::default());
  v8::scope!(let scope, isolate);

  let context = v8::Context::new(scope, Default::default());
  let scope = &mut v8::ContextScope::new(scope, context);

  let ab = v8::ArrayBuffer::new(scope, 8);

  let t = v8::Uint8Array::new(scope, ab, 0, 0).unwrap();
  assert!(t.is_uint8_array());
  assert_eq!(t.length(), 0);

  let t = v8::Uint8ClampedArray::new(scope, ab, 0, 0).unwrap();
  assert!(t.is_uint8_clamped_array());
  assert_eq!(t.length(), 0);

  let t = v8::Int8Array::new(scope, ab, 0, 0).unwrap();
  assert!(t.is_int8_array());
  assert_eq!(t.length(), 0);

  let t = v8::Uint16Array::new(scope, ab, 0, 0).unwrap();
  assert!(t.is_uint16_array());
  assert_eq!(t.length(), 0);

  let t = v8::Int16Array::new(scope, ab, 0, 0).unwrap();
  assert!(t.is_int16_array());
  assert_eq!(t.length(), 0);

  let t = v8::Uint32Array::new(scope, ab, 0, 0).unwrap();
  assert!(t.is_uint32_array());
  assert_eq!(t.length(), 0);

  let t = v8::Int32Array::new(scope, ab, 0, 0).unwrap();
  assert!(t.is_int32_array());
  assert_eq!(t.length(), 0);

  let t = v8::Float32Array::new(scope, ab, 0, 0).unwrap();
  assert!(t.is_float32_array());
  assert_eq!(t.length(), 0);

  let t = v8::Float64Array::new(scope, ab, 0, 0).unwrap();
  assert!(t.is_float64_array());
  assert_eq!(t.length(), 0);

  let t = v8::BigUint64Array::new(scope, ab, 0, 0).unwrap();
  assert!(t.is_big_uint64_array());
  assert_eq!(t.length(), 0);

  let t = v8::BigInt64Array::new(scope, ab, 0, 0).unwrap();
  assert!(t.is_big_int64_array());
  assert_eq!(t.length(), 0);

  // v8::ArrayBuffer::new raises a fatal if the length is > kMaxLength, so we test this behavior
  // through the JS side of things, where a non-fatal RangeError is thrown in such cases.
  {
    v8::tc_scope!(let scope, scope);

    eval(
      scope,
      &format!("new Uint8Array({})", v8::Uint8Array::MAX_LENGTH + 1),
    );
    // Array is too big (> max_length) - expecting this threw a RangeError
    assert!(scope.has_caught());
  }
}

#[test]
fn dynamic_import() {
  let _setup_guard = setup::parallel_test();
  let isolate = &mut v8::Isolate::new(Default::default());

  static CALL_COUNT: AtomicUsize = AtomicUsize::new(0);

  fn dynamic_import_cb<'s>(
    scope: &mut v8::PinScope<'s, '_>,
    _host_defined_options: v8::Local<'s, v8::Data>,
    _resource_name: v8::Local<'s, v8::Value>,
    specifier: v8::Local<'s, v8::String>,
    _import_attributes: v8::Local<'s, v8::FixedArray>,
  ) -> Option<v8::Local<'s, v8::Promise>> {
    assert!(
      specifier.strict_equals(v8::String::new(scope, "bar.js").unwrap().into())
    );
    let e = v8::String::new(scope, "boom").unwrap();
    scope.throw_exception(e.into());
    CALL_COUNT.fetch_add(1, Ordering::SeqCst);
    None
  }
  isolate.set_host_import_module_dynamically_callback(dynamic_import_cb);

  {
    v8::scope!(let scope, isolate);

    let context = v8::Context::new(scope, Default::default());
    let scope = &mut v8::ContextScope::new(scope, context);

    let result = eval(
      scope,
      "(async function () {\n\
         let x = await import('bar.js');\n\
       })();",
    );
    assert!(result.is_some());
    assert_eq!(CALL_COUNT.load(Ordering::SeqCst), 1);
  }
}

#[test]
fn shared_array_buffer() {
  let _setup_guard = setup::parallel_test();
  let isolate = &mut v8::Isolate::new(Default::default());
  {
    v8::scope!(let scope, isolate);

    let context = v8::Context::new(scope, Default::default());
    let scope = &mut v8::ContextScope::new(scope, context);

    let sab = v8::SharedArrayBuffer::new(scope, 16).unwrap();
    let shared_bs_1 = sab.get_backing_store();
    shared_bs_1[5].set(12);
    shared_bs_1[12].set(52);

    let global = context.global(scope);
    let key = v8::String::new(scope, "shared").unwrap();
    let r = global
      .create_data_property(scope, key.into(), sab.into())
      .unwrap();
    assert!(r);
    let source = v8::String::new(
      scope,
      r"sharedBytes = new Uint8Array(shared);
        sharedBytes[2] = 16;
        sharedBytes[14] = 62;
        sharedBytes[5] + sharedBytes[12]",
    )
    .unwrap();
    let script = v8::Script::compile(scope, source, None).unwrap();

    let result: v8::Local<v8::Integer> =
      script.run(scope).unwrap().try_into().unwrap();
    assert_eq!(result.value(), 64);
    assert_eq!(shared_bs_1[2].get(), 16);
    assert_eq!(shared_bs_1[14].get(), 62);

    let data: Box<[u8]> = vec![0, 1, 2, 3, 4, 5, 6, 7, 8, 9].into_boxed_slice();
    let bs =
      v8::SharedArrayBuffer::new_backing_store_from_boxed_slice(scope, data);
    assert_eq!(bs.byte_length(), 10);
    assert!(bs.is_shared());

    let shared_bs_2 = bs.make_shared();
    assert_eq!(shared_bs_2.byte_length(), 10);
    assert!(shared_bs_2.is_shared());

    let ab = v8::SharedArrayBuffer::with_backing_store(scope, &shared_bs_2);
    let shared_bs_3 = ab.get_backing_store();
    assert_eq!(shared_bs_3.byte_length(), 10);
    assert_eq!(shared_bs_3[0].get(), 0);
    assert_eq!(shared_bs_3[9].get(), 9);

    // Empty
    let ab = v8::SharedArrayBuffer::new(scope, 0).unwrap();
    assert_eq!(ab.byte_length(), 0);
    assert!(ab.get_backing_store().is_shared());
  }
}

#[test]
fn typeof_checker() {
  let _setup_guard = setup::parallel_test();

  let isolate = &mut v8::Isolate::new(Default::default());
  v8::scope!(let scope, isolate);

  let context = v8::Context::new(scope, Default::default());
  let scope = &mut v8::ContextScope::new(scope, context);

  let value_1 = eval(scope, "").unwrap();
  let type_of = value_1.type_of(scope);
  let value_2 = eval(scope, "").unwrap();
  let type_of_2 = value_2.type_of(scope);
  assert_eq!(type_of, type_of_2);
  let value_3 = eval(scope, "1").unwrap();
  let type_of_3 = value_3.type_of(scope);
  assert_ne!(type_of_2, type_of_3);
}

#[test]
#[allow(clippy::cognitive_complexity)]
#[allow(clippy::eq_op)]
fn value_checker() {
  let _setup_guard = setup::parallel_test();
  let isolate = &mut v8::Isolate::new(Default::default());
  {
    v8::scope!(let scope, isolate);

    let context = v8::Context::new(scope, Default::default());
    let scope = &mut v8::ContextScope::new(scope, context);

    let value = eval(scope, "undefined").unwrap();
    assert!(value.is_undefined());
    assert!(value.is_null_or_undefined());
    assert!(value == value);
    assert!(value == v8::Local::<v8::Primitive>::try_from(value).unwrap());
    assert!(value == v8::undefined(scope));
    assert!(value != v8::null(scope));
    assert!(value != v8::Boolean::new(scope, false));
    assert!(value != v8::Integer::new(scope, 0));

    let value = eval(scope, "null").unwrap();
    assert!(value.is_null());
    assert!(value.is_null_or_undefined());
    assert!(value == value);
    assert!(value == v8::Local::<v8::Primitive>::try_from(value).unwrap());
    assert!(value == v8::null(scope));
    assert!(value == v8::Global::new(scope, value));
    assert!(v8::Global::new(scope, value) == v8::Global::new(scope, value));
    assert!(v8::Global::new(scope, value) == v8::null(scope));
    assert!(value != v8::undefined(scope));
    assert!(value != v8::Boolean::new(scope, false));
    assert!(value != v8::Integer::new(scope, 0));
    assert!(value.to_boolean(scope) == v8::Boolean::new(scope, false));
    assert!(!value.boolean_value(scope));

    let value = eval(scope, "true").unwrap();
    assert!(value.is_boolean());
    assert!(value.is_true());
    assert!(!value.is_false());
    assert!(value == value);
    assert!(value == v8::Local::<v8::Boolean>::try_from(value).unwrap());
    assert!(value == v8::Boolean::new(scope, true));
    assert!(value == v8::Global::new(scope, value));
    assert!(v8::Global::new(scope, value) == v8::Global::new(scope, value));
    assert!(v8::Global::new(scope, value) == eval(scope, "!false").unwrap());
    assert!(v8::Global::new(scope, value) != eval(scope, "1").unwrap());
    assert!(value != v8::Boolean::new(scope, false));
    assert!(value.boolean_value(scope));

    let value = eval(scope, "false").unwrap();
    assert!(value.is_boolean());
    assert!(!value.is_true());
    assert!(value.is_false());
    assert!(value == value);
    assert!(value == v8::Local::<v8::Boolean>::try_from(value).unwrap());
    assert!(value == v8::Boolean::new(scope, false));
    assert!(value == v8::Global::new(scope, value));
    assert!(v8::Global::new(scope, value) == v8::Global::new(scope, value));
    assert!(v8::Global::new(scope, value) == eval(scope, "!true").unwrap());
    assert!(v8::Global::new(scope, value) != eval(scope, "0").unwrap());
    assert!(value != v8::Boolean::new(scope, true));
    assert!(value != v8::null(scope));
    assert!(value != v8::undefined(scope));
    assert!(value != v8::Integer::new(scope, 0));
    assert!(!value.boolean_value(scope));

    let value = eval(scope, "'name'").unwrap();
    assert!(value.is_name());
    assert!(value.is_string());
    assert!(value == value);
    assert!(value == v8::Local::<v8::String>::try_from(value).unwrap());
    assert!(value == v8::String::new(scope, "name").unwrap());
    assert!(value != v8::String::new(scope, "name\0").unwrap());
    assert!(value != v8::Object::new(scope));
    assert!(value.to_boolean(scope) == v8::Boolean::new(scope, true));
    assert!(value.boolean_value(scope));

    let value = eval(scope, "Symbol()").unwrap();
    assert!(value.is_name());
    assert!(value.is_symbol());
    assert!(value == value);
    assert!(value == v8::Local::<v8::Symbol>::try_from(value).unwrap());
    assert!(value == v8::Global::new(scope, value));
    assert!(v8::Global::new(scope, value) == v8::Global::new(scope, value));
    assert!(value != eval(scope, "Symbol()").unwrap());
    assert!(v8::Global::new(scope, value) != eval(scope, "Symbol()").unwrap());

    let value = eval(scope, "() => 0").unwrap();
    assert!(value.is_function());
    assert!(value == value);
    assert!(value == v8::Local::<v8::Function>::try_from(value).unwrap());
    assert!(value == v8::Global::new(scope, value));
    assert!(v8::Global::new(scope, value) == v8::Global::new(scope, value));
    assert!(value != eval(scope, "() => 0").unwrap());
    assert!(v8::Global::new(scope, value) != eval(scope, "() => 0").unwrap());

    let value = eval(scope, "async () => 0").unwrap();
    assert!(value.is_async_function());
    assert!(value == value);
    assert!(value == v8::Local::<v8::Function>::try_from(value).unwrap());
    assert!(v8::Global::new(scope, value) == v8::Global::new(scope, value));
    assert!(value != v8::Object::new(scope));
    assert!(v8::Global::new(scope, value) != v8::Object::new(scope));

    let value = eval(scope, "[]").unwrap();
    assert!(value.is_array());
    assert!(value == value);
    assert!(value == v8::Local::<v8::Array>::try_from(value).unwrap());
    assert!(value != v8::Array::new(scope, 0));

    let value = eval(scope, "9007199254740995n").unwrap();
    assert!(value.is_big_int());
    assert!(value.to_big_int(scope).is_some());
    assert!(value == value);
    assert!(value == v8::Local::<v8::BigInt>::try_from(value).unwrap());
    assert!(value == eval(scope, "1801439850948199n * 5n").unwrap());
    assert!(value != eval(scope, "1801439850948199 * 5").unwrap());
    let detail_string = value.to_detail_string(scope).unwrap();
    let detail_string = detail_string.to_rust_string_lossy(scope);
    assert_eq!("9007199254740995", detail_string);

    let value = eval(scope, "123").unwrap();
    assert!(value.is_number());
    assert!(value.is_int32());
    assert!(value.is_uint32());
    assert!(value == value);
    assert!(value == v8::Local::<v8::Number>::try_from(value).unwrap());
    assert!(value == v8::Integer::new(scope, 123));
    assert!(value == v8::Number::new(scope, 123f64));
    assert!(value == value.to_int32(scope).unwrap());
    assert!(value != value.to_string(scope).unwrap());
    assert_eq!(123, value.to_uint32(scope).unwrap().value());
    assert_eq!(123, value.to_int32(scope).unwrap().value());
    assert_eq!(123, value.to_integer(scope).unwrap().value());
    assert_eq!(123, value.integer_value(scope).unwrap());
    assert_eq!(123, value.uint32_value(scope).unwrap());
    assert_eq!(123, value.int32_value(scope).unwrap());

    let value = eval(scope, "12.3").unwrap();
    assert!(value.is_number());
    assert!(!value.is_int32());
    assert!(!value.is_uint32());
    assert!(value == value);
    assert!(value == v8::Local::<v8::Number>::try_from(value).unwrap());
    assert!(value == v8::Number::new(scope, 12.3f64));
    assert!(value != value.to_integer(scope).unwrap());
    assert!(12.3 - value.number_value(scope).unwrap() < 0.00001);

    let value = eval(scope, "-123").unwrap();
    assert!(value.is_number());
    assert!(value.is_int32());
    assert!(!value.is_uint32());
    assert!(value == value);
    assert!(value == v8::Local::<v8::Int32>::try_from(value).unwrap());
    assert!(value == v8::Integer::new(scope, -123));
    assert!(value == v8::Number::new(scope, -123f64));
    assert!(value != v8::String::new(scope, "-123").unwrap());
    assert!(
      value
        == v8::Integer::new_from_unsigned(scope, -123i32 as u32)
          .to_int32(scope)
          .unwrap()
    );
    // The following test does not pass. This appears to be a V8 bug.
    // assert!(value != value.to_uint32(scope).unwrap());

    let value = eval(scope, "NaN").unwrap();
    assert!(value.is_number());
    assert!(!value.is_int32());
    assert!(!value.is_uint32());
    assert!(!value.strict_equals(value));
    assert!(
      value.to_string(scope).unwrap() == v8::String::new(scope, "NaN").unwrap()
    );

    let value = eval(scope, "({})").unwrap();
    assert!(value.is_object());
    assert!(value == value);
    assert!(value == v8::Local::<v8::Object>::try_from(value).unwrap());
    assert!(value == v8::Global::new(scope, value));
    assert!(v8::Global::new(scope, value) == v8::Global::new(scope, value));
    assert!(value != v8::Object::new(scope));
    assert!(v8::Global::new(scope, value) != v8::Object::new(scope));

    let value = eval(scope, "new Date()").unwrap();
    assert!(value.is_date());
    assert!(value == value);
    assert!(value == v8::Local::<v8::Date>::try_from(value).unwrap());
    assert!(value != eval(scope, "new Date()").unwrap());

    let value = eval(scope, "(function(){return arguments})()").unwrap();
    assert!(value.is_arguments_object());
    assert!(value == value);
    assert!(value == v8::Local::<v8::Object>::try_from(value).unwrap());
    assert!(value != v8::Object::new(scope));

    let value = eval(scope, "new Promise(function(){})").unwrap();
    assert!(value.is_promise());
    assert!(value == value);
    assert!(value == v8::Local::<v8::Promise>::try_from(value).unwrap());
    assert!(value != v8::Object::new(scope));

    let value = eval(scope, "new Map()").unwrap();
    assert!(value.is_map());
    assert!(value == value);
    assert!(value == v8::Local::<v8::Map>::try_from(value).unwrap());
    assert!(value != v8::Object::new(scope));

    let value = eval(scope, "new Set").unwrap();
    assert!(value.is_set());
    assert!(value == value);
    assert!(value == v8::Local::<v8::Set>::try_from(value).unwrap());
    assert!(value != v8::Object::new(scope));

    let value = eval(scope, "new Map().entries()").unwrap();
    assert!(value.is_map_iterator());
    assert!(value == value);
    assert!(value == v8::Local::<v8::Object>::try_from(value).unwrap());
    assert!(value != v8::Object::new(scope));

    let value = eval(scope, "new Set().entries()").unwrap();
    assert!(value.is_set_iterator());
    assert!(value == value);
    assert!(value == v8::Local::<v8::Object>::try_from(value).unwrap());
    assert!(value != v8::Object::new(scope));

    let value = eval(
      scope,
      r#"
    function* values() {
      for (var i = 0; i < arguments.length; i++) {
        yield arguments[i];
      }
    }
    values(1, 2, 3)"#,
    )
    .unwrap();
    assert!(value.is_generator_object());
    assert!(value == value);
    assert!(value == v8::Local::<v8::Object>::try_from(value).unwrap());
    assert!(value != v8::Object::new(scope));

    let value = eval(scope, "new WeakMap()").unwrap();
    assert!(value.is_weak_map());
    assert!(value == value);
    assert!(value == v8::Local::<v8::Object>::try_from(value).unwrap());
    assert!(value != v8::Object::new(scope));

    let value = eval(scope, "new WeakSet()").unwrap();
    assert!(value.is_weak_set());
    assert!(value == value);
    assert!(value == v8::Local::<v8::Object>::try_from(value).unwrap());
    assert!(value != v8::Object::new(scope));

    let value = eval(scope, "new ArrayBuffer(8)").unwrap();
    assert!(value.is_array_buffer());
    assert!(value == value);
    assert!(value == v8::Local::<v8::ArrayBuffer>::try_from(value).unwrap());
    assert!(value != v8::Object::new(scope));

    let value = eval(scope, "new Uint8Array([])").unwrap();
    assert!(value.is_uint8_array());
    assert!(value.is_array_buffer_view());
    assert!(value.is_typed_array());
    assert!(value == value);
    assert!(value == v8::Local::<v8::Uint8Array>::try_from(value).unwrap());
    assert!(value != v8::Object::new(scope));

    let value = eval(scope, "new Uint8ClampedArray([])").unwrap();
    assert!(value.is_uint8_clamped_array());
    assert!(value.is_array_buffer_view());
    assert!(value.is_typed_array());
    assert!(value == value);
    assert!(
      value == v8::Local::<v8::Uint8ClampedArray>::try_from(value).unwrap()
    );
    assert!(value != v8::Object::new(scope));

    let value = eval(scope, "new Int8Array([])").unwrap();
    assert!(value.is_int8_array());
    assert!(value.is_array_buffer_view());
    assert!(value.is_typed_array());
    assert!(value == value);
    assert!(value == v8::Local::<v8::Int8Array>::try_from(value).unwrap());
    assert!(value != v8::Object::new(scope));

    let value = eval(scope, "new Uint16Array([])").unwrap();
    assert!(value.is_uint16_array());
    assert!(value.is_array_buffer_view());
    assert!(value.is_typed_array());
    assert!(value == value);
    assert!(value == v8::Local::<v8::Uint16Array>::try_from(value).unwrap());
    assert!(value != v8::Object::new(scope));

    let value = eval(scope, "new Int16Array([])").unwrap();
    assert!(value.is_int16_array());
    assert!(value.is_array_buffer_view());
    assert!(value.is_typed_array());
    assert!(value == value);
    assert!(value == v8::Local::<v8::Int16Array>::try_from(value).unwrap());
    assert!(value != v8::Object::new(scope));

    let value = eval(scope, "new Uint32Array([])").unwrap();
    assert!(value.is_uint32_array());
    assert!(value.is_array_buffer_view());
    assert!(value.is_typed_array());
    assert!(value == value);
    assert!(value == v8::Local::<v8::Uint32Array>::try_from(value).unwrap());
    assert!(value != v8::Object::new(scope));

    let value = eval(scope, "new Int32Array([])").unwrap();
    assert!(value.is_int32_array());
    assert!(value.is_array_buffer_view());
    assert!(value.is_typed_array());
    assert!(value == value);
    assert!(value == v8::Local::<v8::Int32Array>::try_from(value).unwrap());
    assert!(value != v8::Object::new(scope));

    let value = eval(scope, "new Float32Array([])").unwrap();
    assert!(value.is_float32_array());
    assert!(value.is_array_buffer_view());
    assert!(value.is_typed_array());
    assert!(value == value);
    assert!(value == v8::Local::<v8::Float32Array>::try_from(value).unwrap());
    assert!(value != v8::Object::new(scope));

    let value = eval(scope, "new Float64Array([])").unwrap();
    assert!(value.is_float64_array());
    assert!(value.is_array_buffer_view());
    assert!(value.is_typed_array());
    assert!(value == value);
    assert!(value == v8::Local::<v8::Float64Array>::try_from(value).unwrap());
    assert!(value != v8::Object::new(scope));

    let value = eval(scope, "new BigInt64Array([])").unwrap();
    assert!(value.is_big_int64_array());
    assert!(value.is_array_buffer_view());
    assert!(value.is_typed_array());
    assert!(value == value);
    assert!(value == v8::Local::<v8::BigInt64Array>::try_from(value).unwrap());
    assert!(value != v8::Object::new(scope));

    let value = eval(scope, "new BigUint64Array([])").unwrap();
    assert!(value.is_big_uint64_array());
    assert!(value.is_array_buffer_view());
    assert!(value.is_typed_array());
    assert!(value == value);
    assert!(value == v8::Local::<v8::BigUint64Array>::try_from(value).unwrap());
    assert!(value != v8::Object::new(scope));

    let value = eval(scope, "new SharedArrayBuffer(64)").unwrap();
    assert!(value.is_shared_array_buffer());
    assert!(value == value);
    assert!(
      value == v8::Local::<v8::SharedArrayBuffer>::try_from(value).unwrap()
    );
    assert!(value != v8::Object::new(scope));

    let value = eval(scope, "new Proxy({},{})").unwrap();
    assert!(value.is_proxy());
    assert!(value == value);
    assert!(value == v8::Local::<v8::Proxy>::try_from(value).unwrap());
    assert!(value != v8::Object::new(scope));

    // Other checker, Just check if it can be called
    value.is_external();
    value.is_module_namespace_object();
    value.is_wasm_module_object();
  }
}

#[test]
fn try_from_data() {
  let _setup_guard = setup::parallel_test();

  let isolate = &mut v8::Isolate::new(Default::default());
  v8::scope!(let scope, isolate);

  let context = v8::Context::new(scope, Default::default());
  let scope = &mut v8::ContextScope::new(scope, context);

  let mut module_source = mock_source(scope, "answer.js", "fail()");
  let function_callback =
    |_: &mut v8::PinScope,
     _: v8::FunctionCallbackArguments,
     _: v8::ReturnValue<v8::Value>| { unreachable!() };

  let function_template = v8::FunctionTemplate::new(scope, function_callback);
  let d: v8::Local<v8::Data> = function_template.into();
  assert!(d.is_function_template());
  assert!(!d.is_module());
  assert!(!d.is_object_template());
  assert!(!d.is_private());
  assert!(!d.is_value());
  assert!(
    v8::Local::<v8::FunctionTemplate>::try_from(d).unwrap()
      == function_template
  );

  let module =
    v8::script_compiler::compile_module(scope, &mut module_source).unwrap();
  let d: v8::Local<v8::Data> = module.into();
  assert!(!d.is_function_template());
  assert!(d.is_module());
  assert!(!d.is_object_template());
  assert!(!d.is_private());
  assert!(!d.is_value());
  assert!(v8::Local::<v8::Module>::try_from(d).unwrap() == module);

  let object_template = v8::ObjectTemplate::new(scope);
  let d: v8::Local<v8::Data> = object_template.into();
  assert!(!d.is_function_template());
  assert!(!d.is_module());
  assert!(d.is_object_template());
  assert!(!d.is_private());
  assert!(!d.is_value());
  assert!(
    v8::Local::<v8::ObjectTemplate>::try_from(d).unwrap() == object_template
  );

  let p: v8::Local<v8::Data> = v8::Private::new(scope, None).into();
  assert!(!p.is_function_template());
  assert!(!p.is_module());
  assert!(!p.is_object_template());
  assert!(p.is_private());
  assert!(!p.is_value());

  let values: &[v8::Local<v8::Value>] = &[
    v8::null(scope).into(),
    v8::undefined(scope).into(),
    v8::BigInt::new_from_u64(scope, 1337).into(),
    v8::Boolean::new(scope, true).into(),
    v8::Function::new(scope, function_callback).unwrap().into(),
    v8::Number::new(scope, 42.0).into(),
    v8::Object::new(scope).into(),
    v8::Symbol::new(scope, None).into(),
    v8::String::new(scope, "hello").unwrap().into(),
  ];
  for &v in values {
    let d: v8::Local<v8::Data> = v.into();
    assert!(!d.is_function_template());
    assert!(!d.is_module());
    assert!(!d.is_object_template());
    assert!(!d.is_private());
    assert!(d.is_value());
    assert!(v8::Local::<v8::Value>::try_from(d).unwrap() == v);
  }
}

#[test]
fn try_from_value() {
  let _setup_guard = setup::parallel_test();
  let isolate = &mut v8::Isolate::new(Default::default());
  {
    v8::scope!(let scope, isolate);

    let context = v8::Context::new(scope, Default::default());
    let scope = &mut v8::ContextScope::new(scope, context);

    {
      let value: v8::Local<v8::Value> = v8::undefined(scope).into();
      let _primitive = v8::Local::<v8::Primitive>::try_from(value).unwrap();
      assert!(matches!(
        v8::Local::<v8::Object>::try_from(value),
        Err(v8::DataError::BadType { expected, .. })
          if expected == type_name::<v8::Object>()
      ));
      assert!(matches!(
        v8::Local::<v8::Int32>::try_from(value),
        Err(v8::DataError::BadType { expected, .. })
          if expected == type_name::<v8::Int32>()
      ));
    }

    {
      let value: v8::Local<v8::Value> = v8::Boolean::new(scope, true).into();
      let primitive = v8::Local::<v8::Primitive>::try_from(value).unwrap();
      let _boolean = v8::Local::<v8::Boolean>::try_from(value).unwrap();
      let _boolean = v8::Local::<v8::Boolean>::try_from(primitive).unwrap();
      assert!(matches!(
        v8::Local::<v8::String>::try_from(value),
        Err(v8::DataError::BadType { expected, .. })
          if expected == type_name::<v8::String>()
      ));
      assert!(matches!(
        v8::Local::<v8::Number>::try_from(primitive),
        Err(v8::DataError::BadType { expected, .. })
          if expected == type_name::<v8::Number>()
      ));
    }

    {
      let value: v8::Local<v8::Value> = v8::Number::new(scope, -1234f64).into();
      let primitive = v8::Local::<v8::Primitive>::try_from(value).unwrap();
      let _number = v8::Local::<v8::Number>::try_from(value).unwrap();
      let number = v8::Local::<v8::Number>::try_from(primitive).unwrap();
      let _integer = v8::Local::<v8::Integer>::try_from(value).unwrap();
      let _integer = v8::Local::<v8::Integer>::try_from(primitive).unwrap();
      let integer = v8::Local::<v8::Integer>::try_from(number).unwrap();
      let _int32 = v8::Local::<v8::Int32>::try_from(value).unwrap();
      let _int32 = v8::Local::<v8::Int32>::try_from(primitive).unwrap();
      let _int32 = v8::Local::<v8::Int32>::try_from(integer).unwrap();
      let _int32 = v8::Local::<v8::Int32>::try_from(number).unwrap();
      assert!(matches!(
        v8::Local::<v8::String>::try_from(value),
        Err(v8::DataError::BadType { expected, .. })
          if expected == type_name::<v8::String>()
      ));
      assert!(matches!(
        v8::Local::<v8::Boolean>::try_from(primitive),
        Err(v8::DataError::BadType { expected, .. })
          if expected == type_name::<v8::Boolean>()
      ));
      assert!(matches!(
        v8::Local::<v8::Uint32>::try_from(integer),
        Err(v8::DataError::BadType { expected, .. })
          if expected == type_name::<v8::Uint32>()
      ));
    }

    {
      let value: v8::Local<v8::Value> = eval(scope, "(() => {})").unwrap();
      let object = v8::Local::<v8::Object>::try_from(value).unwrap();
      let _function = v8::Local::<v8::Function>::try_from(value).unwrap();
      let _function = v8::Local::<v8::Function>::try_from(object).unwrap();
      assert!(matches!(
        v8::Local::<v8::Primitive>::try_from(value),
        Err(v8::DataError::BadType { expected, .. })
          if expected == type_name::<v8::Primitive>()
      ));
      assert!(matches!(
        v8::Local::<v8::BigInt>::try_from(value),
        Err(v8::DataError::BadType { expected, .. })
          if expected == type_name::<v8::BigInt>()
      ));
      assert!(matches!(
        v8::Local::<v8::NumberObject>::try_from(value),
        Err(v8::DataError::BadType { expected, .. })
          if expected == type_name::<v8::NumberObject>()
      ));
      assert!(matches!(
        v8::Local::<v8::NumberObject>::try_from(object),
        Err(v8::DataError::BadType { expected, .. })
          if expected == type_name::<v8::NumberObject>()
      ));
      assert!(matches!(
        v8::Local::<v8::Set>::try_from(value),
        Err(v8::DataError::BadType { expected, .. })
          if expected == type_name::<v8::Set>()
      ));
      assert!(matches!(
        v8::Local::<v8::Set>::try_from(object),
        Err(v8::DataError::BadType { expected, .. })
          if expected == type_name::<v8::Set>()
      ));
    }
  }
}

struct ClientCounterState {
  count_run_message_loop_on_pause: usize,
  count_quit_message_loop_on_pause: usize,
  count_run_if_waiting_for_debugger: usize,
  count_generate_unique_id: i64,
}

impl ClientCounterState {
  fn new() -> Self {
    Self {
      count_run_message_loop_on_pause: 0,
      count_quit_message_loop_on_pause: 0,
      count_run_if_waiting_for_debugger: 0,
      count_generate_unique_id: 0,
    }
  }
}
#[derive(Clone)]
struct ClientCounter {
  state: Rc<RefCell<ClientCounterState>>,
}

impl ClientCounter {
  fn new() -> Self {
    Self {
      state: Rc::new(RefCell::new(ClientCounterState::new())),
    }
  }
}

impl v8::inspector::V8InspectorClientImpl for ClientCounter {
  fn run_message_loop_on_pause(&self, context_group_id: i32) {
    assert_eq!(context_group_id, 1);
    self.state.borrow_mut().count_run_message_loop_on_pause += 1;
  }

  fn quit_message_loop_on_pause(&self) {
    self.state.borrow_mut().count_quit_message_loop_on_pause += 1;
  }

  fn run_if_waiting_for_debugger(&self, context_group_id: i32) {
    assert_eq!(context_group_id, 1);
    self.state.borrow_mut().count_run_message_loop_on_pause += 1;
  }

  fn generate_unique_id(&self) -> i64 {
    self.state.borrow_mut().count_generate_unique_id += 1;
    self.state.borrow().count_generate_unique_id
  }
}

struct ChannelCounterState {
  count_send_response: usize,
  count_send_notification: usize,
  notifications: Vec<String>,
  count_flush_protocol_notifications: usize,
}

impl ChannelCounterState {
  pub fn new() -> Self {
    Self {
      count_send_response: 0,
      count_send_notification: 0,
      notifications: vec![],
      count_flush_protocol_notifications: 0,
    }
  }
}

#[derive(Clone)]
pub struct ChannelCounter {
  state: Rc<RefCell<ChannelCounterState>>,
}

impl ChannelCounter {
  fn new() -> Self {
    Self {
      state: Rc::new(RefCell::new(ChannelCounterState::new())),
    }
  }
}

impl v8::inspector::ChannelImpl for ChannelCounter {
  fn send_response(
    &self,
    call_id: i32,
    message: v8::UniquePtr<v8::inspector::StringBuffer>,
  ) {
    println!(
      "send_response call_id {call_id} message {}",
      message.unwrap().string()
    );
    self.state.borrow_mut().count_send_response += 1;
  }
  fn send_notification(
    &self,
    message: v8::UniquePtr<v8::inspector::StringBuffer>,
  ) {
    let msg = message.unwrap().string().to_string();
    println!("send_notification message {msg}");
    let mut state = self.state.borrow_mut();
    state.count_send_notification += 1;
    state.notifications.push(msg);
  }
  fn flush_protocol_notifications(&self) {
    self.state.borrow_mut().count_flush_protocol_notifications += 1;
  }
}

#[test]
fn inspector_can_dispatch_method() {
  use v8::inspector::*;

  let message = String::from("Runtime.enable");
  let message = &message.into_bytes()[..];
  let string_view = StringView::from(message);
  assert!(V8InspectorSession::can_dispatch_method(string_view));

  let message = String::from("Debugger.enable");
  let message = &message.into_bytes()[..];
  let string_view = StringView::from(message);
  assert!(V8InspectorSession::can_dispatch_method(string_view));

  let message = String::from("Profiler.enable");
  let message = &message.into_bytes()[..];
  let string_view = StringView::from(message);
  assert!(V8InspectorSession::can_dispatch_method(string_view));

  let message = String::from("HeapProfiler.enable");
  let message = &message.into_bytes()[..];
  let string_view = StringView::from(message);
  assert!(V8InspectorSession::can_dispatch_method(string_view));

  let message = String::from("Console.enable");
  let message = &message.into_bytes()[..];
  let string_view = StringView::from(message);
  assert!(V8InspectorSession::can_dispatch_method(string_view));

  let message = String::from("Schema.getDomains");
  let message = &message.into_bytes()[..];
  let string_view = StringView::from(message);
  assert!(V8InspectorSession::can_dispatch_method(string_view));

  let message = String::from("Foo.enable");
  let message = &message.into_bytes()[..];
  let string_view = StringView::from(message);
  assert!(!V8InspectorSession::can_dispatch_method(string_view));

  let message = String::from("Bar.enable");
  let message = &message.into_bytes()[..];
  let string_view = StringView::from(message);
  assert!(!V8InspectorSession::can_dispatch_method(string_view));
}

#[test]
fn inspector_dispatch_protocol_message() {
  let _setup_guard = setup::parallel_test();
  let isolate = &mut v8::Isolate::new(Default::default());

  use v8::inspector::*;
  let default_client = ClientCounter::new();
  let inspector_client =
    V8InspectorClient::new(Box::new(default_client.clone()));
  let inspector = V8Inspector::create(isolate, inspector_client);

  v8::scope!(let scope, isolate);

  let context = v8::Context::new(scope, Default::default());
  let mut _scope = v8::ContextScope::new(scope, context);

  let name = b"";
  let name_view = StringView::from(&name[..]);
  let aux_data = StringView::from(&name[..]);
  inspector.context_created(context, 1, name_view, aux_data);

  let counter = ChannelCounter::new();
  let state = b"{}";
  let state_view = StringView::from(&state[..]);
  let session = inspector.connect(
    1,
    Channel::new(Box::new(counter.clone())),
    state_view,
    V8InspectorClientTrustLevel::Untrusted,
  );
  let message = String::from(
    r#"{"id":1,"method":"Network.enable","params":{"maxPostDataSize":65536}}"#,
  );
  let message = &message.into_bytes()[..];
  let string_view = StringView::from(message);
  session.dispatch_protocol_message(string_view);
  let state = counter.state.borrow();
  assert_eq!(state.count_send_response, 1);
  assert_eq!(state.count_send_notification, 0);
  assert_eq!(state.count_flush_protocol_notifications, 0);
  inspector.context_destroyed(context);
}

#[test]
fn inspector_exception_thrown() {
  let _setup_guard = setup::parallel_test();
  let isolate = &mut v8::Isolate::new(Default::default());

  use v8::inspector::*;
  let default_client = ClientCounter::new();
  let inspector_client =
    V8InspectorClient::new(Box::new(default_client.clone()));
  let inspector = V8Inspector::create(isolate, inspector_client);

  v8::scope!(let scope, isolate);

  let context = v8::Context::new(scope, Default::default());
  let context_scope = v8::ContextScope::new(scope, context);

  let name = b"";
  let name_view = StringView::from(&name[..]);
  let aux_data = b"";
  let aux_data_view = StringView::from(&aux_data[..]);
  inspector.context_created(context, 1, name_view, aux_data_view);
  let channel = ChannelCounter::new();
  let state = b"{}";
  let state_view = StringView::from(&state[..]);
  let session = inspector.connect(
    1,
    Channel::new(Box::new(channel.clone())),
    state_view,
    V8InspectorClientTrustLevel::Untrusted,
  );
  let message = String::from(r#"{"id":1,"method":"Runtime.enable"}"#);
  let message = &message.into_bytes()[..];
  let string_view = StringView::from(message);
  session.dispatch_protocol_message(string_view);
  {
    let state = channel.state.borrow();
    assert_eq!(state.count_send_response, 1);
    assert_eq!(state.count_send_notification, 1);
    assert_eq!(state.count_flush_protocol_notifications, 0);
  }

  let message = "test exception".to_string();
  let message = &message.into_bytes()[..];
  let message_string_view = StringView::from(message);
  let detailed_message = "detailed message".to_string();
  let detailed_message = &detailed_message.into_bytes()[..];
  let detailed_message_string_view = StringView::from(detailed_message);
  let url = "file://exception.js".to_string();
  let url = &url.into_bytes()[..];
  let url_string_view = StringView::from(url);
  let exception_msg =
    v8::String::new(&context_scope, "This is a test error").unwrap();
  let exception = v8::Exception::error(&context_scope, exception_msg);
  let stack_trace = v8::Exception::get_stack_trace(&context_scope, exception);
  let stack_trace_ptr = inspector.create_stack_trace(stack_trace);
  let _id = inspector.exception_thrown(
    context,
    message_string_view,
    exception,
    detailed_message_string_view,
    url_string_view,
    1,
    1,
    stack_trace_ptr,
    1,
  );

  assert_eq!(channel.state.borrow().count_send_notification, 2);
  let notification =
    channel.state.borrow().notifications.get(1).unwrap().clone();
  let expected_notification = "{\"method\":\"Runtime.exceptionThrown\",\"params\":{\"timestamp\":0,\"exceptionDetails\":{\"exceptionId\":1,\"text\":\"test exception\",\"lineNumber\":0,\"columnNumber\":0,\"scriptId\":\"1\",\"url\":\"file://exception.js\",\"exception\":{\"type\":\"object\",\"subtype\":\"error\",\"className\":\"Error\",\"description\":\"Error: This is a test error\",\"objectId\":\"1.1.1\",\"preview\":{\"type\":\"object\",\"subtype\":\"error\",\"description\":\"Error: This is a test error\",\"overflow\":false,\"properties\":[{\"name\":\"stack\",\"type\":\"string\",\"value\":\"Error: This is a test error\"},{\"name\":\"message\",\"type\":\"string\",\"value\":\"This is a test error\"}]}},\"executionContextId\":1}}}";
  assert_eq!(notification, expected_notification);
}

#[test]
fn inspector_schedule_pause_on_next_statement() {
  let _setup_guard = setup::parallel_test();
  let isolate = &mut v8::Isolate::new(Default::default());

  use v8::inspector::*;
  let client = ClientCounter::new();
  let inspector_client = V8InspectorClient::new(Box::new(client.clone()));
  let inspector = V8Inspector::create(isolate, inspector_client);

  v8::scope!(let scope, isolate);

  let context = v8::Context::new(scope, Default::default());
  let scope = &mut v8::ContextScope::new(scope, context);

  let channel = ChannelCounter::new();
  let state = b"{}";
  let state_view = StringView::from(&state[..]);
  let session = inspector.connect(
    1,
    Channel::new(Box::new(channel.clone())),
    state_view,
    V8InspectorClientTrustLevel::FullyTrusted,
  );

  let name = b"";
  let name_view = StringView::from(&name[..]);
  let aux_data = StringView::from(&name[..]);
  inspector.context_created(context, 1, name_view, aux_data);

  // In order for schedule_pause_on_next_statement to work, it seems you need
  // to first enable the debugger.
  let message = String::from(r#"{"id":1,"method":"Debugger.enable"}"#);
  let message = &message.into_bytes()[..];
  let message = StringView::from(message);
  session.dispatch_protocol_message(message);

  // The following commented out block seems to act similarly to
  // schedule_pause_on_next_statement. I'm not sure if they have the exact same
  // effect tho.
  //   let message = String::from(r#"{"id":2,"method":"Debugger.pause"}"#);
  //   let message = &message.into_bytes()[..];
  //   let message = StringView::from(message);
  //   session.dispatch_protocol_message(&message);
  let reason = b"";
  let reason = StringView::from(&reason[..]);
  let detail = b"";
  let detail = StringView::from(&detail[..]);
  session.schedule_pause_on_next_statement(reason, detail);

  {
    let state = channel.state.borrow();
    assert_eq!(state.count_send_response, 1);
    assert_eq!(state.count_send_notification, 0);
    assert_eq!(state.count_flush_protocol_notifications, 0);
    let client_state = client.state.borrow();
    assert_eq!(client_state.count_run_message_loop_on_pause, 0);
    assert_eq!(client_state.count_quit_message_loop_on_pause, 0);
    assert_eq!(client_state.count_run_if_waiting_for_debugger, 0);
  }

  let r = eval(scope, "1+2").unwrap();
  assert!(r.is_number());

  {
    let state = channel.state.borrow();
    assert_eq!(state.count_send_response, 1);
    assert_eq!(state.count_send_notification, 3);
    assert_eq!(state.count_flush_protocol_notifications, 1);
    let client_state = client.state.borrow();
    assert_eq!(client_state.count_run_message_loop_on_pause, 1);
    assert_eq!(client_state.count_quit_message_loop_on_pause, 0);
    assert_eq!(client_state.count_run_if_waiting_for_debugger, 0);
    assert_ne!(client_state.count_generate_unique_id, 0);
  }
}

#[test]
fn inspector_console_api_message() {
  let _setup_guard = setup::parallel_test();
  let isolate = &mut v8::Isolate::new(Default::default());

  use v8::inspector::*;

  #[derive(Clone)]
  struct Client {
    messages: Rc<RefCell<Vec<String>>>,
  }

  impl Client {
    fn new() -> Self {
      Self {
        messages: Rc::new(RefCell::new(Vec::new())),
      }
    }
  }

  impl V8InspectorClientImpl for Client {
    fn console_api_message(
      &self,
      _context_group_id: i32,
      _level: i32,
      message: &StringView,
      _url: &StringView,
      _line_number: u32,
      _column_number: u32,
      _stack_trace: &mut V8StackTrace,
    ) {
      self.messages.borrow_mut().push(message.to_string());
    }
  }

  let client = Client::new();
  let inspector_client = V8InspectorClient::new(Box::new(client.clone()));
  let inspector = V8Inspector::create(isolate, inspector_client);

  v8::scope!(let scope, isolate);

  let context = v8::Context::new(scope, Default::default());
  let scope = &mut v8::ContextScope::new(scope, context);

  let name = b"";
  let name_view = StringView::from(&name[..]);
  let aux_data = b"{\"isDefault\": true}";
  let aux_data_view = StringView::from(&aux_data[..]);
  inspector.context_created(context, 1, name_view, aux_data_view);

  let source = r#"
    console.log("one");
    console.error("two");
    console.trace("three");
  "#;
  let _ = eval(scope, source).unwrap();
  assert_eq!(
    client.messages.borrow().as_slice(),
    &["one", "two", "three"]
  );
}

#[test]
fn context_from_object_template() {
  let _setup_guard = setup::parallel_test();
  let isolate = &mut v8::Isolate::new(Default::default());
  {
    v8::scope!(let scope, isolate);

    let object_templ = v8::ObjectTemplate::new(scope);
    let function_templ = v8::FunctionTemplate::new(scope, fortytwo_callback);
    let name = v8::String::new(scope, "f").unwrap();
    object_templ.set(name.into(), function_templ.into());
    let context = v8::Context::new(
      scope,
      v8::ContextOptions {
        global_template: Some(object_templ),
        ..Default::default()
      },
    );
    let scope = &mut v8::ContextScope::new(scope, context);
    let actual = eval(scope, "f()").unwrap();
    let expected = v8::Integer::new(scope, 42);
    assert!(expected.strict_equals(actual));
  }
}

#[test]
fn take_heap_snapshot() {
  let _setup_guard = setup::parallel_test();
  let isolate = &mut v8::Isolate::new(Default::default());
  {
    v8::scope!(let scope, isolate);

    let context = v8::Context::new(scope, Default::default());
    let scope = &mut v8::ContextScope::new(scope, context);
    let source = r#"
      {
        class Eyecatcher {}
        const eyecatchers = globalThis.eyecatchers = [];
        for (let i = 0; i < 1e4; i++) eyecatchers.push(new Eyecatcher);
      }
    "#;
    let _ = eval(scope, source).unwrap();
    let mut vec = Vec::<u8>::new();
    scope.take_heap_snapshot(|chunk| {
      vec.extend_from_slice(chunk);
      true
    });
    let s = std::str::from_utf8(&vec).unwrap();
    assert!(s.contains("Eyecatcher"));
  }
}

#[test]
fn get_constructor_name() {
  let _setup_guard = setup::parallel_test();
  let isolate = &mut v8::Isolate::new(Default::default());
  v8::scope!(let scope, isolate);

  let context = v8::Context::new(scope, Default::default());
  let scope = &mut v8::ContextScope::new(scope, context);

  fn check_ctor_name(
    scope: &mut v8::PinScope,
    script: &str,
    expected_name: &str,
  ) {
    let val = eval(scope, script).unwrap();
    let obj: v8::Local<v8::Object> = val.try_into().unwrap();
    assert_eq!(
      obj.get_constructor_name().to_rust_string_lossy(scope),
      expected_name
    );
  }

  let code = r#"
  function Parent() {};
  function Child() {};
  Child.prototype = new Parent();
  Child.prototype.constructor = Child;
  var outer = { inner: (0, function() { }) };
  var p = new Parent();
  var c = new Child();
  var x = new outer.inner();
  var proto = Child.prototype;
  "#;
  eval(scope, code).unwrap();
  check_ctor_name(scope, "p", "Parent");
  check_ctor_name(scope, "c", "Child");
  check_ctor_name(scope, "x", "outer.inner");
  check_ctor_name(scope, "proto", "Parent");
}

#[test]
fn get_property_attributes() {
  let _setup_guard = setup::parallel_test();
  let isolate = &mut v8::Isolate::new(Default::default());
  v8::scope!(let scope, isolate);

  let context = v8::Context::new(scope, Default::default());
  let scope = &mut v8::ContextScope::new(scope, context);

  let obj = eval(scope, "({ a: 1 })").unwrap();
  let obj = obj.to_object(scope).unwrap();
  let key = v8::String::new(scope, "a").unwrap();
  let attrs = obj.get_property_attributes(scope, key.into()).unwrap();
  assert!(!attrs.is_read_only());
  assert!(!attrs.is_dont_enum());
  assert!(!attrs.is_dont_delete());
  assert!(attrs.is_none());
  let real_prop = obj.get_real_named_property(scope, key.into()).unwrap();
  assert!(real_prop.is_number());
  let real_prop_attrs = obj
    .get_real_named_property_attributes(scope, key.into())
    .unwrap();
  assert!(!real_prop_attrs.is_read_only());
  assert!(!real_prop_attrs.is_dont_enum());
  assert!(!real_prop_attrs.is_dont_delete());
  assert!(real_prop_attrs.is_none());

  // doesn't exist
  let key = v8::String::new(scope, "b").unwrap();
  let attrs = obj.get_property_attributes(scope, key.into()).unwrap();
  assert!(attrs.is_none());

  // exception
  let key = eval(scope, "({ toString() { throw 'foo' } })").unwrap();
  v8::tc_scope!(let tc, scope);

  assert!(obj.get_property_attributes(tc, key).is_none());
  assert!(tc.has_caught());
}

#[test]
fn get_own_property_descriptor() {
  let _setup_guard = setup::parallel_test();
  let isolate = &mut v8::Isolate::new(Default::default());
  v8::scope!(let scope, isolate);

  let context = v8::Context::new(scope, Default::default());
  let scope = &mut v8::ContextScope::new(scope, context);

  let obj = eval(scope, "({ a: 1 })").unwrap();
  let obj = obj.to_object(scope).unwrap();
  let key = v8::String::new(scope, "a").unwrap();
  let desc = obj.get_own_property_descriptor(scope, key.into()).unwrap();
  let desc = desc.to_object(scope).unwrap();

  let value_key = v8::String::new(scope, "value").unwrap();
  let value = desc.get(scope, value_key.into()).unwrap();
  assert!(value.is_number());

  let writable_key = v8::String::new(scope, "writable").unwrap();
  let writable = desc.get(scope, writable_key.into()).unwrap();
  assert!(writable.is_boolean());
  assert!(writable.boolean_value(scope));

  let enumerable_key = v8::String::new(scope, "enumerable").unwrap();
  let enumerable = desc.get(scope, enumerable_key.into()).unwrap();
  assert!(enumerable.is_boolean());
  assert!(enumerable.boolean_value(scope));

  let configurable_key = v8::String::new(scope, "configurable").unwrap();
  let configurable = desc.get(scope, configurable_key.into()).unwrap();
  assert!(configurable.is_boolean());

  let get_key = v8::String::new(scope, "get").unwrap();
  let get = desc.get(scope, get_key.into()).unwrap();
  assert!(get.is_undefined());

  let set_key = v8::String::new(scope, "set").unwrap();
  let set = desc.get(scope, set_key.into()).unwrap();
  assert!(set.is_undefined());

  // doesn't exist
  let b_key = v8::String::new(scope, "b").unwrap();
  let desc = obj
    .get_own_property_descriptor(scope, b_key.into())
    .unwrap();
  assert!(desc.is_undefined());
}

#[test]
fn preview_entries() {
  let _setup_guard = setup::parallel_test();
  let isolate = &mut v8::Isolate::new(Default::default());
  v8::scope!(let scope, isolate);

  let context = v8::Context::new(scope, Default::default());
  let scope = &mut v8::ContextScope::new(scope, context);

  {
    let obj = eval(
      scope,
      "var set = new Set([1,2,3]); set.delete(1); set.keys()",
    )
    .unwrap();
    let obj = obj.to_object(scope).unwrap();
    let (preview, is_key_value) = obj.preview_entries(scope);
    let preview = preview.unwrap();
    assert!(!is_key_value);
    assert_eq!(preview.length(), 2);
    assert_eq!(
      preview
        .get_index(scope, 0)
        .unwrap()
        .number_value(scope)
        .unwrap(),
      2.0
    );
    assert_eq!(
      preview
        .get_index(scope, 1)
        .unwrap()
        .number_value(scope)
        .unwrap(),
      3.0
    );
  }

  {
    let obj = eval(
      scope,
      "var set = new Set([1,2,3]); set.delete(2); set.entries()",
    )
    .unwrap();
    let obj = obj.to_object(scope).unwrap();
    let (preview, is_key_value) = obj.preview_entries(scope);
    let preview = preview.unwrap();
    assert!(is_key_value);
    assert_eq!(preview.length(), 4);
    let first = preview
      .get_index(scope, 0)
      .unwrap()
      .number_value(scope)
      .unwrap();
    let second = preview
      .get_index(scope, 2)
      .unwrap()
      .number_value(scope)
      .unwrap();
    assert_eq!(first, 1.0);
    assert_eq!(second, 3.0);
    assert_eq!(
      first,
      preview
        .get_index(scope, 1)
        .unwrap()
        .number_value(scope)
        .unwrap(),
    );
    assert_eq!(
      second,
      preview
        .get_index(scope, 3)
        .unwrap()
        .number_value(scope)
        .unwrap(),
    );
  }
}

#[test]
fn test_prototype_api() {
  let _setup_guard = setup::parallel_test();
  let isolate = &mut v8::Isolate::new(Default::default());
  {
    v8::scope!(let scope, isolate);

    let context = v8::Context::new(scope, Default::default());
    let scope = &mut v8::ContextScope::new(scope, context);

    let obj = v8::Object::new(scope);
    let proto_obj = v8::Object::new(scope);
    let key_local: v8::Local<v8::Value> =
      v8::String::new(scope, "test_proto_key").unwrap().into();
    let value_local: v8::Local<v8::Value> =
      v8::String::new(scope, "test_proto_value").unwrap().into();
    proto_obj.set(scope, key_local, value_local);
    obj.set_prototype(scope, proto_obj.into());

    assert!(
      obj
        .get_prototype(scope)
        .unwrap()
        .same_value(proto_obj.into())
    );

    let sub_gotten = obj.get(scope, key_local).unwrap();
    assert!(sub_gotten.is_string());
    assert_eq!(sub_gotten.to_rust_string_lossy(scope), "test_proto_value");
  }
  {
    v8::scope!(let scope, isolate);

    let context = v8::Context::new(scope, Default::default());
    let scope = &mut v8::ContextScope::new(scope, context);

    let obj = v8::Object::new(scope);
    let null = v8::null(scope);
    obj.set_prototype(scope, null.into());

    assert!(obj.get_prototype(scope).unwrap().is_null());
  }
  {
    v8::scope!(let scope, isolate);

    let context = v8::Context::new(scope, Default::default());
    let scope = &mut v8::ContextScope::new(scope, context);

    let val = eval(scope, "({ __proto__: null })").unwrap();
    let obj = val.to_object(scope).unwrap();

    assert!(obj.get_prototype(scope).unwrap().is_null());
  }
}

#[test]
fn test_map_api() {
  let _setup_guard = setup::parallel_test();
  let isolate = &mut v8::Isolate::new(Default::default());
  {
    v8::scope!(let scope, isolate);

    let context = v8::Context::new(scope, Default::default());
    let scope = &mut v8::ContextScope::new(scope, context);

    let value = eval(scope, "new Map([['r','s'],['v',8]])").unwrap();
    assert!(value.is_map());
    assert!(value == v8::Local::<v8::Map>::try_from(value).unwrap());
    assert!(value != v8::Object::new(scope));
    assert_eq!(v8::Local::<v8::Map>::try_from(value).unwrap().size(), 2);
    let map = v8::Local::<v8::Map>::try_from(value).unwrap();
    assert_eq!(map.size(), 2);
    let map_array = map.as_array(scope);
    assert_eq!(map_array.length(), 4);
    assert!(
      map_array.get_index(scope, 0).unwrap()
        == v8::String::new(scope, "r").unwrap()
    );
    assert!(
      map_array.get_index(scope, 1).unwrap()
        == v8::String::new(scope, "s").unwrap()
    );
    assert!(
      map_array.get_index(scope, 2).unwrap()
        == v8::String::new(scope, "v").unwrap()
    );
    assert!(
      map_array.get_index(scope, 3).unwrap() == v8::Number::new(scope, 8f64)
    );
  }
}

#[test]
fn test_object_get_property_names() {
  let _setup_guard = setup::parallel_test();
  let isolate = &mut v8::Isolate::new(Default::default());

  v8::scope!(let scope, isolate);

  let context = v8::Context::new(scope, Default::default());
  let scope = &mut v8::ContextScope::new(scope, context);

  let js_test_str: v8::Local<v8::Value> =
    v8::String::new(scope, "test").unwrap().into();
  let js_proto_test_str: v8::Local<v8::Value> =
    v8::String::new(scope, "proto_test").unwrap().into();
  let js_test_symbol: v8::Local<v8::Value> =
    eval(scope, "Symbol('test_symbol')").unwrap();
  let js_null: v8::Local<v8::Value> = v8::null(scope).into();
  let js_sort_fn: v8::Local<v8::Function> = eval(scope, "Array.prototype.sort")
    .unwrap()
    .try_into()
    .unwrap();

  {
    let obj = v8::Object::new(scope);
    obj.set(scope, js_test_str, js_null);

    let proto_obj = v8::Object::new(scope);
    proto_obj.set(scope, js_proto_test_str, js_null);
    obj.set_prototype(scope, proto_obj.into());

    let own_props = obj
      .get_own_property_names(scope, Default::default())
      .unwrap();
    assert_eq!(own_props.length(), 1);
    assert!(own_props.get_index(scope, 0).unwrap() == js_test_str);

    let proto_props = proto_obj
      .get_own_property_names(scope, Default::default())
      .unwrap();
    assert_eq!(proto_props.length(), 1);
    assert!(proto_props.get_index(scope, 0).unwrap() == js_proto_test_str);

    let all_props = obj.get_property_names(scope, Default::default()).unwrap();
    js_sort_fn.call(scope, all_props.into(), &[]).unwrap();
    assert_eq!(all_props.length(), 2);
    assert!(all_props.get_index(scope, 0).unwrap() == js_proto_test_str);
    assert!(all_props.get_index(scope, 1).unwrap() == js_test_str);
  }

  {
    let obj = v8::Object::new(scope);
    obj.set(scope, js_test_str, js_null);
    obj.set(scope, js_test_symbol, js_null);

    let own_props = obj
      .get_own_property_names(scope, Default::default())
      .unwrap();
    assert_eq!(own_props.length(), 1);
    assert!(own_props.get_index(scope, 0).unwrap() == js_test_str);
  }

  {
    let obj = v8::Object::new(scope);
    obj.set(scope, js_test_str, js_null);
    obj.set(scope, js_test_symbol, js_null);

    let own_props = obj
      .get_property_names(
        scope,
        v8::GetPropertyNamesArgs {
          mode: v8::KeyCollectionMode::IncludePrototypes,
          property_filter: v8::PropertyFilter::ONLY_ENUMERABLE
            | v8::PropertyFilter::SKIP_SYMBOLS,
          index_filter: v8::IndexFilter::IncludeIndices,
          key_conversion: v8::KeyConversionMode::KeepNumbers,
        },
      )
      .unwrap();
    assert_eq!(own_props.length(), 1);
    assert!(own_props.get_index(scope, 0).unwrap() == js_test_str);
  }

  {
    let context = v8::Context::new(scope, Default::default());
    let scope = &mut v8::ContextScope::new(scope, context);

    let val = eval(scope, "({ 'a': 3, 2: 'b', '7': 'c' })").unwrap();
    let obj = val.to_object(scope).unwrap();

    {
      let own_props = obj
        .get_own_property_names(scope, Default::default())
        .unwrap();

      assert_eq!(own_props.length(), 3);

      assert!(own_props.get_index(scope, 0).unwrap().is_number());
      assert_eq!(
        own_props.get_index(scope, 0).unwrap(),
        v8::Integer::new(scope, 2)
      );

      assert!(own_props.get_index(scope, 1).unwrap().is_number());
      assert_eq!(
        own_props.get_index(scope, 1).unwrap(),
        v8::Integer::new(scope, 7)
      );

      assert!(own_props.get_index(scope, 2).unwrap().is_string());
      assert_eq!(
        own_props.get_index(scope, 2).unwrap(),
        v8::String::new(scope, "a").unwrap()
      );
    }

    {
      let own_props = obj
        .get_own_property_names(
          scope,
          v8::GetPropertyNamesArgsBuilder::new()
            .key_conversion(v8::KeyConversionMode::ConvertToString)
            .build(),
        )
        .unwrap();

      assert_eq!(own_props.length(), 3);

      assert!(own_props.get_index(scope, 0).unwrap().is_string());
      assert_eq!(
        own_props.get_index(scope, 0).unwrap(),
        v8::String::new(scope, "2").unwrap()
      );

      assert!(own_props.get_index(scope, 1).unwrap().is_string());
      assert_eq!(
        own_props.get_index(scope, 1).unwrap(),
        v8::String::new(scope, "7").unwrap()
      );

      assert!(own_props.get_index(scope, 2).unwrap().is_string());
      assert_eq!(
        own_props.get_index(scope, 2).unwrap(),
        v8::String::new(scope, "a").unwrap()
      );
    }

    {
      let own_props = obj
        .get_property_names(
          scope,
          v8::GetPropertyNamesArgsBuilder::new()
            .key_conversion(v8::KeyConversionMode::ConvertToString)
            .build(),
        )
        .unwrap();

      assert_eq!(own_props.length(), 3);

      assert!(own_props.get_index(scope, 0).unwrap().is_string());
      assert_eq!(
        own_props.get_index(scope, 0).unwrap(),
        v8::String::new(scope, "2").unwrap()
      );

      assert!(own_props.get_index(scope, 1).unwrap().is_string());
      assert_eq!(
        own_props.get_index(scope, 1).unwrap(),
        v8::String::new(scope, "7").unwrap()
      );

      assert!(own_props.get_index(scope, 2).unwrap().is_string());
      assert_eq!(
        own_props.get_index(scope, 2).unwrap(),
        v8::String::new(scope, "a").unwrap()
      );
    }
  }
}

#[test]
fn module_snapshot() {
  let _setup_guard = setup::sequential_test();

  let startup_data = {
    let mut snapshot_creator = v8::Isolate::snapshot_creator(None, None);
    {
      v8::scope!(let scope, &mut snapshot_creator);

      let context = v8::Context::new(scope, Default::default());
      let scope = &mut v8::ContextScope::new(scope, context);

      let source_text = v8::String::new(
        scope,
        "import 'globalThis.b = 42';\n\
         globalThis.a = 3",
      )
      .unwrap();
      let origin = mock_script_origin(scope, "foo.js");
      let mut source =
        v8::script_compiler::Source::new(source_text, Some(&origin));

      let module =
        v8::script_compiler::compile_module(scope, &mut source).unwrap();
      assert_eq!(v8::ModuleStatus::Uninstantiated, module.get_status());

      let script_id = module.script_id();
      assert!(script_id.is_some());

      let result = module.instantiate_module(
        scope,
        compile_specifier_as_module_resolve_callback,
      );
      assert!(result.unwrap());
      assert_eq!(v8::ModuleStatus::Instantiated, module.get_status());
      assert_eq!(script_id, module.script_id());

      let result = module.evaluate(scope);
      assert!(result.is_some());
      assert_eq!(v8::ModuleStatus::Evaluated, module.get_status());
      assert_eq!(script_id, module.script_id());

      scope.set_default_context(context);
    }
    snapshot_creator
      .create_blob(v8::FunctionCodeHandling::Keep)
      .unwrap()
  };
  assert!(!startup_data.is_empty());
  {
    let params = v8::Isolate::create_params().snapshot_blob(startup_data);
    let isolate = &mut v8::Isolate::new(params);
    {
      v8::scope!(let scope, isolate);

      let context = v8::Context::new(scope, Default::default());
      let scope = &mut v8::ContextScope::new(scope, context);

      let true_val = v8::Boolean::new(scope, true).into();

      let result = eval(scope, "a === 3").unwrap();
      assert!(result.same_value(true_val));

      let result = eval(scope, "b === 42").unwrap();
      assert!(result.same_value(true_val));
    }
  }
}

#[cfg(not(all(target_os = "android", target_arch = "x86_64")))]
#[derive(Default)]
struct TestHeapLimitState {
  near_heap_limit_callback_calls: u64,
}

#[cfg(not(all(target_os = "android", target_arch = "x86_64")))]
extern "C" fn heap_limit_callback(
  data: *mut c_void,
  current_heap_limit: usize,
  _initial_heap_limit: usize,
) -> usize {
  let state = unsafe { &mut *(data as *mut TestHeapLimitState) };
  state.near_heap_limit_callback_calls += 1;
  current_heap_limit * 2 // Avoid V8 OOM.
}

// This test might fail due to a bug in V8. The upstream bug report is at
// https://bugs.chromium.org/p/v8/issues/detail?id=10843.
#[cfg(not(all(target_os = "android", target_arch = "x86_64")))]
#[test]
fn heap_limits() {
  let _setup_guard = setup::parallel_test();

  let params = v8::CreateParams::default().heap_limits(0, 10 << 20); // 10 MB.
  let isolate = &mut v8::Isolate::new(params);

  let mut test_state = TestHeapLimitState::default();
  let state_ptr = &mut test_state as *mut _ as *mut c_void;
  isolate.add_near_heap_limit_callback(heap_limit_callback, state_ptr);

  v8::scope!(let scope, isolate);

  let context = v8::Context::new(scope, Default::default());
  let scope = &mut v8::ContextScope::new(scope, context);

  // Allocate JavaScript arrays until V8 calls the near-heap-limit callback.
  // It takes about 50-200k iterations of this loop to get to that point.
  for _ in 0..1_000_000 {
    eval(
      scope,
      r#"
        "hello 🦕 world"
          .repeat(10)
          .split("🦕")
          .map((s) => s.repeat(100).split("o"))
        "#,
    )
    .unwrap();
    if test_state.near_heap_limit_callback_calls > 0 {
      break;
    }
  }
  assert_eq!(1, test_state.near_heap_limit_callback_calls);
}

// Same as heap_limits()
#[cfg(not(all(target_os = "android", target_arch = "x86_64")))]
#[test]
fn heap_statistics() {
  let _setup_guard = setup::parallel_test();

  let params = v8::CreateParams::default().heap_limits(0, 10 << 20); // 10 MB.
  let isolate = &mut v8::Isolate::new(params);

  let s = isolate.get_heap_statistics();

  assert!(s.used_heap_size() > 0);
  assert!(s.total_heap_size() > 0);
  assert!(s.total_heap_size() >= s.used_heap_size());
  assert!(s.heap_size_limit() > 0);
  assert!(s.heap_size_limit() >= s.total_heap_size());

  assert!(s.malloced_memory() > 0);
  assert!(s.peak_malloced_memory() > 0);
  // This invariant broke somewhere between V8 versions 8.6.337 and 8.7.25.
  // TODO(piscisaureus): re-enable this assertion when the underlying V8 bug is
  // fixed.
  // assert!(s.peak_malloced_memory() >= s.malloced_memory());

  assert_eq!(s.used_global_handles_size(), 0);
  assert_eq!(s.total_global_handles_size(), 0);
  assert_eq!(s.number_of_native_contexts(), 0);

  v8::scope!(let scope, isolate);

  let context = v8::Context::new(scope, Default::default());
  let scope = &mut v8::ContextScope::new(scope, context);

  let local = eval(scope, "").unwrap();
  let _global = v8::Global::new(scope, local);

  let s = scope.get_heap_statistics();

  assert_ne!(s.used_global_handles_size(), 0);
  assert_ne!(s.total_global_handles_size(), 0);
  assert_ne!(s.number_of_native_contexts(), 0);
}

#[test]
fn low_memory_notification() {
  let _setup_guard = setup::parallel_test();

  let mut isolate = v8::Isolate::new(Default::default());
  isolate.low_memory_notification();
}

// Clippy thinks the return value doesn't need to be an Option, it's unaware
// of the mapping that MapFnFrom<F> does for ResolveModuleCallback.
#[allow(clippy::unnecessary_wraps)]
fn synthetic_evaluation_steps<'s>(
  context: v8::Local<'s, v8::Context>,
  module: v8::Local<v8::Module>,
) -> Option<v8::Local<'s, v8::Value>> {
  v8::callback_scope!(unsafe scope, context);
  let mut set = |name, value| {
    let name = v8::String::new(scope, name).unwrap();
    let value = v8::Number::new(scope, value).into();
    module
      .set_synthetic_module_export(scope, name, value)
      .unwrap();
  };
  set("a", 1.0);
  set("b", 2.0);

  {
    let scope = std::pin::pin!(v8::TryCatch::new(scope));
    let mut scope = scope.init();

    let name = v8::String::new(&scope, "does not exist").unwrap();
    let value = v8::undefined(&scope).into();
    assert!(
      module
        .set_synthetic_module_export(&mut scope, name, value)
        .is_none()
    );
    assert!(scope.has_caught());
    scope.reset();
  }

  Some(v8::undefined(scope).into())
}

#[test]
fn synthetic_module() {
  let _setup_guard = setup::parallel_test();
  let isolate = &mut v8::Isolate::new(Default::default());

  v8::scope!(let scope, isolate);

  let context = v8::Context::new(scope, Default::default());
  let scope = &mut v8::ContextScope::new(scope, context);

  let export_names = [
    v8::String::new(scope, "a").unwrap(),
    v8::String::new(scope, "b").unwrap(),
  ];
  let module_name = v8::String::new(scope, "synthetic module").unwrap();
  let module = v8::Module::create_synthetic_module(
    scope,
    module_name,
    &export_names,
    synthetic_evaluation_steps,
  );
  assert!(!module.is_source_text_module());
  assert!(module.is_synthetic_module());
  assert!(module.script_id().is_none());
  assert_eq!(module.get_status(), v8::ModuleStatus::Uninstantiated);

  module
    .instantiate_module(scope, unexpected_module_resolve_callback)
    .unwrap();
  assert_eq!(module.get_status(), v8::ModuleStatus::Instantiated);
  assert!(!module.is_graph_async());

  module.evaluate(scope).unwrap();
  assert_eq!(module.get_status(), v8::ModuleStatus::Evaluated);

  let ns =
    v8::Local::<v8::Object>::try_from(module.get_module_namespace()).unwrap();

  let check = |name, value| {
    let name = v8::String::new(scope, name).unwrap().into();
    let value = v8::Number::new(scope, value).into();
    assert!(ns.get(scope, name).unwrap().strict_equals(value));
  };
  check("a", 1.0);
  check("b", 2.0);
}

#[test]
fn static_source_phase_import() {
  let _setup_guard = setup::parallel_test();
  let isolate = &mut v8::Isolate::new(Default::default());

  v8::scope!(let scope, isolate);

  let context = v8::Context::new(scope, Default::default());
  let scope = &mut v8::ContextScope::new(scope, context);

  let module = create_module(
    scope,
    "import source mod from 'z'; export default mod;",
    None,
    v8::script_compiler::CompileOptions::NoCompileOptions,
  );

  let obj = eval(scope, "new WebAssembly.Module(new Uint8Array([0x00, 0x61, 0x73, 0x6d, 0x01, 0x00, 0x00, 0x00]))").unwrap().cast::<v8::Object>();

  context.set_slot(Rc::new(v8::Global::new(scope, obj)));

  fn resolve_source<'s>(
    context: v8::Local<'s, v8::Context>,
    _specifier: v8::Local<'s, v8::String>,
    _import_attributes: v8::Local<'s, v8::FixedArray>,
    _referrer: v8::Local<'s, v8::Module>,
  ) -> Option<v8::Local<'s, v8::Object>> {
    v8::callback_scope!(unsafe scope, context);
    let global =
      Rc::into_inner(context.remove_slot::<v8::Global<v8::Object>>().unwrap())
        .unwrap();
    Some(v8::Local::new(scope, global))
  }

  module
    .instantiate_module2(
      scope,
      unexpected_module_resolve_callback,
      resolve_source,
    )
    .unwrap();
  module.evaluate(scope).unwrap();

  let ns = module.get_module_namespace().cast::<v8::Object>();
  let default = v8::String::new(scope, "default").unwrap();
  assert_eq!(obj, ns.get(scope, default.into()).unwrap());
}

#[test]
fn dynamic_source_phase_import() {
  let _setup_guard = setup::parallel_test();
  let isolate = &mut v8::Isolate::new(Default::default());

  v8::scope!(let scope, isolate);

  let context = v8::Context::new(scope, Default::default());
  let scope = &mut v8::ContextScope::new(scope, context);

  let obj = eval(scope, "new WebAssembly.Module(new Uint8Array([0x00, 0x61, 0x73, 0x6d, 0x01, 0x00, 0x00, 0x00]))").unwrap().cast::<v8::Object>();

  context.set_slot(Rc::new(v8::Global::new(scope, obj)));

  fn dynamic_import_cb<'s>(
    _scope: &mut v8::PinScope<'s, '_>,
    _host_defined_options: v8::Local<'s, v8::Data>,
    _resource_name: v8::Local<'s, v8::Value>,
    _specifier: v8::Local<'s, v8::String>,
    _import_attributes: v8::Local<'s, v8::FixedArray>,
  ) -> Option<v8::Local<'s, v8::Promise>> {
    unreachable!()
  }

  fn dynamic_import_phase_cb<'s>(
    scope: &mut v8::PinScope<'s, '_>,
    _host_defined_options: v8::Local<'s, v8::Data>,
    _resource_name: v8::Local<'s, v8::Value>,
    _specifier: v8::Local<'s, v8::String>,
    phase: v8::ModuleImportPhase,
    _import_attributes: v8::Local<'s, v8::FixedArray>,
  ) -> Option<v8::Local<'s, v8::Promise>> {
    assert_eq!(phase, v8::ModuleImportPhase::kSource);

    let resolver = v8::PromiseResolver::new(scope).unwrap();

    let context = scope.get_current_context();
    let global =
      Rc::into_inner(context.remove_slot::<v8::Global<v8::Object>>().unwrap())
        .unwrap();
    let obj = v8::Local::new(scope, global);
    resolver.resolve(scope, obj.into());

    Some(resolver.get_promise(scope))
  }

  scope.set_host_import_module_dynamically_callback(dynamic_import_cb);
  scope.set_host_import_module_with_phase_dynamically_callback(
    dynamic_import_phase_cb,
  );

  let promise = eval(scope, "import.source('a')")
    .unwrap()
    .cast::<v8::Promise>();
  eprintln!("{}", promise.result(scope).to_rust_string_lossy(scope));
  assert_eq!(obj, promise.result(scope));
}

#[allow(clippy::float_cmp)]
#[test]
fn date() {
  let time = 1_291_404_900_000.; // 2010-12-03 20:35:00 - Mees <3

  let _setup_guard = setup::parallel_test();
  let isolate = &mut v8::Isolate::new(Default::default());

  v8::scope!(let scope, isolate);

  let context = v8::Context::new(scope, Default::default());
  let scope = &mut v8::ContextScope::new(scope, context);

  let date = v8::Date::new(scope, time).unwrap();
  assert_eq!(date.value_of(), time);

  let key = v8::String::new(scope, "d").unwrap();
  context.global(scope).set(scope, key.into(), date.into());

  let result = eval(scope, "d.toISOString()").unwrap();
  let result = result.to_string(scope).unwrap();
  let result = result.to_rust_string_lossy(scope);
  assert_eq!(result, "2010-12-03T19:35:00.000Z");

  // V8 chops off fractions.
  let date = v8::Date::new(scope, std::f64::consts::PI).unwrap();
  assert_eq!(date.value_of(), 3.0);
  assert_eq!(date.number_value(scope).unwrap(), 3.0);
}

#[test]
fn symbol() {
  let _setup_guard = setup::parallel_test();
  let isolate = &mut v8::Isolate::new(Default::default());
  v8::scope!(let scope, isolate);

  let desc = v8::String::new(scope, "a description").unwrap();

  let s = v8::Symbol::new(scope, None);
  assert!(s.description(scope) == v8::undefined(scope));

  let s = v8::Symbol::new(scope, Some(desc));
  assert!(s.description(scope) == desc);

  let s_pub = v8::Symbol::for_key(scope, desc);
  assert!(s_pub.description(scope) == desc);
  assert!(s_pub != s);

  let s_pub2 = v8::Symbol::for_key(scope, desc);
  assert!(s_pub2 != s);
  assert!(s_pub == s_pub2);

  let s_api = v8::Symbol::for_api(scope, desc);
  assert!(s_api.description(scope) == desc);
  assert!(s_api != s);
  assert!(s_api != s_pub);

  let s_api2 = v8::Symbol::for_api(scope, desc);
  assert!(s_api2 != s);
  assert!(s_api2 != s_pub);
  assert!(s_api == s_api2);

  let context = v8::Context::new(scope, Default::default());
  let scope = &mut v8::ContextScope::new(scope, context);

  let s = eval(scope, "Symbol.asyncIterator").unwrap();
  assert!(s == v8::Symbol::get_async_iterator(scope));
}

#[test]
fn private() {
  let _setup_guard = setup::parallel_test();
  let isolate = &mut v8::Isolate::new(Default::default());
  v8::scope!(let scope, isolate);

  let p = v8::Private::new(scope, None);
  assert!(p.name(scope) == v8::undefined(scope));

  let name = v8::String::new(scope, "a name").unwrap();
  let p = v8::Private::new(scope, Some(name));
  assert!(p.name(scope) == name);

  let p_api = v8::Private::for_api(scope, Some(name));
  assert!(p_api.name(scope) == name);
  assert!(p_api != p);

  let p_api2 = v8::Private::for_api(scope, Some(name));
  assert!(p_api2 != p);
  assert!(p_api == p_api2);

  let context = v8::Context::new(scope, Default::default());
  let scope = &mut v8::ContextScope::new(scope, context);

  let object = v8::Object::new(scope);
  let sentinel = v8::Object::new(scope).into();
  assert!(!object.has_private(scope, p).unwrap());
  assert!(object.get_private(scope, p).unwrap().is_undefined());
  // True indicates that the operation didn't throw an
  // exception, not that it found and deleted a key.
  assert!(object.delete_private(scope, p).unwrap());
  assert!(object.set_private(scope, p, sentinel).unwrap());
  assert!(object.has_private(scope, p).unwrap());
  assert!(
    object
      .get_private(scope, p)
      .unwrap()
      .strict_equals(sentinel)
  );
  assert!(object.delete_private(scope, p).unwrap());
  assert!(!object.has_private(scope, p).unwrap());
  assert!(object.get_private(scope, p).unwrap().is_undefined());
}

#[test]
fn external_onebyte_string() {
  let _setup_guard = setup::parallel_test();
  let isolate = &mut v8::Isolate::new(Default::default());
  v8::scope!(let scope, isolate);

  // "hello©"
  // Note that we're specifically testing a byte array that is not ASCII nor
  // UTF-8, but is valid Latin-1. V8's one-byte strings accept Latin-1 and we
  // need to remember this detail: It is not safe to access one-byte strings as
  // UTF-8 strings.
  let input = Box::new([b'h', b'e', b'l', b'l', b'o', 0xA9]);
  let s = v8::String::new_external_onebyte(scope, input).unwrap();

  assert!(s.is_external_onebyte());
  assert_eq!(s.utf8_length(scope), 7);

  let one_byte =
    unsafe { &*s.get_external_onebyte_string_resource().unwrap().as_ptr() };

  assert_eq!(one_byte.length(), 6);

  assert_eq!(one_byte.as_bytes(), [b'h', b'e', b'l', b'l', b'o', 0xA9]);
}

#[test]
fn bigint() {
  let _setup_guard: setup::SetupGuard<std::sync::RwLockReadGuard<'_, ()>> =
    setup::parallel_test();
  let isolate = &mut v8::Isolate::new(Default::default());
  v8::scope!(let scope, isolate);

  let context = v8::Context::new(scope, Default::default());
  let scope = &mut v8::ContextScope::new(scope, context);

  let b = v8::BigInt::new_from_u64(scope, 1337);
  assert_eq!(b.u64_value(), (1337, true));

  let b = v8::BigInt::new_from_i64(scope, -1337);
  assert_eq!(b.i64_value(), (-1337, true));

  let words = vec![10, 10];
  let b = v8::BigInt::new_from_words(scope, false, &words).unwrap();
  assert_eq!(b.i64_value(), (10, false));

  let raw_b = eval(scope, "184467440737095516170n").unwrap();
  assert!(b == raw_b);

  let b = v8::BigInt::new_from_words(scope, true, &words).unwrap();
  assert_eq!(b.i64_value(), (-10, false));

  let raw_b = eval(scope, "-184467440737095516170n").unwrap();
  assert!(b == raw_b);

  let raw_b = v8::Local::<v8::BigInt>::try_from(raw_b).unwrap();

  let mut vec = vec![0; raw_b.word_count()];
  assert_eq!(raw_b.to_words_array(&mut vec), (true, &mut [10, 10][..]));

  let mut vec = vec![0; 1];
  assert_eq!(raw_b.to_words_array(&mut vec), (true, &mut [10][..]));

  let mut vec = vec![1337, 20];
  assert_eq!(raw_b.to_words_array(&mut vec), (true, &mut [10, 10][..]));
}

// SerDes testing
type ArrayBuffers = Vec<v8::SharedRef<v8::BackingStore>>;

struct Custom1Value<'a> {
  array_buffers: RefCell<&'a mut ArrayBuffers>,
}

impl<'a> Custom1Value<'a> {
  fn serializer<'s, 'i>(
    scope: &mut v8::PinScope<'s, 'i>,
    array_buffers: &'a mut ArrayBuffers,
  ) -> v8::ValueSerializer<'a> where {
    let array_buffers = RefCell::new(array_buffers);
    v8::ValueSerializer::new(scope, Box::new(Self { array_buffers }))
  }

  fn deserializer<'s, 'i>(
    scope: &mut v8::PinScope<'s, 'i>,
    data: &[u8],
    array_buffers: &'a mut ArrayBuffers,
  ) -> v8::ValueDeserializer<'a> {
    let array_buffers = RefCell::new(array_buffers);
    v8::ValueDeserializer::new(scope, Box::new(Self { array_buffers }), data)
  }
}

impl v8::ValueSerializerImpl for Custom1Value<'_> {
  #[allow(unused_variables)]
  fn throw_data_clone_error<'s>(
    &self,
    scope: &mut v8::PinScope<'s, '_>,
    message: v8::Local<'s, v8::String>,
  ) {
    let error = v8::Exception::error(scope, message);
    scope.throw_exception(error);
  }

  #[allow(unused_variables)]
  fn get_shared_array_buffer_id<'s>(
    &self,
    scope: &mut v8::PinScope<'s, '_>,
    shared_array_buffer: v8::Local<'s, v8::SharedArrayBuffer>,
  ) -> Option<u32> {
    self.array_buffers.borrow_mut().push(
      v8::SharedArrayBuffer::get_backing_store(&shared_array_buffer),
    );
    Some((self.array_buffers.borrow().len() as u32) - 1)
  }

  fn write_host_object<'s>(
    &self,
    scope: &mut v8::PinScope<'s, '_>,
    object: v8::Local<'s, v8::Object>,
    value_serializer: &dyn v8::ValueSerializerHelper,
  ) -> Option<bool> {
    let key = v8::String::new(scope, "hostObject").unwrap();
    let value = object
      .get(scope, key.into())
      .unwrap()
      .uint32_value(scope)
      .unwrap();
    value_serializer.write_uint32(value);
    Some(true)
  }
}

impl v8::ValueDeserializerImpl for Custom1Value<'_> {
  #[allow(unused_variables)]
  fn get_shared_array_buffer_from_id<'s>(
    &self,
    scope: &mut v8::PinScope<'s, '_>,
    transfer_id: u32,
  ) -> Option<v8::Local<'s, v8::SharedArrayBuffer>> {
    let backing_store = self
      .array_buffers
      .borrow()
      .get(transfer_id as usize)
      .unwrap()
      .clone();
    Some(v8::SharedArrayBuffer::with_backing_store(
      scope,
      &backing_store,
    ))
  }

  fn read_host_object<'s>(
    &self,
    scope: &mut v8::PinScope<'s, '_>,
    value_deserializer: &dyn v8::ValueDeserializerHelper,
  ) -> Option<v8::Local<'s, v8::Object>> {
    let mut value = 0;
    value_deserializer.read_uint32(&mut value);
    let template = v8::ObjectTemplate::new(scope);
    template.set_internal_field_count(1);
    let host_object = template.new_instance(scope).unwrap();
    let key = v8::String::new(scope, "readHostObject").unwrap();
    let value = v8::Integer::new_from_unsigned(scope, value);
    host_object.set(scope, key.into(), value.into());
    Some(host_object)
  }
}

#[test]
fn value_serializer_and_deserializer() {
  use v8::ValueDeserializerHelper;
  use v8::ValueSerializerHelper;

  let _setup_guard = setup::parallel_test();
  let mut array_buffers = ArrayBuffers::new();
  let isolate = &mut v8::Isolate::new(Default::default());

  v8::scope!(let scope, isolate);

  let context = v8::Context::new(scope, Default::default());
  let scope = &mut v8::ContextScope::new(scope, context);
  let buffer;
  {
    let value_serializer = Custom1Value::serializer(scope, &mut array_buffers);
    value_serializer.write_header();
    value_serializer.write_double(55.44);
    value_serializer.write_uint32(22);
    buffer = value_serializer.release();
    assert_eq!(value_serializer.release(), Vec::new());
  }

  let mut double: f64 = 0.0;
  let mut int32: u32 = 0;
  {
    let value_deserializer =
      Custom1Value::deserializer(scope, &buffer, &mut array_buffers);
    assert_eq!(value_deserializer.read_header(context), Some(true));
    assert!(value_deserializer.read_double(&mut double));
    assert!(value_deserializer.read_uint32(&mut int32));

    assert!(!value_deserializer.read_uint32(&mut int32));
  }

  assert!((double - 55.44).abs() < f64::EPSILON);
  assert_eq!(int32, 22);
}

#[test]
fn value_serializer_and_deserializer_js_objects() {
  use v8::ValueDeserializerHelper;
  use v8::ValueSerializerHelper;

  let buffer;
  let mut array_buffers = ArrayBuffers::new();
  {
    let _setup_guard = setup::parallel_test();
    let isolate = &mut v8::Isolate::new(Default::default());

    v8::scope!(let scope, isolate);

    let context = v8::Context::new(scope, Default::default());
    let scope = &mut v8::ContextScope::new(scope, context);

    let objects: v8::Local<v8::Value> = eval(
      scope,
      r#"[
        undefined,
        true,
        false,
        null,
        33,
        44.444,
        99999.55434344,
        "test",
        new String("test"),
        [1, 2, 3],
        {a: "tt", add: "tsqqqss"}
      ]"#,
    )
    .unwrap();
    let value_serializer = Custom1Value::serializer(scope, &mut array_buffers);
    value_serializer.write_header();
    assert_eq!(value_serializer.write_value(context, objects), Some(true));

    buffer = value_serializer.release();
  }

  {
    let _setup_guard = setup::parallel_test();
    let isolate = &mut v8::Isolate::new(Default::default());

    v8::scope!(let scope, isolate);

    let context = v8::Context::new(scope, Default::default());
    let scope = &mut v8::ContextScope::new(scope, context);

    let value_deserializer =
      Custom1Value::deserializer(scope, &buffer, &mut array_buffers);
    assert_eq!(value_deserializer.read_header(context), Some(true));
    let name = v8::String::new(scope, "objects").unwrap();
    let objects: v8::Local<v8::Value> =
      value_deserializer.read_value(context).unwrap();
    drop(value_deserializer);

    context.global(scope).set(scope, name.into(), objects);

    let result: v8::Local<v8::Value> = eval(
      scope,
      r#"
      {
        const compare = [
          undefined,
          true,
          false,
          null,
          33,
          44.444,
          99999.55434344,
          "test",
          new String("test"),
          [1, 2, 3],
          {a: "tt", add: "tsqqqss"}
        ];
        let equal = true;
        function obj_isEquivalent(a, b) {
          if (a == null) return b == null;
          let aProps = Object.getOwnPropertyNames(a);
          let bProps = Object.getOwnPropertyNames(b);
          if (aProps.length != bProps.length) return false;
          for (let i = 0; i < aProps.length; i++) {
            let propName = aProps[i];
            if (a[propName] !== b[propName]) return false;
          }
          return true;
        }
        function arr_isEquivalent(a, b) {
          if (a.length != b.length) return false;
          for (let i = 0; i < Math.max(a.length, b.length); i++) {
              if (a[i] !== b[i]) return false;
          }
          return true;
        }
        objects.forEach(function (item, index) {
          let other = compare[index];
          if (Array.isArray(item)) {
            equal = equal && arr_isEquivalent(item, other);
          } else if (typeof item == 'object') {
            equal = equal && obj_isEquivalent(item, other);
          } else {
            equal = equal && (item == objects[index]);
          }
        });
        equal.toString()
      }
      "#,
    )
    .unwrap();

    let expected = v8::String::new(scope, "true").unwrap();
    assert!(expected.strict_equals(result));
  }
}

#[test]
fn value_serializer_and_deserializer_array_buffers() {
  let buffer;
  let mut array_buffers = ArrayBuffers::new();
  {
    let _setup_guard = setup::parallel_test();
    let isolate = &mut v8::Isolate::new(Default::default());

    v8::scope!(let scope, isolate);

    let context = v8::Context::new(scope, Default::default());
    let scope = &mut v8::ContextScope::new(scope, context);

    let objects: v8::Local<v8::Value> = eval(
      scope,
      r#"{
      var sab = new SharedArrayBuffer(10);
      var arr = new Int8Array(sab);
      arr[3] = 4;
      sab
      }"#,
    )
    .unwrap();
    let value_serializer = Custom1Value::serializer(scope, &mut array_buffers);
    assert_eq!(value_serializer.write_value(context, objects), Some(true));

    buffer = value_serializer.release();
  }

  {
    let _setup_guard = setup::parallel_test();
    let isolate = &mut v8::Isolate::new(Default::default());

    v8::scope!(let scope, isolate);

    let context = v8::Context::new(scope, Default::default());
    let scope = &mut v8::ContextScope::new(scope, context);

    let value_deserializer =
      Custom1Value::deserializer(scope, &buffer, &mut array_buffers);
    let name = v8::String::new(scope, "objects").unwrap();
    let objects: v8::Local<v8::Value> =
      value_deserializer.read_value(context).unwrap();
    drop(value_deserializer);

    context.global(scope).set(scope, name.into(), objects);

    let result: v8::Local<v8::Value> = eval(
      scope,
      r#"
      {
        var arr = new Int8Array(objects);
        arr.toString()
      }
      "#,
    )
    .unwrap();

    let expected = v8::String::new(scope, "0,0,0,4,0,0,0,0,0,0").unwrap();
    assert!(expected.strict_equals(result));
  }
}

#[test]
fn value_serializer_and_deserializer_embedder_host_object() {
  let buffer;
  let expected: u32 = 123;
  let mut array_buffers = ArrayBuffers::new();
  {
    let _setup_guard = setup::parallel_test();
    let isolate = &mut v8::Isolate::new(Default::default());

    v8::scope!(let scope, isolate);

    let context = v8::Context::new(scope, Default::default());
    let scope = &mut v8::ContextScope::new(scope, context);

    let template = v8::ObjectTemplate::new(scope);
    template.set_internal_field_count(1);
    let host_object = template.new_instance(scope).unwrap();
    let key = v8::String::new(scope, "hostObject").unwrap();
    let value = v8::Integer::new_from_unsigned(scope, expected);
    host_object.set(scope, key.into(), value.into());

    let value_serializer = Custom1Value::serializer(scope, &mut array_buffers);
    assert_eq!(
      value_serializer.write_value(context, host_object.into()),
      Some(true)
    );

    buffer = value_serializer.release();
  }

  {
    let _setup_guard = setup::parallel_test();
    let isolate = &mut v8::Isolate::new(Default::default());

    v8::scope!(let scope, isolate);

    let context = v8::Context::new(scope, Default::default());
    let scope = &mut v8::ContextScope::new(scope, context);

    let value_deserializer =
      Custom1Value::deserializer(scope, &buffer, &mut array_buffers);
    let host_object_out = value_deserializer
      .read_value(context)
      .unwrap()
      .to_object(scope)
      .unwrap();
    drop(value_deserializer);
    let key = v8::String::new(scope, "readHostObject").unwrap();
    let value = host_object_out
      .get(scope, key.into())
      .unwrap()
      .uint32_value(scope)
      .unwrap();
    assert_eq!(value, expected);
  }
}

struct Custom2Value {}

impl Custom2Value {
  fn serializer<'i>(
    scope: &mut v8::PinScope<'_, 'i>,
  ) -> v8::ValueSerializer<'i> {
    v8::ValueSerializer::new(scope, Box::new(Self {}))
  }
}

impl v8::ValueSerializerImpl for Custom2Value {
  #[allow(unused_variables)]
  fn throw_data_clone_error<'s>(
    &self,
    scope: &mut v8::PinScope<'s, '_>,
    message: v8::Local<'s, v8::String>,
  ) {
    v8::tc_scope!(let scope, scope);

    let error = v8::Exception::error(scope, message);
    scope.throw_exception(error);
  }
}

#[test]
fn value_serializer_not_implemented() {
  let _setup_guard = setup::parallel_test();
  let isolate = &mut v8::Isolate::new(Default::default());

  v8::scope!(let scope, isolate);

  let context = v8::Context::new(scope, Default::default());
  let scope = &mut v8::ContextScope::new(scope, context);
  v8::tc_scope!(let scope, scope);

  let objects: v8::Local<v8::Value> = eval(
    scope,
    r#"{
    var sab = new SharedArrayBuffer(10);
    var arr = new Int8Array(sab);
    arr[3] = 4;
    sab
    }"#,
  )
  .unwrap();
  let value_serializer = Custom2Value::serializer(scope);
  assert_eq!(value_serializer.write_value(context, objects), None);

  assert!(scope.exception().is_some());
  assert!(scope.stack_trace().is_some());
  assert!(scope.message().is_some());
  assert_eq!(
    scope
      .message()
      .unwrap()
      .get(scope)
      .to_rust_string_lossy(scope),
    "Uncaught Error: #<SharedArrayBuffer> could not be cloned."
  );
}

struct Custom3Value {}

impl Custom3Value {
  fn serializer<'i>(
    scope: &mut v8::PinScope<'_, 'i>,
  ) -> v8::ValueSerializer<'i> {
    v8::ValueSerializer::new(scope, Box::new(Self {}))
  }

  fn deserializer<'i>(
    scope: &mut v8::PinScope<'_, 'i>,
    data: &[u8],
  ) -> v8::ValueDeserializer<'i> {
    v8::ValueDeserializer::new(scope, Box::new(Self {}), data)
  }
}

impl v8::ValueSerializerImpl for Custom3Value {
  #[allow(unused_variables)]
  fn throw_data_clone_error<'s>(
    &self,
    scope: &mut v8::PinScope<'s, '_>,
    message: v8::Local<'s, v8::String>,
  ) {
    let error = v8::Exception::error(scope, message);
    scope.throw_exception(error);
  }

  fn has_custom_host_object(&self, _isolate: &v8::Isolate) -> bool {
    true
  }

  fn is_host_object<'s>(
    &self,
    scope: &mut v8::PinScope<'s, '_>,
    object: v8::Local<'s, v8::Object>,
  ) -> Option<bool> {
    let key = v8::String::new(scope, "hostObject").unwrap();
    object.has_own_property(scope, key.into())
  }

  fn write_host_object<'s>(
    &self,
    scope: &mut v8::PinScope<'s, '_>,
    object: v8::Local<'s, v8::Object>,
    value_serializer: &dyn v8::ValueSerializerHelper,
  ) -> Option<bool> {
    let key = v8::String::new(scope, "hostObject").unwrap();
    let value = object
      .get(scope, key.into())
      .unwrap()
      .uint32_value(scope)
      .unwrap();
    value_serializer.write_uint32(value);
    Some(true)
  }
}

impl v8::ValueDeserializerImpl for Custom3Value {
  fn read_host_object<'s>(
    &self,
    scope: &mut v8::PinScope<'s, '_>,
    value_deserializer: &dyn v8::ValueDeserializerHelper,
  ) -> Option<v8::Local<'s, v8::Object>> {
    let mut value = 0;
    value_deserializer.read_uint32(&mut value);
    let host_object = v8::Object::new(scope);
    let key = v8::String::new(scope, "readHostObject").unwrap();
    let value = v8::Integer::new_from_unsigned(scope, value);
    host_object.set(scope, key.into(), value.into());
    Some(host_object)
  }
}

#[test]
fn value_serializer_and_deserializer_custom_host_object() {
  let buffer;
  let expected: u32 = 123;
  {
    let _setup_guard = setup::parallel_test();
    let isolate = &mut v8::Isolate::new(Default::default());

    v8::scope!(let scope, isolate);

    let context = v8::Context::new(scope, Default::default());
    let scope = &mut v8::ContextScope::new(scope, context);

    let host_object = v8::Object::new(scope);
    let key = v8::String::new(scope, "hostObject").unwrap();
    let value = v8::Integer::new_from_unsigned(scope, expected);
    host_object.set(scope, key.into(), value.into());

    let value_serializer = Custom3Value::serializer(scope);
    assert_eq!(
      value_serializer.write_value(context, host_object.into()),
      Some(true)
    );

    buffer = value_serializer.release();
  }

  {
    let _setup_guard = setup::parallel_test();
    let isolate = &mut v8::Isolate::new(Default::default());

    v8::scope!(let scope, isolate);

    let context = v8::Context::new(scope, Default::default());
    let scope = &mut v8::ContextScope::new(scope, context);

    let value_deserializer = Custom3Value::deserializer(scope, &buffer);
    let host_object_out = value_deserializer
      .read_value(context)
      .unwrap()
      .to_object(scope)
      .unwrap();
    drop(value_deserializer);
    let key = v8::String::new(scope, "readHostObject").unwrap();
    let has_prop = host_object_out.has_own_property(scope, key.into()).unwrap();
    assert!(has_prop);
    let value = host_object_out
      .get(scope, key.into())
      .unwrap()
      .uint32_value(scope)
      .unwrap();
    assert_eq!(value, expected);
  }
}

#[test]
fn memory_pressure_notification() {
  let _setup_guard = setup::parallel_test();
  let isolate = &mut v8::Isolate::new(Default::default());
  isolate.memory_pressure_notification(v8::MemoryPressureLevel::Moderate);
  isolate.memory_pressure_notification(v8::MemoryPressureLevel::Critical);
  isolate.memory_pressure_notification(v8::MemoryPressureLevel::None);
}

#[test]
fn clear_kept_objects() {
  // This test is flaky when run in parallel because it might end up triggering a GC on
  // some other test's data
  let _setup_guard = setup::sequential_test();

  let isolate = &mut v8::Isolate::new(Default::default());
  isolate.set_microtasks_policy(v8::MicrotasksPolicy::Explicit);

  v8::scope!(let scope, isolate);

  let context = v8::Context::new(scope, Default::default());
  let scope = &mut v8::ContextScope::new(scope, context);

  let step1 = r#"
    var weakrefs = [];
    for (let i = 0; i < 424242; i++) weakrefs.push(new WeakRef({ i }));
  "#;
  let step2 = r#"
    if (weakrefs.some(w => !w.deref())) throw "fail";
  "#;

  let step3 = r#"
    if (weakrefs.every(w => w.deref())) throw "fail";
  "#;

  eval(scope, step1).unwrap();
  scope.request_garbage_collection_for_testing(v8::GarbageCollectionType::Full);
  eval(scope, step2).unwrap();
  scope.clear_kept_objects();
  scope.request_garbage_collection_for_testing(v8::GarbageCollectionType::Full);
  eval(scope, step3).unwrap();
}

#[test]
fn wasm_streaming_callback() {
  thread_local! {
    static WS: RefCell<Option<v8::WasmStreaming>> = const { RefCell::new(None) };
  }

  let callback = |scope: &mut v8::PinScope,
                  url: v8::Local<v8::Value>,
                  ws: v8::WasmStreaming| {
    assert_eq!("https://example.com", url.to_rust_string_lossy(scope));
    WS.with(|slot| assert!(slot.borrow_mut().replace(ws).is_none()));
  };

  let _setup_guard = setup::parallel_test();

  let isolate = &mut v8::Isolate::new(v8::CreateParams::default());
  isolate.set_wasm_streaming_callback(callback);

  v8::scope!(let scope, isolate);

  let context = v8::Context::new(scope, Default::default());
  let scope = &mut v8::ContextScope::new(scope, context);

  let script = r#"
    globalThis.result = null;
    WebAssembly
      .compileStreaming("https://example.com")
      .then(result => globalThis.result = result);
  "#;
  eval(scope, script).unwrap();
  assert!(scope.has_pending_background_tasks());

  let global = context.global(scope);
  let name = v8::String::new(scope, "result").unwrap().into();
  assert!(global.get(scope, name).unwrap().is_null());

  let mut ws = WS.with(|slot| slot.borrow_mut().take().unwrap());
  assert!(global.get(scope, name).unwrap().is_null());

  // MVP of WASM modules: contains only the magic marker and the version (1).
  ws.on_bytes_received(&[0x00, 0x61, 0x73, 0x6d, 0x01, 0x00, 0x00, 0x00]);
  assert!(global.get(scope, name).unwrap().is_null());

  ws.set_url("https://example2.com");
  assert!(global.get(scope, name).unwrap().is_null());

  ws.finish();
  assert!(!scope.has_pending_background_tasks());

  let result = global.get(scope, name).unwrap();
  assert!(result.is_wasm_module_object());

  let wasm_module_object: v8::Local<v8::WasmModuleObject> =
    result.try_into().unwrap();
  let compiled_wasm_module = wasm_module_object.get_compiled_module();
  assert_eq!(compiled_wasm_module.source_url(), "https://example2.com");

  let script = r#"
    globalThis.result = null;
    WebAssembly
      .compileStreaming("https://example.com")
      .catch(result => globalThis.result = result);
  "#;
  eval(scope, script).unwrap();

  let ws = WS.with(|slot| slot.borrow_mut().take().unwrap());
  assert!(global.get(scope, name).unwrap().is_null());

  let exception = v8::Object::new(scope).into(); // Can be anything.
  ws.abort(Some(exception));
  // We did not set wasm resolve callback so V8 uses the default one that
  // runs microtasks automatically.
  while v8::Platform::pump_message_loop(
    &v8::V8::get_current_platform(),
    scope,
    false, // don't block if there are no tasks
  ) {}
  assert!(global.get(scope, name).unwrap().strict_equals(exception));
}

#[test]
fn unbound_script_conversion() {
  let _setup_guard = setup::parallel_test();
  let isolate = &mut v8::Isolate::new(Default::default());
  v8::scope!(let scope, isolate);

  let context = v8::Context::new(scope, Default::default());
  let scope = &mut v8::ContextScope::new(scope, context);

  let unbound_script = {
    let esc = pin!(v8::EscapableHandleScope::new(scope));
    let mut esc = esc.init();
    let source = v8::String::new(
      &esc,
      "'Hello ' + value\n//# sourceMappingURL=foo.js.map",
    )
    .unwrap();
    let script = v8::Script::compile(&esc, source, None).unwrap();
    esc.escape(script.get_unbound_script(&esc))
  };

  {
    // Execute the script in another context.
    let context = v8::Context::new(scope, Default::default());
    let scope = &mut v8::ContextScope::new(scope, context);
    let global_object = scope.get_current_context().global(scope);
    let key = v8::String::new(scope, "value").unwrap();
    let value = v8::String::new(scope, "world").unwrap();
    global_object.set(scope, key.into(), value.into());

    let script = unbound_script.bind_to_current_context(scope);
    let result = script.run(scope).unwrap();
    assert_eq!(result.to_rust_string_lossy(scope), "Hello world");
  }
}

#[test]
fn get_source_mapping_from_comment() {
  let _setup_guard = setup::parallel_test();
  let isolate = &mut v8::Isolate::new(Default::default());
  v8::scope!(let scope, isolate);

  let context = v8::Context::new(scope, Default::default());
  let scope = &mut v8::ContextScope::new(scope, context);

  // TODO(bartlomieju): add a shorter version of `v8::ScriptOrigin`
  let resource_name =
    v8::String::new(scope, "http://www.foo.com/foo.js").unwrap();
  let resource_line_offset = 0;
  let resource_column_offset = 0;
  let resource_is_shared_cross_origin = false;
  let script_id = -1;
  let resource_is_opaque = false;
  let is_wasm = false;
  let is_module = false;

  let script_origin = v8::ScriptOrigin::new(
    scope,
    resource_name.into(),
    resource_line_offset,
    resource_column_offset,
    resource_is_shared_cross_origin,
    script_id,
    None,
    resource_is_opaque,
    is_wasm,
    is_module,
    None,
  );
  let code =
    v8::String::new(scope, "var foo;\n//# sourceMappingURL=foo.js.map")
      .unwrap();
  let mut source = v8::script_compiler::Source::new(code, Some(&script_origin));
  let script = v8::script_compiler::compile(
    scope,
    &mut source,
    v8::script_compiler::CompileOptions::EagerCompile,
    v8::script_compiler::NoCacheReason::NoReason,
  )
  .unwrap();
  let source_mapping_url = script
    .get_unbound_script(scope)
    .get_source_mapping_url(scope)
    .to_rust_string_lossy(scope);
  assert_eq!("foo.js.map", source_mapping_url);
}

#[test]
fn origin_source_map_overrides_source_mapping_url_comment() {
  let _setup_guard = setup::parallel_test();
  let isolate = &mut v8::Isolate::new(Default::default());
  v8::scope!(let scope, isolate);

  let context = v8::Context::new(scope, Default::default());
  let scope = &mut v8::ContextScope::new(scope, context);

  let expected_source_map_url = "http://override/foo.js.map";
  // TODO(bartlomieju): add a shorter version of `v8::ScriptOrigin`
  let resource_name =
    v8::String::new(scope, "http://www.foo.com/foo.js").unwrap();
  let resource_line_offset = 13;
  let resource_column_offset = 0;
  let resource_is_shared_cross_origin = false;
  let script_id = -1;
  let source_map_url = v8::String::new(scope, expected_source_map_url).unwrap();
  let resource_is_opaque = false;
  let is_wasm = false;
  let is_module = false;

  let script_origin = v8::ScriptOrigin::new(
    scope,
    resource_name.into(),
    resource_line_offset,
    resource_column_offset,
    resource_is_shared_cross_origin,
    script_id,
    Some(source_map_url.into()),
    resource_is_opaque,
    is_wasm,
    is_module,
    None,
  );
  let code =
    v8::String::new(scope, "var foo;\n//# sourceMappingURL=foo.js.map")
      .unwrap();
  let mut source = v8::script_compiler::Source::new(code, Some(&script_origin));
  let script = v8::script_compiler::compile(
    scope,
    &mut source,
    v8::script_compiler::CompileOptions::EagerCompile,
    v8::script_compiler::NoCacheReason::NoReason,
  )
  .unwrap();
  let source_mapping_url = script
    .get_unbound_script(scope)
    .get_source_mapping_url(scope)
    .to_rust_string_lossy(scope);
  assert_eq!(expected_source_map_url, source_mapping_url);
}

#[test]
fn ignore_origin_source_map_empty_string() {
  let _setup_guard = setup::parallel_test();
  let isolate = &mut v8::Isolate::new(Default::default());
  v8::scope!(let scope, isolate);

  let context = v8::Context::new(scope, Default::default());
  let scope = &mut v8::ContextScope::new(scope, context);

  // TODO(bartlomieju): add a shorter version of `v8::ScriptOrigin`
  let resource_name =
    v8::String::new(scope, "http://www.foo.com/foo.js").unwrap();
  let resource_line_offset = 0;
  let resource_column_offset = 0;
  let resource_is_shared_cross_origin = false;
  let script_id = -1;
  let source_map_url = v8::String::new(scope, "").unwrap();
  let resource_is_opaque = false;
  let is_wasm = false;
  let is_module = false;

  let script_origin = v8::ScriptOrigin::new(
    scope,
    resource_name.into(),
    resource_line_offset,
    resource_column_offset,
    resource_is_shared_cross_origin,
    script_id,
    Some(source_map_url.into()),
    resource_is_opaque,
    is_wasm,
    is_module,
    None,
  );
  let code =
    v8::String::new(scope, "var foo;\n//# sourceMappingURL=foo.js.map")
      .unwrap();
  let mut source = v8::script_compiler::Source::new(code, Some(&script_origin));
  let script = v8::script_compiler::compile(
    scope,
    &mut source,
    v8::script_compiler::CompileOptions::EagerCompile,
    v8::script_compiler::NoCacheReason::NoReason,
  )
  .unwrap();
  let source_mapping_url = script
    .get_unbound_script(scope)
    .get_source_mapping_url(scope)
    .to_rust_string_lossy(scope);
  assert_eq!("foo.js.map", source_mapping_url);
}

#[test]
fn no_source_map_comment() {
  let _setup_guard = setup::parallel_test();
  let isolate = &mut v8::Isolate::new(Default::default());
  v8::scope!(let scope, isolate);

  let context = v8::Context::new(scope, Default::default());
  let scope = &mut v8::ContextScope::new(scope, context);

  // TODO(bartlomieju): add a shorter version of `v8::ScriptOrigin`
  let resource_name =
    v8::String::new(scope, "http://www.foo.com/foo.js").unwrap();
  let resource_line_offset = 0;
  let resource_column_offset = 0;
  let resource_is_shared_cross_origin = false;
  let script_id = -1;
  let source_map_url = v8::undefined(scope);
  let resource_is_opaque = false;
  let is_wasm = false;
  let is_module = false;

  let script_origin = v8::ScriptOrigin::new(
    scope,
    resource_name.into(),
    resource_line_offset,
    resource_column_offset,
    resource_is_shared_cross_origin,
    script_id,
    Some(source_map_url.into()),
    resource_is_opaque,
    is_wasm,
    is_module,
    None,
  );
  let code = v8::String::new(scope, "var foo;\n").unwrap();
  let mut source = v8::script_compiler::Source::new(code, Some(&script_origin));
  let script = v8::script_compiler::compile(
    scope,
    &mut source,
    v8::script_compiler::CompileOptions::EagerCompile,
    v8::script_compiler::NoCacheReason::NoReason,
  )
  .unwrap();
  let source_mapping_url = script
    .get_unbound_script(scope)
    .get_source_mapping_url(scope)
    .to_rust_string_lossy(scope);
  assert_eq!("undefined", source_mapping_url);
}

#[test]
fn ept_torture_test() {
  let _setup_guard = setup::parallel_test();
  let isolate = &mut v8::Isolate::new(Default::default());
  // This should not OOM or crash when we run in a tight loop as the EPT should be subject
  // to GC.
  {
    v8::scope!(let scope, isolate);

    let context = v8::Context::new(scope, Default::default());
    let scope = &mut v8::ContextScope::new(scope, context);
    let source = v8::String::new(
      scope,
      r#"
        for(let i = 0; i < 100_000; i++) new ArrayBuffer(1024 * 1024);
        "OK";
      "#,
    )
    .unwrap();
    let script = v8::Script::compile(scope, source, None).unwrap();
    let result = script.run(scope).unwrap();
    assert_eq!(result.to_rust_string_lossy(scope), "OK");
  }
}

#[test]
// We cannot run this test if sandboxing is enabled as rust_allocator
// cannot be used with v8 sandbox (which is enabled with v8_enable_pointer_compression).
#[cfg(not(feature = "v8_enable_pointer_compression"))]
fn run_with_rust_allocator() {
  use std::sync::Arc;

  unsafe extern "C" fn allocate(count: &AtomicUsize, n: usize) -> *mut c_void {
    count.fetch_add(n, Ordering::SeqCst);
    Box::into_raw(vec![0u8; n].into_boxed_slice()) as *mut c_void
  }
  unsafe extern "C" fn allocate_uninitialized(
    count: &AtomicUsize,
    n: usize,
  ) -> *mut c_void {
    count.fetch_add(n, Ordering::SeqCst);
    let mut store: Vec<MaybeUninit<u8>> = Vec::with_capacity(n);
    unsafe { store.set_len(n) };
    Box::into_raw(store.into_boxed_slice()) as *mut [u8] as *mut c_void
  }
  unsafe extern "C" fn free(count: &AtomicUsize, data: *mut c_void, n: usize) {
    count.fetch_sub(n, Ordering::SeqCst);
    let _ = unsafe {
      Box::from_raw(std::slice::from_raw_parts_mut(data as *mut u8, n))
    };
  }
  unsafe extern "C" fn drop(count: *const AtomicUsize) {
    unsafe { Arc::from_raw(count) };
  }

  let vtable: &'static v8::RustAllocatorVtable<AtomicUsize> =
    &v8::RustAllocatorVtable {
      allocate,
      allocate_uninitialized,
      free,
      drop,
    };
  let count = Arc::new(AtomicUsize::new(0));

  let _setup_guard = setup::parallel_test();
  let create_params = v8::CreateParams::default();
  assert!(!create_params.has_set_array_buffer_allocator());
  let create_params = create_params.array_buffer_allocator(unsafe {
    v8::new_rust_allocator(Arc::into_raw(count.clone()), vtable)
  });
  assert!(create_params.has_set_array_buffer_allocator());
  let isolate = &mut v8::Isolate::new(create_params);

  {
    v8::scope!(let scope, isolate);

    let context = v8::Context::new(scope, Default::default());
    let scope = &mut v8::ContextScope::new(scope, context);
    let source = v8::String::new(
      scope,
      r#"
        for(let i = 0; i < 10; i++) new ArrayBuffer(1024 * i);
        "OK";
      "#,
    )
    .unwrap();
    let script = v8::Script::compile(scope, source, None).unwrap();
    let result = script.run(scope).unwrap();
    assert_eq!(result.to_rust_string_lossy(scope), "OK");
  }
  let stats = isolate.get_heap_statistics();
  let count_loaded = count.load(Ordering::SeqCst);
  assert!(count_loaded > 0);
  assert!(count_loaded <= stats.external_memory());

  // Force a GC.
  isolate.low_memory_notification();
  let count_loaded = count.load(Ordering::SeqCst);
  assert_eq!(count_loaded, 0);

  // This should not OOM or crash when we run in a tight loop as the EPT should be subject
  // to GC.
  {
    v8::scope!(let scope, isolate);

    let context = v8::Context::new(scope, Default::default());
    let scope = &mut v8::ContextScope::new(scope, context);
    let source = v8::String::new(
      scope,
      r#"
        for(let i = 0; i < 10_000; i++) new ArrayBuffer(10 * 1024 * 1024);
        "OK";
      "#,
    )
    .unwrap();
    let script = v8::Script::compile(scope, source, None).unwrap();
    let result = script.run(scope).unwrap();
    assert_eq!(result.to_rust_string_lossy(scope), "OK");
  }
}

// Same as heap_limits()
#[cfg(not(all(target_os = "android", target_arch = "x86_64")))]
#[test]
fn oom_callback() {
  extern "C" fn oom_handler(
    _: *const std::os::raw::c_char,
    _: &v8::OomDetails,
  ) {
    unreachable!()
  }

  let _setup_guard = setup::parallel_test();
  let params = v8::CreateParams::default().heap_limits(0, 1048576 * 8);
  let isolate = &mut v8::Isolate::new(params);
  isolate.set_oom_error_handler(oom_handler);

  // Don't attempt to trigger the OOM callback since we don't have a safe way to
  // recover from it.
}

#[test]
fn prepare_stack_trace_callback() {
  thread_local! {
    static SITES: RefCell<Option<v8::Global<v8::Array>>> = const { RefCell::new(None) };
  }

  let script = r#"
    function g() { throw new Error("boom") }
    function f() { g() }
    try {
      f()
    } catch (e) {
      e.stack
    }
  "#;

  let _setup_guard = setup::parallel_test();
  let isolate = &mut v8::Isolate::new(Default::default());
  isolate.set_prepare_stack_trace_callback(callback);

  v8::scope!(let scope, isolate);

  let context = v8::Context::new(scope, Default::default());
  let scope = &mut v8::ContextScope::new(scope, context);
  v8::tc_scope!(let scope, scope);

  let result = eval(scope, script).unwrap();
  assert_eq!(Some(42), result.uint32_value(scope));

  let sites = SITES.with(|slot| slot.borrow_mut().take()).unwrap();
  let sites = v8::Local::new(scope, sites);
  assert_eq!(3, sites.length());

  let scripts = [
    r#"
      if ("g" !== site.getFunctionName()) throw "fail";
      if (2 !== site.getLineNumber()) throw "fail";
    "#,
    r#"
      if ("f" !== site.getFunctionName()) throw "fail";
      if (3 !== site.getLineNumber()) throw "fail";
    "#,
    r#"
      if (null !== site.getFunctionName()) throw "fail";
      if (5 !== site.getLineNumber()) throw "fail";
    "#,
  ];

  let global = context.global(scope);
  let name = v8::String::new(scope, "site").unwrap().into();

  for i in 0..3 {
    let site = sites.get_index(scope, i).unwrap();
    global.set(scope, name, site).unwrap();
    let script = scripts[i as usize];
    let result = eval(scope, script);
    assert!(result.is_some());
  }

  fn callback<'s>(
    scope: &mut v8::PinScope<'s, '_>,
    error: v8::Local<v8::Value>,
    sites: v8::Local<v8::Array>,
  ) -> v8::Local<'s, v8::Value> {
    let message = v8::Exception::create_message(scope, error);
    let actual = message.get(scope).to_rust_string_lossy(scope);
    assert_eq!(actual, "Uncaught Error: boom");

    SITES.with(|slot| {
      let mut slot = slot.borrow_mut();
      assert!(slot.is_none());
      *slot = Some(v8::Global::new(scope, sites));
    });

    v8::Integer::new(scope, 42).into()
  }
}

#[test]
fn icu_date() {
  let _setup_guard = setup::parallel_test();
  let isolate = &mut v8::Isolate::new(Default::default());
  {
    v8::scope!(let scope, isolate);

    let context = v8::Context::new(scope, Default::default());
    let scope = &mut v8::ContextScope::new(scope, context);
    let source = r#"
      (new Date(Date.UTC(2020, 5, 26, 7, 0, 0))).toLocaleString("de-DE", {
        weekday: "long",
        year: "numeric",
        month: "long",
        day: "numeric",
      });
    "#;
    let value = eval(scope, source).unwrap();
    let date_de_val = v8::String::new(scope, "Freitag, 26. Juni 2020").unwrap();
    assert!(value.is_string());
    assert!(value.strict_equals(date_de_val.into()));
  }
}

#[test]
fn icu_set_common_data_fail() {
  assert!(
    v8::icu::set_common_data_74(&[1, 2, 3, 0, 0, 0, 0, 0, 0, 0, 0]).is_err()
  );
}

#[test]
fn icu_format() {
  let _setup_guard = setup::parallel_test();
  let isolate = &mut v8::Isolate::new(Default::default());
  {
    v8::scope!(let scope, isolate);

    let context = v8::Context::new(scope, Default::default());
    let scope = &mut v8::ContextScope::new(scope, context);
    let source = r#"
      new Intl.NumberFormat("ja-JP", { style: "currency", currency: "JPY" }).format(
        1230000,
      );
    "#;
    let value = eval(scope, source).unwrap();
    let currency_jpy_val = v8::String::new(scope, "￥1,230,000").unwrap();
    assert!(value.is_string());
    assert!(value.strict_equals(currency_jpy_val.into()));
  }
}

#[test]
fn icu_collator() {
  let _setup_guard = setup::parallel_test();
  let isolate = &mut v8::Isolate::new(Default::default());
  v8::scope!(let scope, isolate);

  let context = v8::Context::new(scope, Default::default());
  let scope = &mut v8::ContextScope::new(scope, context);
  let source = v8::String::new(scope, "new Intl.Collator('en-US')").unwrap();
  let script = v8::Script::compile(scope, source, None).unwrap();
  assert!(script.run(scope).is_some());
}

fn create_module<'s>(
  scope: &mut v8::PinScope<'s, '_, v8::Context>,
  source: &str,
  code_cache: Option<v8::UniqueRef<v8::CachedData>>,
  options: v8::script_compiler::CompileOptions,
) -> v8::Local<'s, v8::Module> {
  let source = v8::String::new(scope, source).unwrap();
  let resource_name = v8::String::new(scope, "<resource>").unwrap();
  let script_origin = v8::ScriptOrigin::new(
    scope,
    resource_name.into(),
    0,
    0,
    false,
    0,
    None,
    false,
    false,
    true,
    None,
  );
  let has_cache = code_cache.is_some();
  let mut source = match code_cache {
    Some(x) => v8::script_compiler::Source::new_with_cached_data(
      source,
      Some(&script_origin),
      x,
    ),
    None => v8::script_compiler::Source::new(source, Some(&script_origin)),
  };
  let module = v8::script_compiler::compile_module2(
    scope,
    &mut source,
    options,
    v8::script_compiler::NoCacheReason::NoReason,
  )
  .unwrap();
  let code_cache = source.get_cached_data();
  assert_eq!(code_cache.is_some(), has_cache);
  if let Some(code_cache) = code_cache {
    assert!(!code_cache.rejected());
  }
  module
}

fn create_unbound_module_script<'s>(
  scope: &mut v8::PinScope<'s, '_, v8::Context>,
  source: &str,
  code_cache: Option<v8::UniqueRef<v8::CachedData>>,
) -> v8::Local<'s, v8::UnboundModuleScript> {
  let module = create_module(
    scope,
    source,
    code_cache,
    v8::script_compiler::CompileOptions::NoCompileOptions,
  );
  module.get_unbound_module_script(scope)
}

#[test]
fn unbound_module_script_conversion() {
  let _setup_guard = setup::parallel_test();
  let isolate = &mut v8::Isolate::new(Default::default());
  v8::scope!(let scope, isolate);

  let context = v8::Context::new(scope, Default::default());
  let mut scope = v8::ContextScope::new(scope, context);
  create_unbound_module_script(&mut scope, "'Hello ' + value", None);
}

#[test]
fn cached_data_version_tag() {
  let _setup_guard = setup::sequential_test();
  // The value is unpredictable/unstable, as it is generated from a combined
  // hash of the V8 version number and select configuration flags. This test
  // asserts that it returns the same value twice in a row (the value ought to
  // be stable for a given v8 build), which also verifies the binding does not
  // result in a crash.
  assert_eq!(
    v8::script_compiler::cached_data_version_tag(),
    v8::script_compiler::cached_data_version_tag()
  );
}

#[test]
fn code_cache() {
  fn resolve_callback<'s>(
    _context: v8::Local<'s, v8::Context>,
    _specifier: v8::Local<'s, v8::String>,
    _import_attributes: v8::Local<'s, v8::FixedArray>,
    _referrer: v8::Local<'s, v8::Module>,
  ) -> Option<v8::Local<'s, v8::Module>> {
    None
  }

  const CODE: &str = "export const hello = 'world';";
  let _setup_guard = setup::parallel_test();

  let code_cache = {
    let isolate = &mut v8::Isolate::new(Default::default());
    v8::scope!(let scope, isolate);

    let context = v8::Context::new(scope, Default::default());
    let mut scope = v8::ContextScope::new(scope, context);
    let unbound_module_script =
      create_unbound_module_script(&mut scope, CODE, None);
    unbound_module_script.create_code_cache().unwrap().to_vec()
  };

  let isolate = &mut v8::Isolate::new(Default::default());
  v8::scope!(let scope, isolate);

  let context = v8::Context::new(scope, Default::default());
  let mut scope = v8::ContextScope::new(scope, context);
  let module = create_module(
    &mut scope,
    CODE,
    Some(v8::CachedData::new(&code_cache)),
    v8::script_compiler::CompileOptions::ConsumeCodeCache,
  );
  let scope = pin!(v8::HandleScope::new(&mut scope));
  let scope = scope.init();
  module.instantiate_module(&scope, resolve_callback).unwrap();
  module.evaluate(&scope).unwrap();
  let top =
    v8::Local::<v8::Object>::try_from(module.get_module_namespace()).unwrap();

  let key = v8::String::new(&scope, "hello").unwrap();
  let value =
    v8::Local::<v8::String>::try_from(top.get(&scope, key.into()).unwrap())
      .unwrap();
  assert_eq!(&value.to_rust_string_lossy(&scope), "world");
}

#[test]
fn function_code_cache() {
  const CODE: &str = "return word.split('').reverse().join('');";
  let _setup_guard = setup::parallel_test();

  let code_cache = {
    let isolate = &mut v8::Isolate::new(Default::default());
    v8::scope!(let scope, isolate);

    let context = v8::Context::new(scope, Default::default());
    let scope = &mut v8::ContextScope::new(scope, context);
    let mut source = v8::script_compiler::Source::new(
      v8::String::new(scope, CODE).unwrap(),
      None,
    );
    let word = v8::String::new(scope, "word").unwrap();
    let function = v8::script_compiler::compile_function(
      scope,
      &mut source,
      &[word],
      &[],
      v8::script_compiler::CompileOptions::EagerCompile,
      v8::script_compiler::NoCacheReason::NoReason,
    )
    .unwrap();
    function.create_code_cache().unwrap()
  };

  let isolate = &mut v8::Isolate::new(Default::default());
  v8::scope!(let scope, isolate);

  let context = v8::Context::new(scope, Default::default());
  let scope = &mut v8::ContextScope::new(scope, context);

  let mut source = v8::script_compiler::Source::new_with_cached_data(
    v8::String::new(scope, CODE).unwrap(),
    None,
    code_cache,
  );
  let word = v8::String::new(scope, "word").unwrap();
  let function = v8::script_compiler::compile_function(
    scope,
    &mut source,
    &[word],
    &[],
    v8::script_compiler::CompileOptions::EagerCompile,
    v8::script_compiler::NoCacheReason::NoReason,
  )
  .unwrap();

  let input = v8::String::new(scope, "input").unwrap().into();
  let expected = v8::String::new(scope, "tupni").unwrap();
  let undefined = v8::undefined(scope).into();
  assert_eq!(expected, function.call(scope, undefined, &[input]).unwrap());
}

#[test]
fn eager_compile_script() {
  let _setup_guard = setup::parallel_test();
  let isolate = &mut v8::Isolate::new(Default::default());
  v8::scope!(let scope, isolate);

  let context = v8::Context::new(scope, Default::default());
  let scope = &mut v8::ContextScope::new(scope, context);

  let code = v8::String::new(scope, "1 + 1").unwrap();
  let mut source = v8::script_compiler::Source::new(code, None);
  let script = v8::script_compiler::compile(
    scope,
    &mut source,
    v8::script_compiler::CompileOptions::EagerCompile,
    v8::script_compiler::NoCacheReason::NoReason,
  )
  .unwrap();
  let ret = script.run(scope).unwrap();
  assert_eq!(ret.uint32_value(scope).unwrap(), 2);
}

#[test]
fn code_cache_script() {
  const CODE: &str = "1 + 1";
  let _setup_guard = setup::parallel_test();
  let code_cache = {
    let isolate = &mut v8::Isolate::new(Default::default());
    v8::scope!(let scope, isolate);

    let context = v8::Context::new(scope, Default::default());
    let scope = &mut v8::ContextScope::new(scope, context);

    let code = v8::String::new(scope, CODE).unwrap();
    let mut source = v8::script_compiler::Source::new(code, None);
    let script = v8::script_compiler::compile_unbound_script(
      scope,
      &mut source,
      v8::script_compiler::CompileOptions::EagerCompile,
      v8::script_compiler::NoCacheReason::NoReason,
    )
    .unwrap();
    script.create_code_cache().unwrap().to_vec()
  };

  let isolate = &mut v8::Isolate::new(Default::default());
  v8::scope!(let scope, isolate);

  let context = v8::Context::new(scope, Default::default());
  let scope = &mut v8::ContextScope::new(scope, context);

  let code = v8::String::new(scope, CODE).unwrap();
  let mut source = v8::script_compiler::Source::new_with_cached_data(
    code,
    None,
    v8::CachedData::new(&code_cache),
  );
  let script = v8::script_compiler::compile(
    scope,
    &mut source,
    v8::script_compiler::CompileOptions::ConsumeCodeCache,
    v8::script_compiler::NoCacheReason::NoReason,
  )
  .unwrap();
  let code_cache = source.get_cached_data();
  assert!(code_cache.is_some());
  assert!(!code_cache.unwrap().rejected());
  let ret = script.run(scope).unwrap();
  assert_eq!(ret.uint32_value(scope).unwrap(), 2);
}

#[test]
fn compile_function() {
  let _setup_guard = setup::parallel_test();
  let isolate = &mut v8::Isolate::new(Default::default());
  v8::scope!(let scope, isolate);

  let context = v8::Context::new(scope, Default::default());
  let scope = &mut v8::ContextScope::new(scope, context);

  let x = v8::Integer::new(scope, 42);
  let y = v8::Integer::new(scope, 1337);

  let argument = v8::String::new(scope, "x").unwrap();
  let extension = v8::Object::new(scope);
  let name = v8::String::new(scope, "y").unwrap();
  extension.set(scope, name.into(), y.into()).unwrap();

  let source = v8::String::new(scope, "return x * y").unwrap();
  let mut source = v8::script_compiler::Source::new(source, None);
  let function = v8::script_compiler::compile_function(
    scope,
    &mut source,
    &[argument],
    &[extension],
    v8::script_compiler::CompileOptions::NoCompileOptions,
    v8::script_compiler::NoCacheReason::NoReason,
  )
  .unwrap();

  let undefined = v8::undefined(scope).into();
  let result = function.call(scope, undefined, &[x.into()]).unwrap();
  assert!(result.is_int32());
  assert_eq!(42 * 1337, result.int32_value(scope).unwrap());
}

static EXAMPLE_STRING: v8::OneByteConst =
  v8::String::create_external_onebyte_const(b"const static");

#[test]
fn external_strings() {
  let _setup_guard = setup::parallel_test();
  let isolate = &mut v8::Isolate::new(Default::default());
  v8::scope!(let scope, isolate);

  let context = v8::Context::new(scope, Default::default());
  let scope = &mut v8::ContextScope::new(scope, context);

  // Parse JSON from an external string
  let json_static = b"{\"a\": 1, \"b\": 2}";
  let json_external =
    v8::String::new_external_onebyte_static(scope, json_static).unwrap();
  let maybe_value = v8::json::parse(scope, json_external);
  assert!(maybe_value.is_some());
  // Check length
  assert!(json_external.length() == 16);
  // Externality checks
  assert!(json_external.is_external());
  assert!(json_external.is_external_onebyte());
  assert!(!json_external.is_external_twobyte());
  assert!(json_external.is_onebyte());
  assert!(json_external.contains_only_onebyte());

  // In & out
  let hello =
    v8::String::new_external_onebyte_static(scope, b"hello world").unwrap();
  let rust_str = hello.to_rust_string_lossy(scope);
  assert_eq!(rust_str, "hello world");
  // Externality checks
  assert!(hello.is_external());
  assert!(hello.is_external_onebyte());
  assert!(!hello.is_external_twobyte());
  assert!(hello.is_onebyte());
  assert!(hello.contains_only_onebyte());

  // Two-byte static
  let two_byte = v8::String::new_external_twobyte_static(
    scope,
    &[0xDD95, 0x0020, 0xD83E, 0xDD95],
  )
  .unwrap();
  let rust_str = two_byte.to_rust_string_lossy(scope);
  assert_eq!(rust_str, "\u{FFFD} 🦕");
  assert!(two_byte.length() == 4);
  // Externality checks
  assert!(two_byte.is_external());
  assert!(!two_byte.is_external_onebyte());
  assert!(two_byte.is_external_twobyte());
  assert!(!two_byte.is_onebyte());
  assert!(!two_byte.contains_only_onebyte());

  // two-byte "internal" test
  let gradients = v8::String::new(scope, "∇gradients").unwrap();
  assert!(!gradients.is_external());
  assert!(!gradients.is_external_onebyte());
  assert!(!gradients.is_external_twobyte());
  assert!(!gradients.is_onebyte());
  assert!(!gradients.contains_only_onebyte());

  // one-byte "internal" test
  let latin1 = v8::String::new(scope, "latin-1").unwrap();
  assert!(!latin1.is_external());
  assert!(!latin1.is_external_onebyte());
  assert!(!latin1.is_external_twobyte());
  assert!(latin1.is_onebyte());
  assert!(latin1.contains_only_onebyte());

  // one-byte "const" test
  {
    assert_eq!(EXAMPLE_STRING.as_bytes(), b"const static");
    let const_ref_string =
      v8::String::new_from_onebyte_const(scope, &EXAMPLE_STRING).unwrap();
    assert!(const_ref_string.is_external());
    assert!(const_ref_string.is_external_onebyte());
    assert!(!const_ref_string.is_external_twobyte());
    assert!(const_ref_string.is_onebyte());
    assert!(const_ref_string.contains_only_onebyte());
    assert!(
      const_ref_string
        .strict_equals(v8::String::new(scope, "const static").unwrap().into())
    );
  }
}

#[test]
fn counter_lookup_callback() {
  #[derive(Eq, PartialEq, Hash)]
  struct Name(*const c_char);
  struct Count(*mut i32);

  unsafe impl Send for Name {}
  unsafe impl Send for Count {}

  static MAP: LazyLock<Arc<Mutex<HashMap<Name, Count>>>> =
    LazyLock::new(Arc::default);

  // |name| points to a static zero-terminated C string.
  extern "C" fn callback(name: *const c_char) -> *mut i32 {
    MAP
      .lock()
      .unwrap()
      .entry(Name(name))
      .or_insert_with(|| Count(Box::leak(Box::new(0))))
      .0
  }

  let _setup_guard = setup::parallel_test();
  let params = v8::CreateParams::default().counter_lookup_callback(callback);
  let isolate = &mut v8::Isolate::new(params);
  v8::scope!(let scope, isolate);

  let context = v8::Context::new(scope, Default::default());
  let scope = &mut v8::ContextScope::new(scope, context);
  let _ = eval(scope, "console.log(42);").unwrap();

  let count = MAP
    .lock()
    .unwrap()
    .iter()
    .find_map(|(name, count)| {
      let name = unsafe { CStr::from_ptr(name.0) };
      // Note: counter names start with a "c:" prefix.
      if "c:V8.CompilationCacheMisses" == name.to_string_lossy() {
        Some(unsafe { *count.0 })
      } else {
        None
      }
    })
    .unwrap();

  assert_ne!(count, 0);
}

#[cfg(not(target_os = "android"))]
#[test]
fn compiled_wasm_module() {
  let _setup_guard = setup::parallel_test();

  let compiled_module = {
    let isolate = &mut v8::Isolate::new(Default::default());
    v8::scope!(let scope, isolate);

    let context = v8::Context::new(scope, Default::default());
    let scope = &mut v8::ContextScope::new(scope, context);

    let wire_bytes = &[
      0x00, 0x61, 0x73, 0x6d, 0x01, 0x00, 0x00, 0x00, 0x00, 0x07, 0x03, 0x66,
      0x6F, 0x6F, 0x62, 0x61, 0x72,
    ];
    let module = v8::WasmModuleObject::compile(scope, wire_bytes).unwrap();

    module.get_compiled_module()
  };

  assert_eq!(
    compiled_module.get_wire_bytes_ref(),
    &[
      0x00, 0x61, 0x73, 0x6d, 0x01, 0x00, 0x00, 0x00, 0x00, 0x07, 0x03, 0x66,
      0x6F, 0x6F, 0x62, 0x61, 0x72
    ]
  );
  assert_eq!(compiled_module.source_url(), "wasm://wasm/a1d4c596");

  {
    let isolate = &mut v8::Isolate::new(Default::default());
    v8::scope!(let scope, isolate);

    let context = v8::Context::new(scope, Default::default());
    let scope = &mut v8::ContextScope::new(scope, context);

    let global = context.global(scope);

    let module =
      v8::WasmModuleObject::from_compiled_module(scope, &compiled_module)
        .unwrap();

    let key = v8::String::new(scope, "module").unwrap().into();
    global.set(scope, key, module.into());

    let foo_ab: v8::Local<v8::ArrayBuffer> =
      eval(scope, "WebAssembly.Module.customSections(module, 'foo')[0]")
        .unwrap()
        .try_into()
        .unwrap();
    let foo_bs = foo_ab.get_backing_store();
    let foo_section = unsafe {
      std::slice::from_raw_parts(
        foo_bs.data().unwrap().as_ptr() as *mut u8,
        foo_bs.byte_length(),
      )
    };
    assert_eq!(foo_section, b"bar");
  }
}

#[test]
fn function_names() {
  let _setup_guard = setup::parallel_test();

  // Setup isolate
  let isolate = &mut v8::Isolate::new(Default::default());
  v8::scope!(let scope, isolate);

  let context = v8::Context::new(scope, Default::default());
  let scope = &mut v8::ContextScope::new(scope, context);

  // Rust function
  fn callback(
    scope: &mut v8::PinScope,
    _args: v8::FunctionCallbackArguments,
    mut rv: v8::ReturnValue<v8::Value>,
  ) {
    rv.set(v8::Integer::new(scope, 42).into());
  }

  // named v8 function
  {
    let key = v8::String::new(scope, "magicFn").unwrap();
    let name = v8::String::new(scope, "fooBar").unwrap();
    let tmpl = v8::FunctionTemplate::new(scope, callback);
    let func = tmpl.get_function(scope).unwrap();
    func.set_name(name);

    let global = context.global(scope);
    global.set(scope, key.into(), func.into());
    let is_42: v8::Local<v8::Boolean> =
      eval(scope, "magicFn() === 42").unwrap().try_into().unwrap();
    assert!(is_42.is_true());
    let js_str: v8::Local<v8::String> = eval(scope, "magicFn.toString()")
      .unwrap()
      .try_into()
      .unwrap();
    assert_eq!(
      js_str.to_rust_string_lossy(scope),
      "function fooBar() { [native code] }"
    );
    let v8_name = func.get_name(scope);
    assert_eq!(v8_name.to_rust_string_lossy(scope), "fooBar");
  }

  // anon v8 function
  {
    let key = v8::String::new(scope, "anonFn").unwrap();
    let tmpl = v8::FunctionTemplate::new(scope, callback);
    let func = tmpl.get_function(scope).unwrap();

    let global = context.global(scope);
    global.set(scope, key.into(), func.into());
    let is_42: v8::Local<v8::Boolean> =
      eval(scope, "anonFn() === 42").unwrap().try_into().unwrap();
    assert!(is_42.is_true());
    let js_str: v8::Local<v8::String> = eval(scope, "anonFn.toString()")
      .unwrap()
      .try_into()
      .unwrap();
    assert_eq!(
      js_str.to_rust_string_lossy(scope),
      "function () { [native code] }"
    );
    let v8_name = func.get_name(scope);
    assert_eq!(v8_name.to_rust_string_lossy(scope), "");
  }
}

// https://github.com/denoland/rusty_v8/issues/849
#[test]
fn backing_store_from_empty_boxed_slice() {
  let _setup_guard = setup::parallel_test();

  let mut isolate = v8::Isolate::new(Default::default());
  let scope = pin!(v8::HandleScope::new(&mut isolate));
  let mut scope = scope.init();
  let context = v8::Context::new(&scope, Default::default());
  let scope = v8::ContextScope::new(&mut scope, context);

<<<<<<< HEAD
  let store = v8::ArrayBuffer::new_backing_store_from_boxed_slice(
    &mut scope,
    Box::new([]),
  )
  .make_shared();
  let _ = v8::ArrayBuffer::with_backing_store(&mut scope, &store);
=======
  let store = v8::ArrayBuffer::new_backing_store_from_boxed_slice(Box::new([]))
    .make_shared();
  let _ = v8::ArrayBuffer::with_backing_store(&scope, &store);
>>>>>>> 4a1f2462
}

#[test]
fn backing_store_from_empty_vec() {
  let _setup_guard = setup::parallel_test();

  let mut isolate = v8::Isolate::new(Default::default());
  let scope = pin!(v8::HandleScope::new(&mut isolate));
  let mut scope = scope.init();
  let context = v8::Context::new(&scope, Default::default());
  let scope = v8::ContextScope::new(&mut scope, context);

  let store =
<<<<<<< HEAD
    v8::ArrayBuffer::new_backing_store_from_vec(&mut scope, Vec::new())
      .make_shared();
  let _ = v8::ArrayBuffer::with_backing_store(&mut scope, &store);
=======
    v8::ArrayBuffer::new_backing_store_from_vec(Vec::new()).make_shared();
  let _ = v8::ArrayBuffer::with_backing_store(&scope, &store);
>>>>>>> 4a1f2462
}

#[test]
fn backing_store_data() {
  let _setup_guard = setup::parallel_test();

  let mut isolate = v8::Isolate::new(Default::default());
  let scope = pin!(v8::HandleScope::new(&mut isolate));
  let mut scope = scope.init();
  let context = v8::Context::new(&scope, Default::default());
  let scope = v8::ContextScope::new(&mut scope, context);

  let v = vec![1, 2, 3, 4, 5];
  let len = v.len();
<<<<<<< HEAD
  let store =
    v8::ArrayBuffer::new_backing_store_from_vec(&mut scope, v).make_shared();
  let buf = v8::ArrayBuffer::with_backing_store(&mut scope, &store);
=======
  let store = v8::ArrayBuffer::new_backing_store_from_vec(v).make_shared();
  let buf = v8::ArrayBuffer::with_backing_store(&scope, &store);
>>>>>>> 4a1f2462
  assert_eq!(buf.byte_length(), len);
  assert!(buf.data().is_some());
  assert_eq!(
    unsafe {
      std::slice::from_raw_parts_mut(
        buf.data().unwrap().cast::<u8>().as_ptr(),
        len,
      )
    },
    &[1, 2, 3, 4, 5]
  );
}

#[test]
fn backing_store_resizable() {
  let _setup_guard = setup::parallel_test();
  let mut isolate = v8::Isolate::new(Default::default());
  let scope = pin!(v8::HandleScope::new(&mut isolate));
  let mut scope = scope.init();
  let context = v8::Context::new(&scope, Default::default());
  let mut scope = v8::ContextScope::new(&mut scope, context);

  let v = vec![1, 2, 3, 4, 5];
  let store_fixed =
    v8::ArrayBuffer::new_backing_store_from_vec(&mut scope, v).make_shared();
  assert!(!store_fixed.is_resizable_by_user_javascript());

  let ab_val =
    eval(&mut scope, "new ArrayBuffer(100, {maxByteLength: 200})").unwrap();
  assert!(ab_val.is_array_buffer());
  let ab = v8::Local::<v8::ArrayBuffer>::try_from(ab_val).unwrap();
  let store_resizable = ab.get_backing_store();
  assert!(store_resizable.is_resizable_by_user_javascript());
}

#[test]
fn current_stack_trace() {
  let _setup_guard = setup::parallel_test();

  // Setup isolate
  let isolate = &mut v8::Isolate::new(Default::default());
  v8::scope!(let scope, isolate);

  let context = v8::Context::new(scope, Default::default());
  let scope = &mut v8::ContextScope::new(scope, context);

  // A simple JS-facing function that returns its call depth, max of 5
  fn call_depth(
    scope: &mut v8::PinScope,
    _args: v8::FunctionCallbackArguments,
    mut rv: v8::ReturnValue<v8::Value>,
  ) {
    let stack = v8::StackTrace::current_stack_trace(scope, 5).unwrap();
    let count = stack.get_frame_count();
    rv.set(v8::Integer::new(scope, count as i32).into());
  }

  let key = v8::String::new(scope, "callDepth").unwrap();
  let tmpl = v8::FunctionTemplate::new(scope, call_depth);
  let func = tmpl.get_function(scope).unwrap();
  let global = context.global(scope);
  global.set(scope, key.into(), func.into());

  let top_level = eval(scope, "callDepth()")
    .unwrap()
    .uint32_value(scope)
    .unwrap();
  assert_eq!(top_level, 1);

  let nested = eval(scope, "(_ => (_ => callDepth())())()")
    .unwrap()
    .uint32_value(scope)
    .unwrap();
  assert_eq!(nested, 3);

  let too_deep = eval(
    scope,
    "(_ => (_ => (_ => (_ => (_ => (_ => (_ => callDepth())())())())())())())()",
  )
  .unwrap()
  .uint32_value(scope)
  .unwrap();
  assert_eq!(too_deep, 5);
}

#[test]
fn current_script_name_or_source_url() {
  let _setup_guard = setup::parallel_test();

  static USED: AtomicBool = AtomicBool::new(false);

  fn analyze_script_url_in_stack(
    scope: &mut v8::PinScope,
    _args: v8::FunctionCallbackArguments,
    _rv: v8::ReturnValue<v8::Value>,
  ) {
    let maybe_name = v8::StackTrace::current_script_name_or_source_url(scope);
    assert!(maybe_name.is_some());
    USED.store(true, Ordering::Relaxed);
    assert_eq!(maybe_name.unwrap().to_rust_string_lossy(scope), "foo.js");
  }

  // Setup isolate
  let isolate = &mut v8::Isolate::new(Default::default());
  v8::scope!(let scope, isolate);

  let key = v8::String::new(scope, "analyzeScriptURLInStack").unwrap();
  let tmpl = v8::FunctionTemplate::new(scope, analyze_script_url_in_stack);
  let obj_template = v8::ObjectTemplate::new(scope);
  obj_template.set(key.into(), tmpl.into());
  let context = v8::Context::new(
    scope,
    v8::ContextOptions {
      global_template: Some(obj_template),
      ..Default::default()
    },
  );

  let scope = &mut v8::ContextScope::new(scope, context);
  let src = r#"function foo() {
    analyzeScriptURLInStack();
  }
  foo();"#;
  let resource_name = v8::String::new(scope, "foo.js").unwrap();
  let resource_line_offset = 4;
  let resource_column_offset = 5;
  let resource_is_shared_cross_origin = true;
  let script_id = 123;
  let source_map_url = v8::String::new(scope, "source_map_url").unwrap();
  let resource_is_opaque = true;
  let is_wasm = false;
  let is_module = false;

  let script_origin = v8::ScriptOrigin::new(
    scope,
    resource_name.into(),
    resource_line_offset,
    resource_column_offset,
    resource_is_shared_cross_origin,
    script_id,
    Some(source_map_url.into()),
    resource_is_opaque,
    is_wasm,
    is_module,
    None,
  );
  let source = v8::String::new(scope, src).unwrap();
  let script =
    v8::Script::compile(scope, source, Some(&script_origin)).unwrap();
  script.run(scope).unwrap();
  assert!(USED.load(Ordering::Relaxed));
}

#[test]
fn instance_of() {
  let _setup_guard = setup::parallel_test();

  let mut isolate = v8::Isolate::new(Default::default());
  let scope = pin!(v8::HandleScope::new(&mut isolate));
  let mut scope = scope.init();
  let context = v8::Context::new(&scope, Default::default());
  let scope = v8::ContextScope::new(&mut scope, context);
  let global = context.global(&scope);
  let array_name = v8::String::new(&scope, "Array").unwrap();
  let array_constructor = global.get(&scope, array_name.into()).unwrap();
  let array_constructor =
    v8::Local::<v8::Object>::try_from(array_constructor).unwrap();
  let array: v8::Local<v8::Value> =
    v8::Array::new_with_elements(&scope, &[]).into();

  assert!(array.instance_of(&scope, array_constructor).unwrap());
}

#[test]
fn get_default_locale() {
  v8::icu::set_default_locale("nb_NO");
  let default_locale = v8::icu::get_language_tag();
  assert_eq!(default_locale, "nb-NO");
}

#[test]
fn weak_handle() {
  let _setup_guard = setup::parallel_test();

  let isolate = &mut v8::Isolate::new(Default::default());
  v8::scope!(let scope, isolate);

  let context = v8::Context::new(scope, Default::default());
  let scope = &mut v8::ContextScope::new(scope, context);

  let weak = {
    v8::scope!(let scope, scope);

    let local = v8::Object::new(scope);

    let weak = v8::Weak::new(scope, local);
    assert!(!weak.is_empty());
    assert_eq!(weak, local);
    assert_eq!(weak.to_local(scope), Some(local));

    weak
  };

  v8::scope!(let scope, scope);

  scope.request_garbage_collection_for_testing(v8::GarbageCollectionType::Full);

  assert!(weak.is_empty());
  assert_eq!(weak.to_local(scope), None);
}

#[test]
fn finalizers() {
  use std::cell::Cell;
  use std::ops::Deref;
  use std::rc::Rc;

  let _setup_guard = setup::parallel_test();

  let isolate = &mut v8::Isolate::new(Default::default());
  v8::scope!(let scope, isolate);

  let context = v8::Context::new(scope, Default::default());
  let scope = &mut v8::ContextScope::new(scope, context);

  // The finalizer for a dropped Weak is never called.
  {
    {
      v8::scope!(let scope, scope);

      let local = v8::Object::new(scope);
      let _ =
        v8::Weak::with_finalizer(scope, local, Box::new(|_| unreachable!()));
    }

    v8::scope!(let scope, scope);

    scope
      .request_garbage_collection_for_testing(v8::GarbageCollectionType::Full);
  }

  let finalizer_called = Rc::new(Cell::new(false));
  let weak = {
    v8::scope!(let scope, scope);

    let local = v8::Object::new(scope);

    // We use a channel to send data into the finalizer without having to worry
    // about lifetimes.
    let (tx, rx) = std::sync::mpsc::sync_channel::<(
      Rc<v8::Weak<v8::Object>>,
      Rc<Cell<bool>>,
    )>(1);

    let weak = Rc::new(v8::Weak::with_finalizer(
      scope,
      local,
      Box::new(move |_| {
        let (weak, finalizer_called) = rx.try_recv().unwrap();
        finalizer_called.set(true);
        assert!(weak.is_empty());
      }),
    ));

    tx.send((weak.clone(), finalizer_called.clone())).unwrap();

    assert!(!weak.is_empty());
    assert_eq!(weak.deref(), &local);
    assert_eq!(weak.to_local(scope), Some(local));

    weak
  };

  v8::scope!(let scope, scope);

  scope.request_garbage_collection_for_testing(v8::GarbageCollectionType::Full);
  assert!(weak.is_empty());
  assert!(finalizer_called.get());
}

#[test]
fn guaranteed_finalizers() {
  // Test that guaranteed finalizers behave the same as regular finalizers for
  // everything except being guaranteed.

  use std::cell::Cell;
  use std::ops::Deref;
  use std::rc::Rc;

  let _setup_guard = setup::parallel_test();

  let isolate = &mut v8::Isolate::new(Default::default());
  v8::scope!(let scope, isolate);

  let context = v8::Context::new(scope, Default::default());
  let scope = &mut v8::ContextScope::new(scope, context);

  // The finalizer for a dropped Weak is never called.
  {
    {
      v8::scope!(let scope, scope);

      let local = v8::Object::new(scope);
      let _ = v8::Weak::with_guaranteed_finalizer(
        scope,
        local,
        Box::new(|| unreachable!()),
      );
    }

    v8::scope!(let scope, scope);

    scope
      .request_garbage_collection_for_testing(v8::GarbageCollectionType::Full);
  }

  let finalizer_called = Rc::new(Cell::new(false));
  let weak = {
    v8::scope!(let scope, scope);

    let local = v8::Object::new(scope);

    // We use a channel to send data into the finalizer without having to worry
    // about lifetimes.
    let (tx, rx) = std::sync::mpsc::sync_channel::<(
      Rc<v8::Weak<v8::Object>>,
      Rc<Cell<bool>>,
    )>(1);

    let weak = Rc::new(v8::Weak::with_guaranteed_finalizer(
      scope,
      local,
      Box::new(move || {
        let (weak, finalizer_called) = rx.try_recv().unwrap();
        finalizer_called.set(true);
        assert!(weak.is_empty());
      }),
    ));

    tx.send((weak.clone(), finalizer_called.clone())).unwrap();

    assert!(!weak.is_empty());
    assert_eq!(weak.deref(), &local);
    assert_eq!(weak.to_local(scope), Some(local));

    weak
  };

  v8::scope!(let scope, scope);

  scope.request_garbage_collection_for_testing(v8::GarbageCollectionType::Full);
  assert!(weak.is_empty());
  assert!(finalizer_called.get());
}

#[test]
fn weak_from_global() {
  let _setup_guard = setup::parallel_test();

  let isolate = &mut v8::Isolate::new(Default::default());
  v8::scope!(let scope, isolate);

  let context = v8::Context::new(scope, Default::default());
  let scope = &mut v8::ContextScope::new(scope, context);

  let global = {
    v8::scope!(let scope, scope);

    let object = v8::Object::new(scope);
    v8::Global::new(scope, object)
  };

  let weak = v8::Weak::new(scope, &global);
  assert!(!weak.is_empty());
  assert_eq!(weak.to_global(scope).unwrap(), global);

  drop(global);
  scope.request_garbage_collection_for_testing(v8::GarbageCollectionType::Full);
  assert!(weak.is_empty());
}

#[test]
fn weak_from_into_raw() {
  use std::cell::Cell;
  use std::rc::Rc;

  let _setup_guard = setup::parallel_test();

  let isolate = &mut v8::Isolate::new(Default::default());
  v8::scope!(let scope, isolate);

  let context = v8::Context::new(scope, Default::default());
  let scope = &mut v8::ContextScope::new(scope, context);

  let finalizer_called = Rc::new(Cell::new(false));

  assert_eq!(v8::Weak::<v8::Object>::empty(scope).into_raw(), None);
  assert!(unsafe { v8::Weak::<v8::Object>::from_raw(scope, None) }.is_empty());

  // regular back and forth
  {
    finalizer_called.take();
    let (weak1, weak2) = {
      v8::scope!(let scope, scope);

      let local = v8::Object::new(scope);
      let weak = v8::Weak::new(scope, local);
      let weak_with_finalizer = v8::Weak::with_finalizer(
        scope,
        local,
        Box::new({
          let finalizer_called = finalizer_called.clone();
          move |_| {
            finalizer_called.set(true);
          }
        }),
      );
      let raw1 = weak.into_raw();
      let raw2 = weak_with_finalizer.into_raw();
      assert!(raw1.is_some());
      assert!(raw2.is_some());
      let weak1 = unsafe { v8::Weak::from_raw(scope, raw1) };
      let weak2 = unsafe { v8::Weak::from_raw(scope, raw2) };
      assert_eq!(weak1.to_local(scope), Some(local));
      assert_eq!(weak2.to_local(scope), Some(local));
      assert!(!finalizer_called.get());
      (weak1, weak2)
    };
    scope
      .request_garbage_collection_for_testing(v8::GarbageCollectionType::Full);
    assert!(weak1.is_empty());
    assert!(weak2.is_empty());
    assert!(finalizer_called.get());
  }

  // into_raw from a GC'd pointer
  {
    let weak = {
      v8::scope!(let scope, scope);

      let local = v8::Object::new(scope);
      v8::Weak::new(scope, local)
    };
    assert!(!weak.is_empty());
    scope
      .request_garbage_collection_for_testing(v8::GarbageCollectionType::Full);
    assert!(weak.is_empty());
    assert_eq!(weak.into_raw(), None);
  }

  // It's fine if there's a GC while the Weak is leaked.
  {
    finalizer_called.take();
    let (weak, weak_with_finalizer) = {
      v8::scope!(let scope, scope);

      let local = v8::Object::new(scope);
      let weak = v8::Weak::new(scope, local);
      let weak_with_finalizer = v8::Weak::with_finalizer(
        scope,
        local,
        Box::new({
          let finalizer_called = finalizer_called.clone();
          move |_| {
            finalizer_called.set(true);
          }
        }),
      );
      (weak, weak_with_finalizer)
    };
    assert!(!weak.is_empty());
    assert!(!weak_with_finalizer.is_empty());
    assert!(!finalizer_called.get());
    let raw1 = weak.into_raw();
    let raw2 = weak_with_finalizer.into_raw();
    assert!(raw1.is_some());
    assert!(raw2.is_some());
    scope
      .request_garbage_collection_for_testing(v8::GarbageCollectionType::Full);
    assert!(finalizer_called.get());
    let weak1 = unsafe { v8::Weak::from_raw(scope, raw1) };
    let weak2 = unsafe { v8::Weak::from_raw(scope, raw2) };
    assert!(weak1.is_empty());
    assert!(weak2.is_empty());
  }

  // Leaking a Weak will not crash the isolate.
  {
    v8::scope!(let scope, scope);

    let local = v8::Object::new(scope);
    v8::Weak::new(scope, local).into_raw();
    v8::Weak::with_finalizer(scope, local, Box::new(|_| {})).into_raw();
    scope
      .request_garbage_collection_for_testing(v8::GarbageCollectionType::Full);
  }
  scope.request_garbage_collection_for_testing(v8::GarbageCollectionType::Full);
}

#[test]
fn drop_weak_from_raw_in_finalizer() {
  use std::cell::Cell;
  use std::rc::Rc;

  let _setup_guard = setup::parallel_test();

  let isolate = &mut v8::Isolate::new(Default::default());
  v8::scope!(let scope, isolate);

  let context = v8::Context::new(scope, Default::default());
  let scope = &mut v8::ContextScope::new(scope, context);

  let weak_ptr = Rc::new(Cell::new(None));
  let finalized = Rc::new(Cell::new(false));

  {
    v8::scope!(let scope, scope);

    let local = v8::Object::new(scope);
    let weak = v8::Weak::with_finalizer(
      scope,
      local,
      Box::new({
        let weak_ptr = weak_ptr.clone();
        let finalized = finalized.clone();
        move |isolate| {
          let weak_ptr = weak_ptr.get().unwrap();
          let weak: v8::Weak<v8::Object> =
            unsafe { v8::Weak::from_raw(isolate, Some(weak_ptr)) };
          drop(weak);
          finalized.set(true);
        }
      }),
    );
    weak_ptr.set(weak.into_raw());
  }

  assert!(!finalized.get());
  scope.request_garbage_collection_for_testing(v8::GarbageCollectionType::Full);
  assert!(finalized.get());
}

#[test]
fn finalizer_on_kept_global() {
  // If a global is kept alive after an isolate is dropped, regular finalizers
  // won't be called, but guaranteed ones will.

  use std::cell::Cell;
  use std::rc::Rc;

  let _setup_guard = setup::parallel_test();

  let global;
  let weak1;
  let weak2;
  let regular_finalized = Rc::new(Cell::new(false));
  let guaranteed_finalized = Rc::new(Cell::new(false));

  {
    let isolate = &mut v8::Isolate::new(Default::default());
    v8::scope!(let scope, isolate);

    let context = v8::Context::new(scope, Default::default());
    let scope = &mut v8::ContextScope::new(scope, context);

    let object = v8::Object::new(scope);
    global = v8::Global::new(scope, object);
    weak1 = v8::Weak::with_finalizer(
      scope,
      object,
      Box::new({
        let finalized = regular_finalized.clone();
        move |_| finalized.set(true)
      }),
    );
    weak2 = v8::Weak::with_guaranteed_finalizer(
      scope,
      object,
      Box::new({
        let guaranteed_finalized = guaranteed_finalized.clone();
        move || guaranteed_finalized.set(true)
      }),
    );
  }

  assert!(weak1.is_empty());
  assert!(weak2.is_empty());
  assert!(!regular_finalized.get());
  assert!(guaranteed_finalized.get());
  drop(weak1);
  drop(weak2);
  drop(global);
}

#[test]
fn isolate_data_slots() {
  let _setup_guard = setup::parallel_test();
  let mut isolate = v8::Isolate::new(Default::default());

  assert_eq!(isolate.get_number_of_data_slots(), 2);

  let expected0 = "Bla";
  isolate.set_data(0, &expected0 as *const _ as *mut &str as *mut c_void);

  let expected1 = 123.456f64;
  isolate.set_data(1, &expected1 as *const _ as *mut f64 as *mut c_void);

  let actual0 = isolate.get_data(0) as *mut &str;
  let actual0 = unsafe { *actual0 };
  assert_eq!(actual0, expected0);

  let actual1 = isolate.get_data(1) as *mut f64;
  let actual1 = unsafe { *actual1 };
  assert_eq!(actual1, expected1);
}

#[test]
fn context_embedder_data() {
  let _setup_guard = setup::parallel_test();
  let isolate = &mut v8::Isolate::new(Default::default());
  let global_context;

  let expected0 = "Bla";
  let expected1 = 123.456f64;
  {
    v8::scope!(let scope, isolate);

    let context = v8::Context::new(scope, Default::default());

    unsafe {
      context.set_aligned_pointer_in_embedder_data(
        0,
        &expected0 as *const _ as *mut &str as *mut c_void,
      );
      context.set_aligned_pointer_in_embedder_data(
        1,
        &expected1 as *const _ as *mut f64 as *mut c_void,
      );
    }

    global_context = v8::Global::new(scope, context);
  }

  {
    v8::scope!(let scope, isolate);

    let context = global_context.open(scope);
    let actual0 =
      context.get_aligned_pointer_from_embedder_data(0) as *mut &str;
    let actual0 = unsafe { *actual0 };
    assert_eq!(actual0, expected0);

    let actual1 = context.get_aligned_pointer_from_embedder_data(1) as *mut f64;
    let actual1 = unsafe { *actual1 };
    assert_eq!(actual1, expected1);
  }
}

#[test]
fn host_create_shadow_realm_context_callback() {
  let _setup_guard = setup::parallel_test();

  let isolate = &mut v8::Isolate::new(Default::default());
  v8::scope!(let scope, isolate);

  let context = v8::Context::new(scope, Default::default());
  let scope = &mut v8::ContextScope::new(scope, context);

  {
    v8::tc_scope!(let tc_scope, scope);

    assert!(eval(tc_scope, "new ShadowRealm()").is_none());
    assert!(tc_scope.has_caught());
  }

  struct CheckData {
    callback_called: bool,
    main_context: v8::Global<v8::Context>,
  }

  let main_context = v8::Global::new(scope, context);
  scope.set_slot(CheckData {
    callback_called: false,
    main_context,
  });

  scope.set_host_create_shadow_realm_context_callback(|scope| {
    let main_context = {
      let data = scope.get_slot_mut::<CheckData>().unwrap();
      data.callback_called = true;
      data.main_context.clone()
    };
    assert_eq!(scope.get_current_context(), main_context);

    // Can't return None without throwing.
    let message = v8::String::new(scope, "Unsupported").unwrap();
    let exception = v8::Exception::type_error(scope, message);
    scope.throw_exception(exception);
    None
  });

  {
    v8::tc_scope!(let tc_scope, scope);

    assert!(eval(tc_scope, "new ShadowRealm()").is_none());
    assert!(tc_scope.has_caught());
    assert!(tc_scope.get_slot::<CheckData>().unwrap().callback_called);
  }

  scope.set_host_create_shadow_realm_context_callback(|scope| {
    let main_context = {
      let data = scope.get_slot_mut::<CheckData>().unwrap();
      data.callback_called = true;
      data.main_context.clone()
    };
    assert_eq!(scope.get_current_context(), main_context);

    let new_context = v8::Context::new(scope, Default::default());
    {
      let scope = &mut v8::ContextScope::new(scope, new_context);
      let global = new_context.global(scope);
      let key = v8::String::new(scope, "test").unwrap();
      let value = v8::Integer::new(scope, 42);
      global.set(scope, key.into(), value.into()).unwrap();
    }
    Some(new_context)
  });

  let value =
    eval(scope, "new ShadowRealm().evaluate(`globalThis.test`)").unwrap();
  assert_eq!(value.uint32_value(scope), Some(42));
  assert!(scope.get_slot::<CheckData>().unwrap().callback_called);
}

#[test]
fn test_fast_calls() {
  static mut WHO: &str = "none";
  fn fast_fn(
    _recv: v8::Local<v8::Object>,
    a: u32,
    b: u32,
    options: &v8::fast_api::FastApiCallbackOptions,
  ) -> u32 {
    let _scope = unsafe { v8::CallbackScope::new(options) };
    unsafe { WHO = "fast" };
    a + b
  }

  const FAST_TEST: fast_api::CFunction = fast_api::CFunction::new(
    fast_fn as _,
    &fast_api::CFunctionInfo::new(
      fast_api::Type::Uint32.as_info(),
      &[
        fast_api::Type::V8Value.as_info(),
        fast_api::Type::Uint32.as_info(),
        fast_api::Type::Uint32.as_info(),
        fast_api::Type::CallbackOptions.as_info(),
      ],
      fast_api::Int64Representation::Number,
    ),
  );

  fn slow_fn(
    scope: &mut v8::PinScope,
    args: v8::FunctionCallbackArguments,
    mut rv: v8::ReturnValue<v8::Value>,
  ) {
    unsafe { WHO = "slow" };
    let a = args.get(0).uint32_value(scope).unwrap();
    let b = args.get(1).uint32_value(scope).unwrap();
    rv.set_uint32(a + b);
  }

  let _setup_guard = setup::parallel_test();
  let isolate = &mut v8::Isolate::new(Default::default());
  v8::scope!(let scope, isolate);

  let context = v8::Context::new(scope, Default::default());
  let scope = &mut v8::ContextScope::new(scope, context);

  let global = context.global(scope);

  let template =
    v8::FunctionTemplate::builder(slow_fn).build_fast(scope, &[FAST_TEST]);

  let name = v8::String::new(scope, "func").unwrap();
  let value = template.get_function(scope).unwrap();
  global.set(scope, name.into(), value.into()).unwrap();
  let source = r#"
    function f(x, y) { return func(x, y); }
    %PrepareFunctionForOptimization(f);
    if (42 !== f(19, 23)) throw "unexpected";
  "#;
  eval(scope, source).unwrap();
  assert_eq!("slow", unsafe { WHO });

  let source = r#"
    %OptimizeFunctionOnNextCall(f);
    if (42 !== f(19, 23)) throw "unexpected";
  "#;
  eval(scope, source).unwrap();
  assert_eq!("fast", unsafe { WHO });
}

#[test]
fn test_fast_calls_empty_buffer() {
  static mut WHO: &str = "none";
  unsafe fn fast_fn(
    _recv: v8::Local<v8::Object>,
    buffer: v8::Local<v8::Value>,
  ) {
    assert_eq!(unsafe { WHO }, "slow");
    unsafe {
      WHO = "fast";
    }
    assert_eq!(
      0,
      buffer
        .cast::<v8::Uint8Array>()
        .get_contents(&mut [0; v8::TYPED_ARRAY_MAX_SIZE_IN_HEAP])
        .len()
    );
  }

  fn slow_fn(
    _scope: &mut v8::PinScope,
    _args: v8::FunctionCallbackArguments,
    _rv: v8::ReturnValue<v8::Value>,
  ) {
    unsafe {
      WHO = "slow";
    }
  }

  const FAST_TEST: fast_api::CFunction = fast_api::CFunction::new(
    fast_fn as _,
    &fast_api::CFunctionInfo::new(
      fast_api::Type::Void.as_info(),
      &[
        fast_api::Type::V8Value.as_info(),
        fast_api::Type::V8Value.as_info(),
      ],
      fast_api::Int64Representation::Number,
    ),
  );

  let _setup_guard = setup::parallel_test();
  let isolate = &mut v8::Isolate::new(Default::default());
  v8::scope!(let scope, isolate);

  let context = v8::Context::new(scope, Default::default());
  let scope = &mut v8::ContextScope::new(scope, context);

  let global = context.global(scope);

  let template =
    v8::FunctionTemplate::builder(slow_fn).build_fast(scope, &[FAST_TEST]);

  let name = v8::String::new(scope, "func").unwrap();
  let value = template.get_function(scope).unwrap();
  global.set(scope, name.into(), value.into()).unwrap();
  let source = r#"
    function f(arr) { func(arr); }
    %PrepareFunctionForOptimization(f);
    f(new Uint8Array(0));
    %OptimizeFunctionOnNextCall(f);
    f(new Uint8Array(0));
  "#;
  eval(scope, source).unwrap();
  assert_eq!(unsafe { WHO }, "fast");
}

#[test]
fn test_fast_calls_sequence() {
  static mut WHO: &str = "none";
  fn fast_fn(
    _recv: v8::Local<v8::Object>,
    a: u32,
    b: u32,
    array: v8::Local<v8::Array>,
  ) -> u32 {
    unsafe { WHO = "fast" };
    assert_eq!(array.length(), 2);
    a + b + array.length()
  }

  const FAST_TEST: fast_api::CFunction = fast_api::CFunction::new(
    fast_fn as _,
    &fast_api::CFunctionInfo::new(
      fast_api::Type::Uint32.as_info(),
      &[
        fast_api::Type::V8Value.as_info(),
        fast_api::Type::Uint32.as_info(),
        fast_api::Type::Uint32.as_info(),
        fast_api::Type::V8Value.as_info(),
      ],
      fast_api::Int64Representation::Number,
    ),
  );

  fn slow_fn(
    scope: &mut v8::PinScope,
    _: v8::FunctionCallbackArguments,
    mut rv: v8::ReturnValue<v8::Value>,
  ) {
    unsafe { WHO = "slow" };
    rv.set(v8::Boolean::new(scope, false).into());
  }

  let _setup_guard = setup::parallel_test();
  let isolate = &mut v8::Isolate::new(Default::default());
  v8::scope!(let scope, isolate);

  let context = v8::Context::new(scope, Default::default());
  let scope = &mut v8::ContextScope::new(scope, context);

  let global = context.global(scope);

  let template =
    v8::FunctionTemplate::builder(slow_fn).build_fast(scope, &[FAST_TEST]);

  let name = v8::String::new(scope, "func").unwrap();
  let value = template.get_function(scope).unwrap();
  global.set(scope, name.into(), value.into()).unwrap();
  let source = r#"
  function f(x, y, data) { return func(x, y, data); }
  %PrepareFunctionForOptimization(f);
  const arr = [3, 4];
  f(1, 2, arr);
"#;
  eval(scope, source).unwrap();
  assert_eq!("slow", unsafe { WHO });

  let source = r#"
    %OptimizeFunctionOnNextCall(f);
    f(1, 2, arr);
  "#;
  eval(scope, source).unwrap();
  assert_eq!("fast", unsafe { WHO });
}

#[test]
fn test_fast_calls_arraybuffer() {
  static mut WHO: &str = "none";
  fn fast_fn(
    _recv: v8::Local<v8::Object>,
    a: u32,
    b: u32,
    data: v8::Local<v8::Value>,
  ) -> u32 {
    unsafe { WHO = "fast" };
    let data = data.cast::<v8::Uint32Array>();
    let contents =
      data.get_contents(&mut [0; v8::TYPED_ARRAY_MAX_SIZE_IN_HEAP]);
    let (x, contents, y) = unsafe { contents.align_to::<u32>() };
    assert_eq!(x.len(), 0);
    assert_eq!(y.len(), 0);
    a + b + contents[0]
  }

  const FAST_TEST: fast_api::CFunction = fast_api::CFunction::new(
    fast_fn as _,
    &fast_api::CFunctionInfo::new(
      fast_api::Type::Uint32.as_info(),
      &[
        fast_api::Type::V8Value.as_info(),
        fast_api::Type::Uint32.as_info(),
        fast_api::Type::Uint32.as_info(),
        fast_api::Type::V8Value.as_info(),
      ],
      fast_api::Int64Representation::Number,
    ),
  );

  fn slow_fn(
    scope: &mut v8::PinScope,
    _: v8::FunctionCallbackArguments,
    mut rv: v8::ReturnValue<v8::Value>,
  ) {
    unsafe { WHO = "slow" };
    rv.set(v8::Boolean::new(scope, false).into());
  }

  let _setup_guard = setup::parallel_test();
  let isolate = &mut v8::Isolate::new(Default::default());
  v8::scope!(let scope, isolate);

  let context = v8::Context::new(scope, Default::default());
  let scope = &mut v8::ContextScope::new(scope, context);

  let global = context.global(scope);

  let template =
    v8::FunctionTemplate::builder(slow_fn).build_fast(scope, &[FAST_TEST]);

  let name = v8::String::new(scope, "func").unwrap();
  let value = template.get_function(scope).unwrap();
  global.set(scope, name.into(), value.into()).unwrap();
  let source = r#"
  function f(x, y, data) { return func(x, y, data); }
  %PrepareFunctionForOptimization(f);
  const arr = new Uint32Array([3, 4]);
  f(1, 2, arr);
"#;
  eval(scope, source).unwrap();
  assert_eq!("slow", unsafe { WHO });

  let source = r#"
    %OptimizeFunctionOnNextCall(f);
    f(1, 2, arr);
  "#;
  eval(scope, source).unwrap();
  assert_eq!("fast", unsafe { WHO });
}

#[test]
fn test_fast_calls_typedarray() {
  static mut WHO: &str = "none";
  fn fast_fn(_recv: v8::Local<v8::Object>, data: v8::Local<v8::Value>) -> u32 {
    unsafe { WHO = "fast" };
    let data = data.cast::<v8::Uint8Array>();
    let contents =
      data.get_contents(&mut [0; v8::TYPED_ARRAY_MAX_SIZE_IN_HEAP]);
    let first = contents[0];
    let second = contents[1];
    let third = contents[2];
    assert_eq!(first, 4);
    assert_eq!(second, 5);
    assert_eq!(third, 6);
    let sum = first + second + third;
    sum.into()
  }

  const FAST_TEST: fast_api::CFunction = fast_api::CFunction::new(
    fast_fn as _,
    &fast_api::CFunctionInfo::new(
      fast_api::Type::Uint32.as_info(),
      &[
        fast_api::Type::V8Value.as_info(),
        fast_api::Type::V8Value.as_info(),
      ],
      fast_api::Int64Representation::Number,
    ),
  );

  fn slow_fn(
    scope: &mut v8::PinScope,
    _: v8::FunctionCallbackArguments,
    mut rv: v8::ReturnValue<v8::Value>,
  ) {
    unsafe { WHO = "slow" };
    rv.set(v8::Boolean::new(scope, false).into());
  }

  let _setup_guard = setup::parallel_test();
  let isolate = &mut v8::Isolate::new(Default::default());
  v8::scope!(let scope, isolate);

  let context = v8::Context::new(scope, Default::default());
  let scope = &mut v8::ContextScope::new(scope, context);

  let global = context.global(scope);

  let template =
    v8::FunctionTemplate::builder(slow_fn).build_fast(scope, &[FAST_TEST]);

  let name = v8::String::new(scope, "func").unwrap();
  let value = template.get_function(scope).unwrap();
  global.set(scope, name.into(), value.into()).unwrap();
  let source = r#"
  function f(data) { return func(data); }
  %PrepareFunctionForOptimization(f);
  const arr = new Uint8Array([4, 5, 6]);
  f(arr);
"#;
  eval(scope, source).unwrap();
  assert_eq!("slow", unsafe { WHO });

  let source = r#"
    %OptimizeFunctionOnNextCall(f);
    const result = f(arr);
    if (result != 15) {
      throw new Error("wrong result");
    }
  "#;
  eval(scope, source).unwrap();
  assert_eq!("fast", unsafe { WHO });
}

#[test]
fn test_fast_calls_reciever() {
  const V8_WRAPPER_TYPE_INDEX: i32 = 0;
  const V8_WRAPPER_OBJECT_INDEX: i32 = 1;

  static mut WHO: &str = "none";
  fn fast_fn(recv: v8::Local<v8::Object>) -> u32 {
    unsafe {
      WHO = "fast";
      let embedder_obj =
        recv.get_aligned_pointer_from_internal_field(V8_WRAPPER_OBJECT_INDEX);

      let i = *(embedder_obj as *const u32);
      assert_eq!(i, 69);
      i
    }
  }

  const FAST_TEST: fast_api::CFunction = fast_api::CFunction::new(
    fast_fn as _,
    &fast_api::CFunctionInfo::new(
      fast_api::Type::Uint32.as_info(),
      &[fast_api::Type::V8Value.as_info()],
      fast_api::Int64Representation::Number,
    ),
  );

  fn slow_fn(
    scope: &mut v8::PinScope,
    _: v8::FunctionCallbackArguments,
    mut rv: v8::ReturnValue<v8::Value>,
  ) {
    unsafe { WHO = "slow" };
    rv.set(v8::Boolean::new(scope, false).into());
  }

  let _setup_guard = setup::parallel_test();
  let isolate = &mut v8::Isolate::new(
    v8::CreateParams::default().embedder_wrapper_type_info_offsets(
      V8_WRAPPER_TYPE_INDEX,
      V8_WRAPPER_OBJECT_INDEX,
    ),
  );
  v8::scope!(let scope, isolate);

  let context = v8::Context::new(scope, Default::default());
  let scope = &mut v8::ContextScope::new(scope, context);

  let object_template = v8::ObjectTemplate::new(scope);
  assert!(
    object_template
      .set_internal_field_count((V8_WRAPPER_OBJECT_INDEX + 1) as usize)
  );

  let obj = object_template.new_instance(scope).unwrap();
  let embedder_obj = Box::into_raw(Box::new(69u32));
  obj.set_aligned_pointer_in_internal_field(
    V8_WRAPPER_OBJECT_INDEX,
    embedder_obj as _,
  );

  let template =
    v8::FunctionTemplate::builder(slow_fn).build_fast(scope, &[FAST_TEST]);

  let name = v8::String::new(scope, "method").unwrap();
  let value = template.get_function(scope).unwrap();
  obj.set(scope, name.into(), value.into()).unwrap();

  let obj_str = v8::String::new(scope, "obj").unwrap();
  let global = context.global(scope);
  global.set(scope, obj_str.into(), obj.into()).unwrap();

  let source = r#"
  function f() { return obj.method(); }
  %PrepareFunctionForOptimization(f);
  f();
"#;
  eval(scope, source).unwrap();
  assert_eq!("slow", unsafe { WHO });

  let source = r#"
    %OptimizeFunctionOnNextCall(f);
    f();
  "#;
  eval(scope, source).unwrap();
  assert_eq!("fast", unsafe { WHO });
}

#[test]
fn test_fast_calls_overload() {
  static mut WHO: &str = "none";
  fn fast_fn(_recv: v8::Local<v8::Object>, p0: u32) {
    unsafe { WHO = "fast_fn" };
    assert_eq!(p0, 1);
  }

  fn fast_fn2(_recv: v8::Local<v8::Object>, p0: u32, p1: u32) {
    unsafe { WHO = "fast_fn2" };
    assert_eq!(p0, 1);
    assert_eq!(p1, 2);
  }

  const FAST_TEST: fast_api::CFunction = fast_api::CFunction::new(
    fast_fn as _,
    &fast_api::CFunctionInfo::new(
      fast_api::Type::Void.as_info(),
      &[
        fast_api::Type::V8Value.as_info(),
        fast_api::Type::Uint32.as_info(),
      ],
      fast_api::Int64Representation::Number,
    ),
  );

  const FAST_TEST2: fast_api::CFunction = fast_api::CFunction::new(
    fast_fn2 as _,
    &fast_api::CFunctionInfo::new(
      fast_api::Type::Void.as_info(),
      &[
        fast_api::Type::V8Value.as_info(),
        fast_api::Type::Uint32.as_info(),
        fast_api::Type::Uint32.as_info(),
      ],
      fast_api::Int64Representation::Number,
    ),
  );

  fn slow_fn(
    scope: &mut v8::PinScope,
    _: v8::FunctionCallbackArguments,
    mut rv: v8::ReturnValue<v8::Value>,
  ) {
    unsafe { WHO = "slow" };
    rv.set(v8::Boolean::new(scope, false).into());
  }

  let _setup_guard = setup::parallel_test();
  let isolate = &mut v8::Isolate::new(Default::default());
  v8::scope!(let scope, isolate);

  let context = v8::Context::new(scope, Default::default());
  let scope = &mut v8::ContextScope::new(scope, context);

  let global = context.global(scope);

  let template = v8::FunctionTemplate::builder(slow_fn)
    .build_fast(scope, &[FAST_TEST, FAST_TEST2]);

  let name = v8::String::new(scope, "func").unwrap();
  let value = template.get_function(scope).unwrap();
  global.set(scope, name.into(), value.into()).unwrap();
  let source = r#"
  function f1(p0) { return func(p0); }
  function f2(p0, p1) { return func(p0, p1); }
  %PrepareFunctionForOptimization(f1);
  %PrepareFunctionForOptimization(f2);
  f1(1);
  f2(1, 2);
"#;
  eval(scope, source).unwrap();
  assert_eq!("slow", unsafe { WHO });

  let source = r#"
    %OptimizeFunctionOnNextCall(f1);
    f1(1);
  "#;
  eval(scope, source).unwrap();
  assert_eq!("fast_fn", unsafe { WHO });
  let source = r#"
    %OptimizeFunctionOnNextCall(f2);
    f2(1, 2);
  "#;
  eval(scope, source).unwrap();
  assert_eq!("fast_fn2", unsafe { WHO });
}

#[test]
fn test_fast_calls_callback_options_data() {
  static mut DATA: bool = false;
  unsafe fn fast_fn(
    _recv: v8::Local<v8::Object>,
    options: *mut fast_api::FastApiCallbackOptions,
  ) {
    let options = unsafe { &mut *options };
    if !options.data.is_external() {
      return;
    }

    let data =
      unsafe { v8::Local::<v8::External>::cast_unchecked(options.data) };
    let data = unsafe { &mut *(data.value() as *mut bool) };
    *data = true;
  }

  const FAST_TEST: fast_api::CFunction = fast_api::CFunction::new(
    fast_fn as _,
    &fast_api::CFunctionInfo::new(
      fast_api::Type::Void.as_info(),
      &[
        fast_api::Type::V8Value.as_info(),
        fast_api::Type::CallbackOptions.as_info(),
      ],
      fast_api::Int64Representation::Number,
    ),
  );

  fn slow_fn(
    _: &mut v8::PinScope,
    _: v8::FunctionCallbackArguments,
    _: v8::ReturnValue<v8::Value>,
  ) {
  }

  let _setup_guard = setup::parallel_test();
  let isolate = &mut v8::Isolate::new(Default::default());
  v8::scope!(let scope, isolate);

  let context = v8::Context::new(scope, Default::default());
  let scope = &mut v8::ContextScope::new(scope, context);

  let global = context.global(scope);
  let external = v8::External::new(scope, addr_of_mut!(DATA) as *mut c_void);

  let template = v8::FunctionTemplate::builder(slow_fn)
    .data(external.into())
    .build_fast(scope, &[FAST_TEST]);

  let name = v8::String::new(scope, "func").unwrap();
  let value = template.get_function(scope).unwrap();
  global.set(scope, name.into(), value.into()).unwrap();
  let source = r#"
  function f() { return func(); }
  %PrepareFunctionForOptimization(f);
  f();
"#;
  eval(scope, source).unwrap();
  assert!(unsafe { !DATA });

  let source = r#"
    %OptimizeFunctionOnNextCall(f);
    f();
  "#;
  eval(scope, source).unwrap();
  assert!(unsafe { DATA });
}

#[test]
fn test_detach_key() {
  let _setup_guard = setup::parallel_test();
  let isolate = &mut v8::Isolate::new(Default::default());
  v8::scope!(let scope, isolate);

  let context = v8::Context::new(scope, Default::default());
  let scope = &mut v8::ContextScope::new(scope, context);

  // Object detach key
  {
    let detach_key = eval(scope, "({})").unwrap();
    assert!(detach_key.is_object());
    let buffer = v8::ArrayBuffer::new(scope, 1024);
    buffer.set_detach_key(detach_key);
    assert!(buffer.is_detachable());
    assert_eq!(buffer.detach(None), None);
    assert!(!buffer.was_detached());
    assert_eq!(buffer.detach(Some(detach_key)), Some(true));
    assert!(buffer.was_detached());
  }

  // External detach key
  {
    let mut rust_detach_key = Box::new(42usize);
    let v8_detach_key = v8::External::new(
      scope,
      &mut *rust_detach_key as *mut usize as *mut c_void,
    );
    let buffer = v8::ArrayBuffer::new(scope, 1024);
    buffer.set_detach_key(v8_detach_key.into());
    assert!(buffer.is_detachable());
    assert_eq!(buffer.detach(None), None);
    assert!(!buffer.was_detached());
    assert_eq!(buffer.detach(Some(v8_detach_key.into())), Some(true));
    assert!(buffer.was_detached());
  }

  // Undefined detach key
  {
    let buffer = v8::ArrayBuffer::new(scope, 1024);
    buffer.set_detach_key(v8::undefined(scope).into());
    assert!(buffer.is_detachable());
    assert_eq!(buffer.detach(Some(v8::undefined(scope).into())), Some(true));
    assert!(buffer.was_detached());
  }
}

#[test]
fn test_fast_calls_onebytestring() {
  static mut WHO: &str = "none";
  fn fast_fn(
    _recv: v8::Local<v8::Object>,
    data: *const fast_api::FastApiOneByteString,
  ) -> u32 {
    unsafe { WHO = "fast" };
    let data = unsafe { &*data }.as_bytes();
    assert_eq!(b"hello", data);
    data.len() as u32
  }

  const FAST_TEST: fast_api::CFunction = fast_api::CFunction::new(
    fast_fn as _,
    &fast_api::CFunctionInfo::new(
      fast_api::Type::Uint32.as_info(),
      &[
        fast_api::Type::V8Value.as_info(),
        fast_api::Type::SeqOneByteString.as_info(),
      ],
      fast_api::Int64Representation::Number,
    ),
  );

  fn slow_fn(
    _: &mut v8::PinScope,
    _: v8::FunctionCallbackArguments,
    _: v8::ReturnValue<v8::Value>,
  ) {
    unsafe { WHO = "slow" };
  }

  let _setup_guard = setup::parallel_test();
  let isolate = &mut v8::Isolate::new(Default::default());
  v8::scope!(let scope, isolate);

  let context = v8::Context::new(scope, Default::default());
  let scope = &mut v8::ContextScope::new(scope, context);

  let global = context.global(scope);

  let template =
    v8::FunctionTemplate::builder(slow_fn).build_fast(scope, &[FAST_TEST]);

  let name = v8::String::new(scope, "func").unwrap();
  let value = template.get_function(scope).unwrap();
  global.set(scope, name.into(), value.into()).unwrap();
  let source = r#"
  function f(data) { return func(data); }
  %PrepareFunctionForOptimization(f);
  const str = "hello";
  f(str);
"#;
  eval(scope, source).unwrap();
  assert_eq!("slow", unsafe { WHO });

  let source = r#"
    %OptimizeFunctionOnNextCall(f);
    const result = f(str);
    if (result != 5) {
      throw new Error("wrong result");
    }
  "#;
  eval(scope, source).unwrap();
  assert_eq!("fast", unsafe { WHO });
}

#[test]
fn test_fast_calls_i64representation() {
  static mut FAST_CALL_COUNT: u32 = 0;
  static mut SLOW_CALL_COUNT: u32 = 0;
  fn fast_fn(_recv: v8::Local<v8::Object>, a: u64, b: u64) -> u64 {
    unsafe { FAST_CALL_COUNT += 1 };
    assert_eq!(9007199254740991, a);
    assert_eq!(646, b);
    a * b
  }

  const FAST_TEST_NUMBER: fast_api::CFunction = fast_api::CFunction::new(
    fast_fn as _,
    &fast_api::CFunctionInfo::new(
      fast_api::Type::Uint64.as_info(),
      &[
        fast_api::Type::V8Value.as_info(),
        fast_api::Type::Uint64.as_info(),
        fast_api::Type::Uint64.as_info(),
      ],
      fast_api::Int64Representation::Number,
    ),
  );

  const FAST_TEST_BIGINT: fast_api::CFunction = fast_api::CFunction::new(
    fast_fn as _,
    &fast_api::CFunctionInfo::new(
      fast_api::Type::Uint64.as_info(),
      &[
        fast_api::Type::V8Value.as_info(),
        fast_api::Type::Uint64.as_info(),
        fast_api::Type::Uint64.as_info(),
      ],
      fast_api::Int64Representation::BigInt,
    ),
  );

  fn slow_fn(
    _: &mut v8::PinScope,
    _: v8::FunctionCallbackArguments,
    _: v8::ReturnValue<v8::Value>,
  ) {
    unsafe { SLOW_CALL_COUNT += 1 };
  }

  let _setup_guard = setup::parallel_test();
  let isolate = &mut v8::Isolate::new(Default::default());
  v8::scope!(let scope, isolate);

  let context = v8::Context::new(scope, Default::default());
  let scope = &mut v8::ContextScope::new(scope, context);

  let global = context.global(scope);

  let template_number = v8::FunctionTemplate::builder(slow_fn)
    .build_fast(scope, &[FAST_TEST_NUMBER]);
  let template_bigint = v8::FunctionTemplate::builder(slow_fn)
    .build_fast(scope, &[FAST_TEST_BIGINT]);

  let name_number = v8::String::new(scope, "func_number").unwrap();
  let name_bigint = v8::String::new(scope, "func_bigint").unwrap();
  let value_number = template_number.get_function(scope).unwrap();
  let value_bigint = template_bigint.get_function(scope).unwrap();
  global
    .set(scope, name_number.into(), value_number.into())
    .unwrap();
  global
    .set(scope, name_bigint.into(), value_bigint.into())
    .unwrap();
  let source = r#"
  function f(a, b) { return func_number(a, b); }
  %PrepareFunctionForOptimization(f);
  f(1, 2);
"#;
  eval(scope, source).unwrap();
  assert_eq!(1, unsafe { SLOW_CALL_COUNT });

  let source = r#"
    %OptimizeFunctionOnNextCall(f);
    {
      const result = f(Number.MAX_SAFE_INTEGER, 646);
      // Correct answer is 5818650718562680186: data is lost.
      if (result != 5818650718562680000) {
        throw new Error(`wrong number result: ${result}`);
      }
    }
  "#;
  eval(scope, source).unwrap();
  assert_eq!(1, unsafe { FAST_CALL_COUNT });

  let source = r#"
  function g(a, b) { return func_bigint(a, b); }
  %PrepareFunctionForOptimization(g);
  g(1n, 2n);
"#;
  eval(scope, source).unwrap();
  assert_eq!(2, unsafe { SLOW_CALL_COUNT });

  let source = r#"
    %OptimizeFunctionOnNextCall(g);
    {
      const result = g(BigInt(Number.MAX_SAFE_INTEGER), 646n);
      if (result != 5818650718562680186n) {
        throw new Error(`wrong bigint result: ${result}`);
      }
    }
  "#;
  eval(scope, source).unwrap();
  assert_eq!(2, unsafe { FAST_CALL_COUNT });
}

#[test]
fn gc_callbacks() {
  let _setup_guard = setup::parallel_test();

  #[derive(Default)]
  struct GCCallbackState {
    prologue_calls: u64,
    epilogue_calls: u64,
  }

  extern "C" fn prologue(
    _isolate: v8::UnsafeRawIsolatePtr,
    _type: v8::GCType,
    _flags: v8::GCCallbackFlags,
    data: *mut c_void,
  ) {
    let state = unsafe { &mut *(data as *mut GCCallbackState) };
    state.prologue_calls += 1;
  }

  extern "C" fn epilogue(
    _isolate: v8::UnsafeRawIsolatePtr,
    _type: v8::GCType,
    _flags: v8::GCCallbackFlags,
    data: *mut c_void,
  ) {
    let state = unsafe { &mut *(data as *mut GCCallbackState) };
    state.epilogue_calls += 1;
  }

  let mut state = GCCallbackState::default();
  let state_ptr = &mut state as *mut _ as *mut c_void;
  let isolate = &mut v8::Isolate::new(Default::default());
  isolate.add_gc_prologue_callback(prologue, state_ptr, v8::GCType::kGCTypeAll);
  isolate.add_gc_epilogue_callback(epilogue, state_ptr, v8::GCType::kGCTypeAll);

  {
    v8::scope!(let scope, isolate);

    let context = v8::Context::new(scope, Default::default());
    let scope = &mut v8::ContextScope::new(scope, context);

    scope
      .request_garbage_collection_for_testing(v8::GarbageCollectionType::Full);
    assert_eq!(state.prologue_calls, 1);
    assert_eq!(state.prologue_calls, state.epilogue_calls);
  }

  isolate.remove_gc_prologue_callback(prologue, state_ptr);
  isolate.remove_gc_epilogue_callback(epilogue, state_ptr);
  {
    v8::scope!(let scope, isolate);

    let context = v8::Context::new(scope, Default::default());
    let scope = &mut v8::ContextScope::new(scope, context);

    scope
      .request_garbage_collection_for_testing(v8::GarbageCollectionType::Full);
    assert_eq!(state.prologue_calls, 1);
    assert_eq!(state.prologue_calls, state.epilogue_calls);
  }
}

#[test]
fn test_fast_calls_pointer() {
  static WHO: AtomicUsize = AtomicUsize::new(0);

  fn fast_fn(_recv: v8::Local<v8::Object>, data: *mut c_void) -> *mut c_void {
    // Assert before re-assigning WHO, as the reassignment will change the reference.
    assert!(std::ptr::eq(data, WHO.as_ptr() as _));
    WHO.store(2, Ordering::Relaxed);
    std::ptr::null_mut()
  }

  const FAST_TEST: fast_api::CFunction = fast_api::CFunction::new(
    fast_fn as _,
    &fast_api::CFunctionInfo::new(
      fast_api::Type::Pointer.as_info(),
      &[
        fast_api::Type::V8Value.as_info(),
        fast_api::Type::Pointer.as_info(),
      ],
      fast_api::Int64Representation::Number,
    ),
  );

  fn slow_fn(
    scope: &mut v8::PinScope,
    _: v8::FunctionCallbackArguments,
    mut rv: v8::ReturnValue<v8::Value>,
  ) {
    WHO.store(1, Ordering::Relaxed);
    rv.set(v8::External::new(scope, WHO.as_ptr() as _).into());
  }

  let _setup_guard = setup::parallel_test();
  let isolate = &mut v8::Isolate::new(Default::default());
  v8::scope!(let scope, isolate);

  let context = v8::Context::new(scope, Default::default());
  let scope = &mut v8::ContextScope::new(scope, context);

  let global = context.global(scope);

  let template =
    v8::FunctionTemplate::builder(slow_fn).build_fast(scope, &[FAST_TEST]);

  let name = v8::String::new(scope, "func").unwrap();
  let value = template.get_function(scope).unwrap();
  global.set(scope, name.into(), value.into()).unwrap();
  let source = r#"
  function f(data) {
    return func(data);
  }
  %PrepareFunctionForOptimization(f);
  const external = f(null);
  if (
    typeof external !== "object" || external === null ||
    Object.keys(external).length > 0 || Object.getPrototypeOf(external) !== null
  ) {
    throw new Error(
      "External pointer object should be an empty object with no properties and no prototype",
    );
  }
"#;
  eval(scope, source).unwrap();
  assert_eq!(1, WHO.load(Ordering::Relaxed));

  let source = r#"
    %OptimizeFunctionOnNextCall(f);
    const external_fast = f(external);
    if (external_fast !== null) {
      throw new Error("Null pointer external should be JS null");
    }
  "#;
  eval(scope, source).unwrap();
  assert_eq!(2, WHO.load(Ordering::Relaxed));
}

#[test]
fn object_define_property() {
  let _setup_guard = setup::parallel_test();
  let isolate = &mut v8::Isolate::new(Default::default());
  {
    v8::scope!(let scope, isolate);

    let context = v8::Context::new(scope, Default::default());
    let scope = &mut v8::ContextScope::new(scope, context);

    let mut desc = v8::PropertyDescriptor::new();
    desc.set_configurable(true);
    desc.set_enumerable(false);

    let name = v8::String::new(scope, "g").unwrap();
    context
      .global(scope)
      .define_property(scope, name.into(), &desc);
    let source = r#"
      {
        const d = Object.getOwnPropertyDescriptor(globalThis, "g");
        [d.configurable, d.enumerable, d.writable].toString()
      }
    "#;
    let actual = eval(scope, source).unwrap();
    let expected = v8::String::new(scope, "true,false,false").unwrap();
    assert!(expected.strict_equals(actual));
  }

  {
    v8::scope!(let scope, isolate);

    let context = v8::Context::new(scope, Default::default());
    let scope = &mut v8::ContextScope::new(scope, context);

    let mut desc = v8::PropertyDescriptor::new_from_value_writable(
      v8::Integer::new(scope, 42).into(),
      true,
    );
    desc.set_configurable(true);
    desc.set_enumerable(false);

    let name = v8::String::new(scope, "g").unwrap();
    context
      .global(scope)
      .define_property(scope, name.into(), &desc);
    let source = r#"
      {
        const d = Object.getOwnPropertyDescriptor(globalThis, "g");
        [d.configurable, d.enumerable, d.writable].toString()
      }
    "#;
    let actual = eval(scope, source).unwrap();
    let expected = v8::String::new(scope, "true,false,true").unwrap();
    assert!(expected.strict_equals(actual));
  }

  {
    v8::scope!(let scope, isolate);

    let context = v8::Context::new(scope, Default::default());
    let scope = &mut v8::ContextScope::new(scope, context);

    let mut desc = v8::PropertyDescriptor::new_from_value(
      v8::Integer::new(scope, 42).into(),
    );
    desc.set_configurable(true);
    desc.set_enumerable(false);

    let name = v8::String::new(scope, "g").unwrap();
    context
      .global(scope)
      .define_property(scope, name.into(), &desc);
    let source = r#"
      {
        const d = Object.getOwnPropertyDescriptor(globalThis, "g");
        [d.configurable, d.enumerable, d.writable].toString()
      }
    "#;
    let actual = eval(scope, source).unwrap();
    let expected = v8::String::new(scope, "true,false,false").unwrap();
    assert!(expected.strict_equals(actual));
  }
}

// Regression test for https://github.com/denoland/deno/issues/19021
#[test]
fn bubbling_up_exception() {
  let _setup_guard = setup::parallel_test();
  let isolate = &mut v8::Isolate::new(Default::default());
  v8::scope!(let scope, isolate);

  let context = v8::Context::new(scope, Default::default());
  let scope = &mut v8::ContextScope::new(scope, context);

  fn boom_fn(
    scope: &mut v8::PinScope,
    _args: v8::FunctionCallbackArguments,
    _retval: v8::ReturnValue<v8::Value>,
  ) {
    let msg = v8::String::new(scope, "boom").unwrap();
    let exception = v8::Exception::type_error(scope, msg);
    scope.throw_exception(exception);
  }

  let global_proxy = scope.get_current_context().global(scope);
  let identifier = v8::String::new(scope, "boom").unwrap();
  let value = v8::FunctionTemplate::new(scope, boom_fn)
    .get_function(scope)
    .unwrap();
  global_proxy.set(scope, identifier.into(), value.into());

  let code = r#"
try {
    boom()
} catch (e) {
    //
}
"#;

  let source = v8::String::new(scope, code).unwrap();
  let script = v8::Script::compile(scope, source, None).unwrap();

  v8::tc_scope!(let scope, scope);

  let _result = script.run(scope);
  // This fails in debug build, but passes in release build.
  assert!(!scope.has_caught());
  assert!(scope.exception().is_none());
}

// Regression test for https://github.com/denoland/deno/issues/19021
#[test]
fn bubbling_up_exception_in_function_call() {
  let _setup_guard = setup::parallel_test();
  let isolate = &mut v8::Isolate::new(Default::default());
  v8::scope!(let scope, isolate);

  let context = v8::Context::new(scope, Default::default());
  let scope = &mut v8::ContextScope::new(scope, context);

  fn boom_fn(
    scope: &mut v8::PinScope,
    _args: v8::FunctionCallbackArguments,
    _retval: v8::ReturnValue<v8::Value>,
  ) {
    let msg = v8::String::new(scope, "boom").unwrap();
    let exception = v8::Exception::type_error(scope, msg);
    scope.throw_exception(exception);
  }

  let global_proxy = scope.get_current_context().global(scope);
  let identifier = v8::String::new(scope, "boom").unwrap();
  let value = v8::FunctionTemplate::new(scope, boom_fn)
    .get_function(scope)
    .unwrap();
  global_proxy.set(scope, identifier.into(), value.into());

  let code = r#"
(function () {
  return function callBoom() {
    try {
        boom()
    } catch (e) {
        //
    }
  }
})();
"#;

  let source = v8::String::new(scope, code).unwrap();
  let script = v8::Script::compile(scope, source, None).unwrap();

  v8::tc_scope!(let scope, scope);

  let call_boom_fn_val = script.run(scope).unwrap();
  let call_boom_fn =
    v8::Local::<v8::Function>::try_from(call_boom_fn_val).unwrap();

  let scope = std::pin::pin!(v8::TryCatch::new(scope));
  let scope = scope.init();

  let this = v8::undefined(&*scope);
  let result = call_boom_fn.call(&scope, this.into(), &[]).unwrap();
  assert!(result.is_undefined());
  // This fails in debug build, but passes in release build.
  assert!(!scope.has_caught());
  assert!(scope.exception().is_none());
}

// Regression test for https://github.com/denoland/rusty_v8/issues/1226
#[test]
fn exception_thrown_but_continues_execution() {
  let _setup_guard = setup::parallel_test();
  let isolate = &mut v8::Isolate::new(Default::default());
  v8::scope!(let scope, isolate);

  let context = v8::Context::new(scope, Default::default());
  let scope = &mut v8::ContextScope::new(scope, context);

  static CALL_COUNT: AtomicUsize = AtomicUsize::new(0);

  fn call_object_property<'s>(
    scope: &mut v8::PinScope<'s, '_>,
    value: v8::Local<v8::Value>,
    property: &str,
  ) -> Option<v8::Local<'s, v8::Value>> {
    let object: v8::Local<v8::Object> = value.try_into().unwrap();
    let ident = v8::String::new(scope, property).unwrap().into();
    let prop = object.get(scope, ident).unwrap();
    let func: v8::Local<v8::Function> = prop.try_into().unwrap();
    let recv = scope.get_current_context().global(scope).into();

    let retval = func.call(scope, recv, &[]);
    retval
  }

  fn print_fn(
    scope: &mut v8::PinScope,
    args: v8::FunctionCallbackArguments,
    _retval: v8::ReturnValue<v8::Value>,
  ) {
    let local_arg = args.get(0);
    CALL_COUNT.fetch_add(1, Ordering::SeqCst);
    let print_str = if local_arg.is_string() {
      local_arg.to_rust_string_lossy(scope)
    } else if local_arg.is_object() {
      let obj_repr = call_object_property(scope, local_arg, "repr");
      if obj_repr.is_none() {
        return;
      }
      "[".to_owned() + &obj_repr.unwrap().to_rust_string_lossy(scope) + "]"
    } else {
      "Unknown type".to_owned()
    };
    println!("{print_str}");
  }

  let global_proxy = scope.get_current_context().global(scope);
  let identifier = v8::String::new(scope, "print").unwrap();
  let value = v8::FunctionTemplate::new(scope, print_fn)
    .get_function(scope)
    .unwrap();
  global_proxy.set(scope, identifier.into(), value.into());

  let code = r#"
  let object_with_ok_repr = {
      repr: function() { return "object_with_ok_repr"; }
  };
  print(object_with_ok_repr);
  let object_with_broken_repr = {
      repr: function() { boom }
  };
  print(object_with_broken_repr);
  print("this should not be reachable");
  "#;

  let source = v8::String::new(scope, code).unwrap();
  let script = v8::Script::compile(scope, source, None).unwrap();

  v8::tc_scope!(let scope, scope);

  let _result = script.run(scope);
  assert_eq!(CALL_COUNT.load(Ordering::SeqCst), 2);
}

#[test]
fn disallow_javascript_execution_scope() {
  let _setup_guard = setup::parallel_test();

  let mut isolate = v8::Isolate::new(Default::default());
  let scope = pin!(v8::HandleScope::new(&mut isolate));
  let mut scope = scope.init();
  let context = v8::Context::new(&scope, Default::default());
  let mut scope = v8::ContextScope::new(&mut scope, context);

  // We can run JS before the scope begins.
  assert_eq!(
    eval(&mut scope, "42").unwrap().uint32_value(&scope),
    Some(42)
  );

  {
    v8::tc_scope!(let try_catch, &mut scope);

    {
      let scope = pin!(v8::DisallowJavascriptExecutionScope::new(
        try_catch,
        v8::OnFailure::ThrowOnFailure,
      ));
      let scope = &mut scope.init();
      assert!(eval(scope, "42").is_none());
    }
    assert!(try_catch.has_caught());
    try_catch.reset();
  }

  // And we can run JS after the scope ends.
  assert_eq!(
    eval(&mut scope, "42").unwrap().uint32_value(&scope),
    Some(42)
  );
}

// TODO: Test DisallowJavascriptExecutionScope with OnFailure::CrashOnFailure
// and OnFailure::DumpOnFailure. #[should_panic] obviously doesn't work on
// those.

#[test]
fn allow_javascript_execution_scope() {
  let _setup_guard = setup::parallel_test();

  let mut isolate = v8::Isolate::new(Default::default());
  let scope = pin!(v8::HandleScope::new(&mut isolate));
  let mut scope = scope.init();
  let context = v8::Context::new(&scope, Default::default());
  let mut scope = v8::ContextScope::new(&mut scope, context);

  let disallow_scope = pin!(v8::DisallowJavascriptExecutionScope::new(
    &mut scope,
    v8::OnFailure::CrashOnFailure,
  ));
  let mut disallow_scope = disallow_scope.init();
  let allow_scope =
    pin!(v8::AllowJavascriptExecutionScope::new(&mut disallow_scope));
  let mut allow_scope = allow_scope.init();
  assert_eq!(
    eval(&mut allow_scope, "42")
      .unwrap()
      .uint32_value(&allow_scope),
    Some(42)
  );
}

#[test]
fn allow_scope_in_read_host_object() {
  // The scope that is passed to ValueDeserializerImpl::read_host_object is
  // internally a DisallowJavascriptExecutionScope, so an allow scope must be
  // created in order to run JS code in that callback.
  struct Serializer;
  impl v8::ValueSerializerImpl for Serializer {
    fn write_host_object<'s>(
      &self,
      _scope: &mut v8::PinScope<'s, '_>,
      _object: v8::Local<'s, v8::Object>,
      _value_serializer: &dyn v8::ValueSerializerHelper,
    ) -> Option<bool> {
      // Doesn't look at the object or writes anything.
      Some(true)
    }

    fn throw_data_clone_error<'s>(
      &self,
      _scope: &mut v8::PinScope<'s, '_>,
      _message: v8::Local<'s, v8::String>,
    ) {
      todo!()
    }
  }

  struct Deserializer;
  impl v8::ValueDeserializerImpl for Deserializer {
    fn read_host_object<'s>(
      &self,
      scope: &mut v8::PinScope<'s, '_>,
      _value_deserializer: &dyn v8::ValueDeserializerHelper,
    ) -> Option<v8::Local<'s, v8::Object>> {
      let scope = pin!(v8::AllowJavascriptExecutionScope::new(scope));
      let scope = &mut scope.init();
      let value = eval(scope, "{}").unwrap();
      let object = v8::Local::<v8::Object>::try_from(value).unwrap();
      Some(object)
    }
  }

  let _setup_guard = setup::parallel_test();

  let mut isolate = v8::Isolate::new(Default::default());
  let scope = pin!(v8::HandleScope::new(&mut isolate));
  let mut scope = scope.init();
  let context = v8::Context::new(&scope, Default::default());
  let scope = v8::ContextScope::new(&mut scope, context);

  let serialized = {
    let serializer = v8::ValueSerializer::new(&scope, Box::new(Serializer));
    serializer
      .write_value(context, v8::Object::new(&scope).into())
      .unwrap();
    serializer.release()
  };

  let deserializer =
    v8::ValueDeserializer::new(&scope, Box::new(Deserializer), &serialized);
  let value = deserializer.read_value(context).unwrap();
  assert!(value.is_object());
}

#[test]
fn microtask_queue() {
  let _setup_guard = setup::parallel_test();
  let mut isolate = v8::Isolate::new(Default::default());

  let scope = pin!(v8::HandleScope::new(&mut isolate));
  let mut scope = scope.init();
  let context = v8::Context::new(&scope, Default::default());

  let queue = context.get_microtask_queue();
  let mut scope = v8::ContextScope::new(&mut scope, context);

  static CALL_COUNT: AtomicUsize = AtomicUsize::new(0);
  let function = v8::Function::new(
    &mut scope,
    |_: &mut v8::PinScope,
     _: v8::FunctionCallbackArguments,
     _: v8::ReturnValue<v8::Value>| {
      CALL_COUNT.fetch_add(1, Ordering::SeqCst);
    },
  )
  .unwrap();

  queue.enqueue_microtask(&mut scope, function);
  // Flushes the microtasks queue.
  let _ = eval(&mut scope, "").unwrap();

  assert_eq!(CALL_COUNT.load(Ordering::SeqCst), 1);
}

#[test]
fn microtask_queue_new() {
  let _setup_guard = setup::parallel_test();
  let mut isolate = v8::Isolate::new(Default::default());

  let scope = pin!(v8::HandleScope::new(&mut isolate));
  let mut scope = scope.init();
  let queue = v8::MicrotaskQueue::new(&mut scope, v8::MicrotasksPolicy::Auto);

  let context = v8::Context::new(&scope, Default::default());

  context.set_microtask_queue(queue.as_ref());
  assert!(std::ptr::eq(context.get_microtask_queue(), queue.as_ref()));
  // TODO(bartlomieju): add more tests once we have Context::New() bindings
  // https://github.com/denoland/rusty_v8/issues/1438
}

#[test]
fn clear_slots_annex_uninitialized() {
  let _setup_guard = setup::parallel_test();
  let mut isolate = v8::Isolate::new(Default::default());

  let scope = pin!(v8::HandleScope::new(&mut isolate));
  let scope = scope.init();

  let context = v8::Context::new(&scope, Default::default());

  let r = 0;
  // This would increase slot count without initializing the annex.
  unsafe {
    context.set_aligned_pointer_in_embedder_data(1, &r as *const _ as *mut _);
  }

  // This was trying to deallocate a garbage value when the annex was not
  // initialized.
  context.clear_all_slots();
}

#[test]
fn string_valueview() {
  let _setup_guard = setup::parallel_test();
  let mut isolate = v8::Isolate::new(Default::default());
  let scope = pin!(v8::HandleScope::new(&mut isolate));
  let mut scope = scope.init();
  let context = v8::Context::new(&scope, Default::default());
  let scope = &mut v8::ContextScope::new(&mut scope, context);

  {
    let one_byte = v8::String::new_from_one_byte(
      scope,
      &[1, 2, 3],
      v8::NewStringType::Normal,
    )
    .unwrap();
    let view = v8::ValueView::new(scope, one_byte);
    assert_eq!(view.data(), v8::ValueViewData::OneByte(&[1, 2, 3]));
  }

  {
    let two_byte = v8::String::new_from_two_byte(
      scope,
      &[1, 0x1FF, 3],
      v8::NewStringType::Normal,
    )
    .unwrap();
    let view = v8::ValueView::new(scope, two_byte);
    assert_eq!(view.data(), v8::ValueViewData::TwoByte(&[1, 0x1FF, 3]));
  }
}

#[test]
fn host_defined_options() {
  let _setup_guard = setup::parallel_test();
  let mut isolate = v8::Isolate::new(Default::default());
  let scope = pin!(v8::HandleScope::new(&mut isolate));
  let mut scope = scope.init();
  let context = v8::Context::new(&scope, Default::default());
  let scope = &mut v8::ContextScope::new(&mut scope, context);

  let test = v8::Function::new(
    scope,
    |scope: &mut v8::PinScope,
     _: v8::FunctionCallbackArguments,
     _: v8::ReturnValue| {
      let host_defined_options = unsafe {
        v8::Local::<v8::PrimitiveArray>::cast_unchecked(
          scope.get_current_host_defined_options().unwrap(),
        )
      };
      let val = host_defined_options.get(scope, 0);
      assert_eq!(val, v8::Number::new(scope, 42.5));
    },
  )
  .unwrap();
  let key = v8::String::new(scope, "test").unwrap();
  context
    .global(scope)
    .set(scope, key.into(), test.into())
    .unwrap();

  let resource_name = v8::String::new(scope, "file.js").unwrap();
  let host_defined_options = v8::PrimitiveArray::new(scope, 1);
  let value = v8::Number::new(scope, 42.5);
  host_defined_options.set(scope, 0, value.into());
  let origin = v8::ScriptOrigin::new(
    scope,
    resource_name.into(),
    0,
    0,
    false,
    0,
    None,
    false,
    false,
    false,
    Some(host_defined_options.into()),
  );
  let code = v8::String::new(scope, "test()").unwrap();
  let mut source = v8::script_compiler::Source::new(code, Some(&origin));
  let script = v8::script_compiler::compile(
    scope,
    &mut source,
    v8::script_compiler::CompileOptions::EagerCompile,
    v8::script_compiler::NoCacheReason::NoReason,
  )
  .unwrap();
  script.run(scope).unwrap();
}

#[test]
fn use_counter_callback() {
  static COUNT: AtomicUsize = AtomicUsize::new(0);

  extern "C" fn callback(
    _isolate: &mut v8::Isolate,
    feature: v8::UseCounterFeature,
  ) {
    if feature == v8::UseCounterFeature::kStrictMode {
      COUNT.fetch_add(1, Ordering::Relaxed);
    }
  }

  let _setup_guard = setup::parallel_test();
  let mut isolate = v8::Isolate::new(Default::default());
  isolate.set_use_counter_callback(callback);
  let scope = pin!(v8::HandleScope::new(&mut isolate));
  let mut scope = scope.init();
  let context = v8::Context::new(&scope, Default::default());
  let scope = &mut v8::ContextScope::new(&mut scope, context);

  eval(scope, "'use strict'; 1 + 1");

  assert_eq!(COUNT.load(Ordering::Relaxed), 1);
}

#[test]
fn test_eternals() {
  let _setup_guard = setup::parallel_test();
  let eternal1 = v8::Eternal::empty();

  {
    let mut isolate = v8::Isolate::new(Default::default());
    let scope = pin!(v8::HandleScope::new(&mut isolate));
    let scope = scope.init();

    let str1 = v8::String::new(&scope, "hello").unwrap();

    assert!(eternal1.is_empty());
    assert!(eternal1.get(&scope).is_none());
    eternal1.set(&scope, str1);
    assert!(!eternal1.is_empty());

    let str1_get = eternal1.get(&scope).unwrap();
    assert_eq!(str1, str1_get);

    eternal1.clear();
    assert!(eternal1.is_empty());
    assert!(eternal1.get(&scope).is_none());
  }

  // Try all 'standalone' methods after isolate has dropped.
  assert!(eternal1.is_empty());
  eternal1.clear();
}

#[test]
fn test_regexp() {
  let _setup_guard = setup::parallel_test();

  let mut isolate = v8::Isolate::new(Default::default());
  let scope = pin!(v8::HandleScope::new(&mut isolate));
  let mut scope = scope.init();
  let context = v8::Context::new(&scope, Default::default());
  let scope = &mut v8::ContextScope::new(&mut scope, context);

  let pattern = v8::String::new(scope, "ab+c").unwrap();
  let regexp =
    v8::RegExp::new(scope, pattern, v8::RegExpCreationFlags::empty()).unwrap();
  assert_eq!(regexp.get_source(scope).to_rust_string_lossy(scope), "ab+c");

  let subject = v8::String::new(scope, "abbbc").unwrap();
  let result = regexp.exec(scope, subject).unwrap();

  let full = result.get_index(scope, 0).unwrap();
  assert_eq!(full.to_rust_string_lossy(scope), "abbbc");

  let index_key = v8::String::new(scope, "index").unwrap();
  let index = result.get(scope, index_key.into()).unwrap();
  assert_eq!(index.number_value(scope).unwrap(), 0.0);

  let input_key = v8::String::new(scope, "input").unwrap();
  let input = result.get(scope, input_key.into()).unwrap();
  assert_eq!(input.to_rust_string_lossy(scope), "abbbc");

  let groups_key = v8::String::new(scope, "groups").unwrap();
  let groups = result.get(scope, groups_key.into()).unwrap();
  assert!(groups.is_undefined());
}<|MERGE_RESOLUTION|>--- conflicted
+++ resolved
@@ -9949,18 +9949,9 @@
   let context = v8::Context::new(&scope, Default::default());
   let scope = v8::ContextScope::new(&mut scope, context);
 
-<<<<<<< HEAD
-  let store = v8::ArrayBuffer::new_backing_store_from_boxed_slice(
-    &mut scope,
-    Box::new([]),
-  )
-  .make_shared();
-  let _ = v8::ArrayBuffer::with_backing_store(&mut scope, &store);
-=======
   let store = v8::ArrayBuffer::new_backing_store_from_boxed_slice(Box::new([]))
     .make_shared();
   let _ = v8::ArrayBuffer::with_backing_store(&scope, &store);
->>>>>>> 4a1f2462
 }
 
 #[test]
@@ -9974,14 +9965,8 @@
   let scope = v8::ContextScope::new(&mut scope, context);
 
   let store =
-<<<<<<< HEAD
-    v8::ArrayBuffer::new_backing_store_from_vec(&mut scope, Vec::new())
-      .make_shared();
-  let _ = v8::ArrayBuffer::with_backing_store(&mut scope, &store);
-=======
     v8::ArrayBuffer::new_backing_store_from_vec(Vec::new()).make_shared();
   let _ = v8::ArrayBuffer::with_backing_store(&scope, &store);
->>>>>>> 4a1f2462
 }
 
 #[test]
@@ -9996,25 +9981,8 @@
 
   let v = vec![1, 2, 3, 4, 5];
   let len = v.len();
-<<<<<<< HEAD
-  let store =
-    v8::ArrayBuffer::new_backing_store_from_vec(&mut scope, v).make_shared();
-  let buf = v8::ArrayBuffer::with_backing_store(&mut scope, &store);
-=======
   let store = v8::ArrayBuffer::new_backing_store_from_vec(v).make_shared();
   let buf = v8::ArrayBuffer::with_backing_store(&scope, &store);
->>>>>>> 4a1f2462
-  assert_eq!(buf.byte_length(), len);
-  assert!(buf.data().is_some());
-  assert_eq!(
-    unsafe {
-      std::slice::from_raw_parts_mut(
-        buf.data().unwrap().cast::<u8>().as_ptr(),
-        len,
-      )
-    },
-    &[1, 2, 3, 4, 5]
-  );
 }
 
 #[test]
