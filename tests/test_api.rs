--- conflicted
+++ resolved
@@ -3786,29 +3786,23 @@
   let context_data_index;
   let context_data_index_2;
   let startup_data = {
-<<<<<<< HEAD
-    let mut snapshot_creator = v8::SnapshotCreator::new(None);
-    let mut isolate = snapshot_creator.get_owned_isolate();
+    let mut snapshot_creator = v8::Isolate::snapshot_creator(None);
     {
       let scope = &mut v8::HandleScope::new(&mut isolate);
       let context = v8::Context::new(scope);
       let scope = &mut v8::ContextScope::new(scope, context);
       eval(scope, "b = 2 + 3").unwrap();
-      snapshot_creator.set_default_context(context);
+      scope.set_default_context(context);
     }
 
     snapshot_creator
-      .create_blob(isolate, v8::FunctionCodeHandling::Clear)
+      .create_blob(v8::FunctionCodeHandling::Clear)
       .unwrap()
   };
 
   let startup_data = {
     let mut snapshot_creator =
-      v8::SnapshotCreator::from_existing_snapshot(startup_data, None);
-    let mut isolate = snapshot_creator.get_owned_isolate();
-=======
-    let mut snapshot_creator = v8::Isolate::snapshot_creator(None);
->>>>>>> 29b2b799
+      v8::Isolate::snapshot_from_existing_snapshot(startup_data, None);
     {
       // Check that the SnapshotCreator isolate has been set up correctly.
       let _ = snapshot_creator.thread_safe_handle();
@@ -3828,7 +3822,7 @@
       context_data_index_2 = scope.add_context_data(context, n3);
     }
     snapshot_creator
-      .create_blob(isolate, v8::FunctionCodeHandling::Clear)
+      .create_blob(v8::FunctionCodeHandling::Clear)
       .unwrap()
   };
   assert!(startup_data.len() > 0);
@@ -3876,10 +3870,9 @@
 fn snapshot_creator_multiple_contexts() {
   let _setup_guard = setup();
   let startup_data = {
-    let mut snapshot_creator = v8::SnapshotCreator::new(None);
-    let mut isolate = snapshot_creator.get_owned_isolate();
+    let mut snapshot_creator = v8::Isolate::snapshot_creator(None);
     {
-      let mut scope = v8::HandleScope::new(&mut isolate);
+      let mut scope = v8::HandleScope::new(&mut snapshot_creator);
       let context = v8::Context::new(&mut scope);
       let scope = &mut v8::ContextScope::new(&mut scope, context);
       eval(scope, "globalThis.__bootstrap = { defaultContextProp: 1};")
@@ -3890,10 +3883,10 @@
         let one_val = v8::Number::new(scope, 1.0).into();
         assert!(value.same_value(one_val));
       }
-      snapshot_creator.set_default_context(context);
+      scope.set_default_context(context);
     }
     {
-      let scope = &mut v8::HandleScope::new(&mut isolate);
+      let scope = &mut v8::HandleScope::new(&mut snapshot_creator);
       let context = v8::Context::new(scope);
       let scope = &mut v8::ContextScope::new(scope, context);
       eval(scope, "globalThis.__bootstrap = { context0Prop: 2 };").unwrap();
@@ -3902,20 +3895,19 @@
         let two_val = v8::Number::new(scope, 2.0).into();
         assert!(value.same_value(two_val));
       }
-      assert_eq!(0, snapshot_creator.add_context(context));
+      assert_eq!(0, scope.add_context(context));
     }
 
     snapshot_creator
-      .create_blob(isolate, v8::FunctionCodeHandling::Clear)
+      .create_blob(v8::FunctionCodeHandling::Clear)
       .unwrap()
   };
 
   let startup_data = {
     let mut snapshot_creator =
-      v8::SnapshotCreator::from_existing_snapshot(startup_data, None);
-    let mut isolate = snapshot_creator.get_owned_isolate();
+      v8::Isolate::snapshot_from_existing_snapshot(startup_data, None);
     {
-      let scope = &mut v8::HandleScope::new(&mut isolate);
+      let scope = &mut v8::HandleScope::new(&mut snapshot_creator);
       let context = v8::Context::new(scope);
       let scope = &mut v8::ContextScope::new(scope, context);
       {
@@ -3935,10 +3927,10 @@
         let three_val = v8::Number::new(scope, 3.0).into();
         assert!(value.same_value(three_val));
       }
-      snapshot_creator.set_default_context(context);
+      scope.set_default_context(context);
     }
     {
-      let scope = &mut v8::HandleScope::new(&mut isolate);
+      let scope = &mut v8::HandleScope::new(&mut snapshot_creator);
       let context = v8::Context::from_snapshot(scope, 0).unwrap();
       let scope = &mut v8::ContextScope::new(scope, context);
       {
@@ -3958,10 +3950,10 @@
         let four_val = v8::Number::new(scope, 4.0).into();
         assert!(value.same_value(four_val));
       }
-      assert_eq!(snapshot_creator.add_context(context), 0);
+      assert_eq!(scope.add_context(context), 0);
     }
     snapshot_creator
-      .create_blob(isolate, v8::FunctionCodeHandling::Clear)
+      .create_blob(v8::FunctionCodeHandling::Clear)
       .unwrap()
   };
   {
@@ -4048,12 +4040,7 @@
   // First we create the snapshot, there is a single global variable 'a' set to
   // the value 3.
   let startup_data = {
-<<<<<<< HEAD
-    let mut snapshot_creator = v8::SnapshotCreator::new(Some(refs));
-    let mut isolate = snapshot_creator.get_owned_isolate();
-=======
     let mut snapshot_creator = v8::Isolate::snapshot_creator(Some(refs));
->>>>>>> 29b2b799
     {
       let scope = &mut v8::HandleScope::new(&mut snapshot_creator);
       let context = v8::Context::new(scope);
@@ -4075,7 +4062,7 @@
       scope.set_default_context(context);
     }
     snapshot_creator
-      .create_blob(isolate, v8::FunctionCodeHandling::Clear)
+      .create_blob(v8::FunctionCodeHandling::Clear)
       .unwrap()
   };
   assert!(startup_data.len() > 0);
@@ -5475,12 +5462,7 @@
   let _setup_guard = setup();
 
   let startup_data = {
-<<<<<<< HEAD
-    let mut snapshot_creator = v8::SnapshotCreator::new(None);
-    let mut isolate = snapshot_creator.get_owned_isolate();
-=======
     let mut snapshot_creator = v8::Isolate::snapshot_creator(None);
->>>>>>> 29b2b799
     {
       let scope = &mut v8::HandleScope::new(&mut snapshot_creator);
       let context = v8::Context::new(scope);
@@ -5517,7 +5499,7 @@
       scope.set_default_context(context);
     }
     snapshot_creator
-      .create_blob(isolate, v8::FunctionCodeHandling::Keep)
+      .create_blob(v8::FunctionCodeHandling::Keep)
       .unwrap()
   };
   assert!(startup_data.len() > 0);
