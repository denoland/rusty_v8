--- conflicted
+++ resolved
@@ -10475,127 +10475,6 @@
   }
 }
 
-<<<<<<< HEAD
-#[test]
-fn disallow_javascript_execution_scope() {
-  let _setup_guard = setup::parallel_test();
-
-  let mut isolate = v8::Isolate::new(Default::default());
-  let mut scope = v8::HandleScope::new(&mut isolate);
-  let context = v8::Context::new(&mut scope);
-  let mut scope = v8::ContextScope::new(&mut scope, context);
-
-  // We can run JS before the scope begins.
-  assert_eq!(
-    eval(&mut scope, "42").unwrap().uint32_value(&mut scope),
-    Some(42)
-  );
-
-  {
-    let try_catch = &mut v8::TryCatch::new(&mut scope);
-    {
-      let scope = &mut v8::DisallowJavascriptExecutionScope::new(
-        try_catch,
-        v8::OnFailure::ThrowOnFailure,
-      );
-      assert!(eval(scope, "42").is_none());
-    }
-    assert!(try_catch.has_caught());
-    try_catch.reset();
-  }
-
-  // And we can run JS after the scope ends.
-  assert_eq!(
-    eval(&mut scope, "42").unwrap().uint32_value(&mut scope),
-    Some(42)
-  );
-}
-
-// TODO: Test DisallowJavascriptExecutionScope with OnFailure::CrashOnFailure
-// and OnFailure::DumpOnFailure. #[should_panic] obviously doesn't work on
-// those.
-
-#[test]
-fn allow_javascript_execution_scope() {
-  let _setup_guard = setup::parallel_test();
-
-  let mut isolate = v8::Isolate::new(Default::default());
-  let mut scope = v8::HandleScope::new(&mut isolate);
-  let context = v8::Context::new(&mut scope);
-  let mut scope = v8::ContextScope::new(&mut scope, context);
-
-  let disallow_scope = &mut v8::DisallowJavascriptExecutionScope::new(
-    &mut scope,
-    v8::OnFailure::CrashOnFailure,
-  );
-  let allow_scope = &mut v8::AllowJavascriptExecutionScope::new(disallow_scope);
-  assert_eq!(
-    eval(allow_scope, "42").unwrap().uint32_value(allow_scope),
-    Some(42)
-  );
-}
-
-#[test]
-fn allow_scope_in_read_host_object() {
-  // The scope that is passed to ValueDeserializerImpl::read_host_object is
-  // internally a DisallowJavascriptExecutionScope, so an allow scope must be
-  // created in order to run JS code in that callback.
-  struct Serializer;
-  impl v8::ValueSerializerImpl for Serializer {
-    fn write_host_object<'s>(
-      &mut self,
-      _scope: &mut v8::HandleScope<'s>,
-      _object: v8::Local<'s, v8::Object>,
-      _value_serializer: &mut dyn v8::ValueSerializerHelper,
-    ) -> Option<bool> {
-      // Doesn't look at the object or writes anything.
-      Some(true)
-    }
-
-    fn throw_data_clone_error<'s>(
-      &mut self,
-      _scope: &mut v8::HandleScope<'s>,
-      _message: v8::Local<'s, v8::String>,
-    ) {
-      todo!()
-    }
-  }
-
-  struct Deserializer;
-  impl v8::ValueDeserializerImpl for Deserializer {
-    fn read_host_object<'s>(
-      &mut self,
-      scope: &mut v8::HandleScope<'s>,
-      _value_deserializer: &mut dyn v8::ValueDeserializerHelper,
-    ) -> Option<v8::Local<'s, v8::Object>> {
-      let scope2 = &mut v8::AllowJavascriptExecutionScope::new(scope);
-      let value = eval(scope2, "{}").unwrap();
-      let object = v8::Local::<v8::Object>::try_from(value).unwrap();
-      Some(object)
-    }
-  }
-
-  let _setup_guard = setup::parallel_test();
-
-  let mut isolate = v8::Isolate::new(Default::default());
-  let mut scope = v8::HandleScope::new(&mut isolate);
-  let context = v8::Context::new(&mut scope);
-  let mut scope = v8::ContextScope::new(&mut scope, context);
-
-  let serialized = {
-    let mut serializer =
-      v8::ValueSerializer::new(&mut scope, Box::new(Serializer));
-    serializer
-      .write_value(context, v8::Object::new(&mut scope).into())
-      .unwrap();
-    serializer.release()
-  };
-
-  let mut deserializer =
-    v8::ValueDeserializer::new(&mut scope, Box::new(Deserializer), &serialized);
-  let value = deserializer.read_value(context).unwrap();
-  assert!(value.is_object());
-=======
 // Regression test for https://github.com/denoland/deno/issues/19021
 #[test]
 fn bubbling_up_exception() {
@@ -10767,5 +10646,125 @@
   let scope = &mut v8::TryCatch::new(scope);
   let _result = script.run(scope);
   assert_eq!(CALL_COUNT.load(Ordering::SeqCst), 2);
->>>>>>> fcf0281d
+}
+
+#[test]
+fn disallow_javascript_execution_scope() {
+  let _setup_guard = setup::parallel_test();
+
+  let mut isolate = v8::Isolate::new(Default::default());
+  let mut scope = v8::HandleScope::new(&mut isolate);
+  let context = v8::Context::new(&mut scope);
+  let mut scope = v8::ContextScope::new(&mut scope, context);
+
+  // We can run JS before the scope begins.
+  assert_eq!(
+    eval(&mut scope, "42").unwrap().uint32_value(&mut scope),
+    Some(42)
+  );
+
+  {
+    let try_catch = &mut v8::TryCatch::new(&mut scope);
+    {
+      let scope = &mut v8::DisallowJavascriptExecutionScope::new(
+        try_catch,
+        v8::OnFailure::ThrowOnFailure,
+      );
+      assert!(eval(scope, "42").is_none());
+    }
+    assert!(try_catch.has_caught());
+    try_catch.reset();
+  }
+
+  // And we can run JS after the scope ends.
+  assert_eq!(
+    eval(&mut scope, "42").unwrap().uint32_value(&mut scope),
+    Some(42)
+  );
+}
+
+// TODO: Test DisallowJavascriptExecutionScope with OnFailure::CrashOnFailure
+// and OnFailure::DumpOnFailure. #[should_panic] obviously doesn't work on
+// those.
+
+#[test]
+fn allow_javascript_execution_scope() {
+  let _setup_guard = setup::parallel_test();
+
+  let mut isolate = v8::Isolate::new(Default::default());
+  let mut scope = v8::HandleScope::new(&mut isolate);
+  let context = v8::Context::new(&mut scope);
+  let mut scope = v8::ContextScope::new(&mut scope, context);
+
+  let disallow_scope = &mut v8::DisallowJavascriptExecutionScope::new(
+    &mut scope,
+    v8::OnFailure::CrashOnFailure,
+  );
+  let allow_scope = &mut v8::AllowJavascriptExecutionScope::new(disallow_scope);
+  assert_eq!(
+    eval(allow_scope, "42").unwrap().uint32_value(allow_scope),
+    Some(42)
+  );
+}
+
+#[test]
+fn allow_scope_in_read_host_object() {
+  // The scope that is passed to ValueDeserializerImpl::read_host_object is
+  // internally a DisallowJavascriptExecutionScope, so an allow scope must be
+  // created in order to run JS code in that callback.
+  struct Serializer;
+  impl v8::ValueSerializerImpl for Serializer {
+    fn write_host_object<'s>(
+      &mut self,
+      _scope: &mut v8::HandleScope<'s>,
+      _object: v8::Local<'s, v8::Object>,
+      _value_serializer: &mut dyn v8::ValueSerializerHelper,
+    ) -> Option<bool> {
+      // Doesn't look at the object or writes anything.
+      Some(true)
+    }
+
+    fn throw_data_clone_error<'s>(
+      &mut self,
+      _scope: &mut v8::HandleScope<'s>,
+      _message: v8::Local<'s, v8::String>,
+    ) {
+      todo!()
+    }
+  }
+
+  struct Deserializer;
+  impl v8::ValueDeserializerImpl for Deserializer {
+    fn read_host_object<'s>(
+      &mut self,
+      scope: &mut v8::HandleScope<'s>,
+      _value_deserializer: &mut dyn v8::ValueDeserializerHelper,
+    ) -> Option<v8::Local<'s, v8::Object>> {
+      let scope2 = &mut v8::AllowJavascriptExecutionScope::new(scope);
+      let value = eval(scope2, "{}").unwrap();
+      let object = v8::Local::<v8::Object>::try_from(value).unwrap();
+      Some(object)
+    }
+  }
+
+  let _setup_guard = setup::parallel_test();
+
+  let mut isolate = v8::Isolate::new(Default::default());
+  let mut scope = v8::HandleScope::new(&mut isolate);
+  let context = v8::Context::new(&mut scope);
+  let mut scope = v8::ContextScope::new(&mut scope, context);
+
+  let serialized = {
+    let mut serializer =
+      v8::ValueSerializer::new(&mut scope, Box::new(Serializer));
+    serializer
+      .write_value(context, v8::Object::new(&mut scope).into())
+      .unwrap();
+    serializer.release()
+  };
+
+  let mut deserializer =
+    v8::ValueDeserializer::new(&mut scope, Box::new(Deserializer), &serialized);
+  let value = deserializer.read_value(context).unwrap();
+  assert!(value.is_object());
 }