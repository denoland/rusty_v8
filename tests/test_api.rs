// Copyright 2018-2019 the Deno authors. All rights reserved. MIT license.
#[macro_use]
extern crate lazy_static;

use rusty_v8 as v8;
use rusty_v8::{new_null, FunctionCallbackInfo, Local};
use std::default::Default;
use std::sync::Mutex;

lazy_static! {
  static ref INIT_LOCK: Mutex<u32> = Mutex::new(0);
}

struct TestGuard {}

impl Drop for TestGuard {
  fn drop(&mut self) {
    // TODO shutdown process cleanly.
    /*
    *g -= 1;
    if *g  == 0 {
      unsafe { v8::V8::dispose() };
      v8::V8::shutdown_platform();
    }
    drop(g);
    */
  }
}

fn setup() -> TestGuard {
  let mut g = INIT_LOCK.lock().unwrap();
  *g += 1;
  if *g == 1 {
    v8::V8::initialize_platform(v8::platform::new_default_platform());
    v8::V8::initialize();
  }
  drop(g);
  TestGuard {}
}

#[test]
fn handle_scope_nested() {
  let g = setup();
  let mut params = v8::Isolate::create_params();
  params.set_array_buffer_allocator(
    v8::array_buffer::Allocator::new_default_allocator(),
  );
  let mut isolate = v8::Isolate::new(params);
  let mut locker = v8::Locker::new(&mut isolate);
  v8::HandleScope::enter(&mut locker, |scope| {
    v8::HandleScope::enter(scope, |_scope| {});
  });
  drop(g);
}

#[test]
#[allow(clippy::float_cmp)]
fn handle_scope_numbers() {
  let g = setup();
  let mut params = v8::Isolate::create_params();
  params.set_array_buffer_allocator(
    v8::array_buffer::Allocator::new_default_allocator(),
  );
  let mut isolate = v8::Isolate::new(params);
  let mut locker = v8::Locker::new(&mut isolate);
  v8::HandleScope::enter(&mut locker, |scope| {
    let l1 = v8::Integer::new(scope, -123);
    let l2 = v8::Integer::new_from_unsigned(scope, 456);
    v8::HandleScope::enter(scope, |scope2| {
      let l3 = v8::Number::new(scope2, 78.9);
      assert_eq!(l1.value(), -123);
      assert_eq!(l2.value(), 456);
      assert_eq!(l3.value(), 78.9);
      assert_eq!(v8::Number::value(&l1), -123f64);
      assert_eq!(v8::Number::value(&l2), 456f64);
    });
  });
  drop(g);
}

#[test]
fn test_string() {
  setup();
  let mut params = v8::Isolate::create_params();
  params.set_array_buffer_allocator(
    v8::array_buffer::Allocator::new_default_allocator(),
  );
  let mut isolate = v8::Isolate::new(params);
  let mut locker = v8::Locker::new(&mut isolate);
  v8::HandleScope::enter(&mut locker, |scope| {
    let reference = "Hello 🦕 world!";
    let local =
      v8::String::new(scope, reference, v8::NewStringType::Normal).unwrap();
    assert_eq!(15, local.length());
    assert_eq!(17, local.utf8_length(scope));
    assert_eq!(reference, local.to_rust_string_lossy(scope));
  });
}

#[test]
fn isolate_new() {
  let g = setup();
  let mut params = v8::Isolate::create_params();
  params.set_array_buffer_allocator(
    v8::array_buffer::Allocator::new_default_allocator(),
  );
  v8::Isolate::new(params);
  drop(g);
}

#[test]
fn script_compile_and_run() {
  setup();
  let mut params = v8::Isolate::create_params();
  params.set_array_buffer_allocator(
    v8::array_buffer::Allocator::new_default_allocator(),
  );
  let mut isolate = v8::Isolate::new(params);
  let mut locker = v8::Locker::new(&mut isolate);

  v8::HandleScope::enter(&mut locker, |s| {
    let mut context = v8::Context::new(s);
    context.enter();
    let source =
      v8::String::new(s, "'Hello ' + 13 + 'th planet'", Default::default())
        .unwrap();
    let mut script = v8::Script::compile(s, context, source, None).unwrap();
    source.to_rust_string_lossy(s);
    let result = script.run(s, context).unwrap();
    // TODO: safer casts.
    let result: v8::Local<v8::String> =
      unsafe { std::mem::transmute_copy(&result) };
    assert_eq!(result.to_rust_string_lossy(s), "Hello 13th planet");
    context.exit();
  });
}

#[test]
fn get_version() {
  assert!(v8::V8::get_version().len() > 3);
}

#[test]
fn set_flags_from_command_line() {
  let r = v8::V8::set_flags_from_command_line(vec![
    "binaryname".to_string(),
    "--log-colour".to_string(),
    "--should-be-ignored".to_string(),
  ]);
  assert_eq!(
    r,
    vec!["binaryname".to_string(), "--should-be-ignored".to_string()]
  );
}

#[test]
fn inspector_string_view() {
  let chars = b"Hello world!";
  let view = v8::inspector::StringView::from(&chars[..]);

  assert_eq!(chars.len(), view.into_iter().len());
  assert_eq!(chars.len(), view.len());
  for (c1, c2) in chars.iter().copied().map(u16::from).zip(&view) {
    assert_eq!(c1, c2);
  }
}

#[test]
fn inspector_string_buffer() {
  let chars = b"Hello Venus!";
  let mut buf = {
    let src_view = v8::inspector::StringView::from(&chars[..]);
    v8::inspector::StringBuffer::create(&src_view)
  };
  let view = buf.as_mut().unwrap().string();

  assert_eq!(chars.len(), view.into_iter().len());
  assert_eq!(chars.len(), view.len());
  for (c1, c2) in chars.iter().copied().map(u16::from).zip(view) {
    assert_eq!(c1, c2);
  }
}

#[test]
fn test_primitives() {
  setup();
  let mut params = v8::Isolate::create_params();
  params.set_array_buffer_allocator(
    v8::array_buffer::Allocator::new_default_allocator(),
  );
  let mut isolate = v8::Isolate::new(params);
  let mut locker = v8::Locker::new(&mut isolate);
  v8::HandleScope::enter(&mut locker, |scope| {
    let null = v8::new_null(scope);
    assert!(!null.is_undefined());
    assert!(null.is_null());
    assert!(null.is_null_or_undefined());

    let undefined = v8::new_undefined(scope);
    assert!(undefined.is_undefined());
    assert!(!undefined.is_null());
    assert!(undefined.is_null_or_undefined());

    let true_ = v8::new_true(scope);
    assert!(!true_.is_undefined());
    assert!(!true_.is_null());
    assert!(!true_.is_null_or_undefined());

    let false_ = v8::new_false(scope);
    assert!(!false_.is_undefined());
    assert!(!false_.is_null());
    assert!(!false_.is_null_or_undefined());
  });
}

#[test]
fn exception() {
  setup();
  let mut params = v8::Isolate::create_params();
  params.set_array_buffer_allocator(
    v8::array_buffer::Allocator::new_default_allocator(),
  );
  let mut isolate = v8::Isolate::new(params);
  let mut locker = v8::Locker::new(&mut isolate);
  isolate.enter();
  v8::HandleScope::enter(&mut locker, |scope| {
    let mut context = v8::Context::new(scope);
    context.enter();
    let reference = "This is a test error";
    let local =
      v8::String::new(scope, reference, v8::NewStringType::Normal).unwrap();
    v8::Exception::RangeError(local);
    v8::Exception::ReferenceError(local);
    v8::Exception::SyntaxError(local);
    v8::Exception::TypeError(local);
    let exception = v8::Exception::Error(local);
    let mut msg = v8::Exception::CreateMessage(scope, exception);
    let msg_string = msg.get();
    let rust_msg_string = msg_string.to_rust_string_lossy(scope);
    assert_eq!(
      "Uncaught Error: This is a test error".to_string(),
      rust_msg_string
    );
    assert!(v8::Exception::GetStackTrace(exception).is_none());
    context.exit();
  });
  isolate.exit();
}

#[test]
fn json() {
  setup();
  let mut params = v8::Isolate::create_params();
  params.set_array_buffer_allocator(
    v8::array_buffer::Allocator::new_default_allocator(),
  );
  let mut isolate = v8::Isolate::new(params);
  let mut locker = v8::Locker::new(&mut isolate);
  v8::HandleScope::enter(&mut locker, |s| {
    let mut context = v8::Context::new(s);
    context.enter();
    let json_string =
      v8::String::new(s, "{\"a\": 1, \"b\": 2}", Default::default()).unwrap();
    let maybe_value = v8::JSON::Parse(context, json_string);
    assert!(maybe_value.is_some());
    let value = maybe_value.unwrap();
    let maybe_stringified = v8::JSON::Stringify(context, value);
    assert!(maybe_stringified.is_some());
    let stringified = maybe_stringified.unwrap();
    let rust_str = stringified.to_rust_string_lossy(s);
    assert_eq!("{\"a\":1,\"b\":2}".to_string(), rust_str);
    context.exit();
  });
}

// TODO Safer casts https://github.com/denoland/rusty_v8/issues/51
fn cast<U, T>(local: v8::Local<T>) -> v8::Local<U> {
  let cast_local: v8::Local<U> = unsafe { std::mem::transmute_copy(&local) };
  cast_local
}

#[test]
fn object() {
  setup();
  let mut params = v8::Isolate::create_params();
  params.set_array_buffer_allocator(
    v8::array_buffer::Allocator::new_default_allocator(),
  );
  let mut isolate = v8::Isolate::new(params);
  let mut locker = v8::Locker::new(&mut isolate);
  v8::HandleScope::enter(&mut locker, |scope| {
    let mut context = v8::Context::new(scope);
    context.enter();
    let null: v8::Local<v8::Value> = cast(new_null(scope));
    let s1 = v8::String::new(scope, "a", v8::NewStringType::Normal).unwrap();
    let s2 = v8::String::new(scope, "b", v8::NewStringType::Normal).unwrap();
    let name1: Local<v8::Name> = cast(s1);
    let name2: Local<v8::Name> = cast(s2);
    let names = vec![name1, name2];
    let v1: v8::Local<v8::Value> = cast(v8::Number::new(scope, 1.0));
    let v2: v8::Local<v8::Value> = cast(v8::Number::new(scope, 2.0));
    let values = vec![v1, v2];
    let object = v8::Object::new(scope, null, names, values, 2);
    assert!(!object.is_null_or_undefined());
    context.exit();
  });
}

<<<<<<< HEAD
#[test]
fn promise_resolved() {
  setup();
  let mut params = v8::Isolate::create_params();
  params.set_array_buffer_allocator(
    v8::array_buffer::Allocator::new_default_allocator(),
  );
  let mut isolate = v8::Isolate::new(params);
  let mut locker = v8::Locker::new(&mut isolate);
  v8::HandleScope::enter(&mut locker, |scope| {
    let mut context = v8::Context::new(scope);
    context.enter();
    let maybe_resolver = v8::PromiseResolver::new(context);
    assert!(maybe_resolver.is_some());
    let mut resolver = maybe_resolver.unwrap();
    let mut promise = resolver.get_promise();
    assert!(!promise.has_handler());
    assert_eq!(promise.state(), v8::PromiseState::Pending);
    let str =
      v8::String::new(scope, "test", v8::NewStringType::Normal).unwrap();
    let value: Local<v8::Value> = cast(str);
    resolver.resolve(context, value);
    assert_eq!(promise.state(), v8::PromiseState::Fulfilled);
    let result = promise.result();
    let result_str: v8::Local<v8::String> = cast(result);
    assert_eq!(result_str.to_rust_string_lossy(scope), "test".to_string());
    // Resolve again with different value, since promise is already in `Fulfilled` state
    // it should be ignored.
    let str =
      v8::String::new(scope, "test2", v8::NewStringType::Normal).unwrap();
    let value: Local<v8::Value> = cast(str);
    resolver.resolve(context, value);
    let result = promise.result();
    let result_str: v8::Local<v8::String> = cast(result);
    assert_eq!(result_str.to_rust_string_lossy(scope), "test".to_string());
=======
extern "C" fn callback(info: &FunctionCallbackInfo) {
  assert_eq!(info.length(), 0);
  let mut locker = v8::Locker::new(info.get_isolate());
  v8::HandleScope::enter(&mut locker, |scope| {
    let mut context = v8::Context::new(scope);
    context.enter();
    let s =
      v8::String::new(scope, "Hello callback!", v8::NewStringType::Normal)
        .unwrap();
    let value: Local<v8::Value> = cast(s);
    info.set_return_value(value);
>>>>>>> 2cfb80e1
    context.exit();
  });
}

#[test]
<<<<<<< HEAD
fn promise_rejected() {
=======
fn function() {
>>>>>>> 2cfb80e1
  setup();
  let mut params = v8::Isolate::create_params();
  params.set_array_buffer_allocator(
    v8::array_buffer::Allocator::new_default_allocator(),
  );
  let mut isolate = v8::Isolate::new(params);
  let mut locker = v8::Locker::new(&mut isolate);
  v8::HandleScope::enter(&mut locker, |scope| {
    let mut context = v8::Context::new(scope);
    context.enter();
<<<<<<< HEAD
    let maybe_resolver = v8::PromiseResolver::new(context);
    assert!(maybe_resolver.is_some());
    let mut resolver = maybe_resolver.unwrap();
    let mut promise = resolver.get_promise();
    assert!(!promise.has_handler());
    assert_eq!(promise.state(), v8::PromiseState::Pending);
    let str =
      v8::String::new(scope, "test", v8::NewStringType::Normal).unwrap();
    let value: Local<v8::Value> = cast(str);
    let rejected = resolver.reject(context, value);
    assert!(rejected);
    assert_eq!(promise.state(), v8::PromiseState::Rejected);
    let result = promise.result();
    let result_str: v8::Local<v8::String> = cast(result);
    assert_eq!(result_str.to_rust_string_lossy(scope), "test".to_string());
    // Reject again with different value, since promise is already in `Rejected` state
    // it should be ignored.
    let str =
      v8::String::new(scope, "test2", v8::NewStringType::Normal).unwrap();
    let value: Local<v8::Value> = cast(str);
    resolver.reject(context, value);
    let result = promise.result();
    let result_str: v8::Local<v8::String> = cast(result);
    assert_eq!(result_str.to_rust_string_lossy(scope), "test".to_string());
=======
    let global = context.global();
    let recv: Local<v8::Value> = cast(global);
    // create function using template
    let mut fn_template = v8::FunctionTemplate::new(scope, callback);
    let mut function = fn_template
      .get_function(context)
      .expect("Unable to create function");
    let _value = v8::Function::call(&mut *function, context, recv, 0, vec![]);
    // create function without a template
    let mut function =
      v8::Function::new(context, callback).expect("Unable to create function");
    let maybe_value =
      v8::Function::call(&mut *function, context, recv, 0, vec![]);
    let value = maybe_value.unwrap();
    let value_str: v8::Local<v8::String> = cast(value);
    let rust_str = value_str.to_rust_string_lossy(scope);
    assert_eq!(rust_str, "Hello callback!".to_string());
>>>>>>> 2cfb80e1
    context.exit();
  });
}<|MERGE_RESOLUTION|>--- conflicted
+++ resolved
@@ -306,7 +306,6 @@
   });
 }
 
-<<<<<<< HEAD
 #[test]
 fn promise_resolved() {
   setup();
@@ -342,7 +341,10 @@
     let result = promise.result();
     let result_str: v8::Local<v8::String> = cast(result);
     assert_eq!(result_str.to_rust_string_lossy(scope), "test".to_string());
-=======
+    context.exit();
+  });
+}
+
 extern "C" fn callback(info: &FunctionCallbackInfo) {
   assert_eq!(info.length(), 0);
   let mut locker = v8::Locker::new(info.get_isolate());
@@ -354,28 +356,22 @@
         .unwrap();
     let value: Local<v8::Value> = cast(s);
     info.set_return_value(value);
->>>>>>> 2cfb80e1
-    context.exit();
-  });
-}
-
-#[test]
-<<<<<<< HEAD
+    context.exit();
+  });
+}
+
+#[test]
 fn promise_rejected() {
-=======
-fn function() {
->>>>>>> 2cfb80e1
-  setup();
-  let mut params = v8::Isolate::create_params();
-  params.set_array_buffer_allocator(
-    v8::array_buffer::Allocator::new_default_allocator(),
-  );
-  let mut isolate = v8::Isolate::new(params);
-  let mut locker = v8::Locker::new(&mut isolate);
-  v8::HandleScope::enter(&mut locker, |scope| {
-    let mut context = v8::Context::new(scope);
-    context.enter();
-<<<<<<< HEAD
+  setup();
+  let mut params = v8::Isolate::create_params();
+  params.set_array_buffer_allocator(
+    v8::array_buffer::Allocator::new_default_allocator(),
+  );
+  let mut isolate = v8::Isolate::new(params);
+  let mut locker = v8::Locker::new(&mut isolate);
+  v8::HandleScope::enter(&mut locker, |scope| {
+    let mut context = v8::Context::new(scope);
+    context.enter();
     let maybe_resolver = v8::PromiseResolver::new(context);
     assert!(maybe_resolver.is_some());
     let mut resolver = maybe_resolver.unwrap();
@@ -400,7 +396,22 @@
     let result = promise.result();
     let result_str: v8::Local<v8::String> = cast(result);
     assert_eq!(result_str.to_rust_string_lossy(scope), "test".to_string());
-=======
+    context.exit();
+  });
+}
+
+#[test]
+fn function() {
+  setup();
+  let mut params = v8::Isolate::create_params();
+  params.set_array_buffer_allocator(
+    v8::array_buffer::Allocator::new_default_allocator(),
+  );
+  let mut isolate = v8::Isolate::new(params);
+  let mut locker = v8::Locker::new(&mut isolate);
+  v8::HandleScope::enter(&mut locker, |scope| {
+    let mut context = v8::Context::new(scope);
+    context.enter();
     let global = context.global();
     let recv: Local<v8::Value> = cast(global);
     // create function using template
@@ -418,7 +429,6 @@
     let value_str: v8::Local<v8::String> = cast(value);
     let rust_str = value_str.to_rust_string_lossy(scope);
     assert_eq!(rust_str, "Hello callback!".to_string());
->>>>>>> 2cfb80e1
     context.exit();
   });
 }