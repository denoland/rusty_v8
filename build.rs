--- conflicted
+++ resolved
@@ -209,7 +209,6 @@
     "use_custom_libcxx={}",
     env::var("CARGO_FEATURE_USE_CUSTOM_LIBCXX").is_ok()
   ));
-<<<<<<< HEAD
 
   let extra_args = {
     if env::var("CARGO_FEATURE_V8_ENABLE_POINTER_COMPRESSION").is_ok() {
@@ -250,16 +249,11 @@
     gn_args.push(arg.to_string());
   }
 
-=======
-  gn_args.push(format!(
-    "v8_enable_pointer_compression={}",
-    env::var("CARGO_FEATURE_V8_ENABLE_POINTER_COMPRESSION").is_ok()
-  ));
   gn_args.push(format!(
     "v8_enable_v8_checks={}",
     env::var("CARGO_FEATURE_V8_ENABLE_V8_CHECKS").is_ok()
   ));
->>>>>>> 4a1f2462
+
   // Fix GN's host_cpu detection when using x86_64 bins on Apple Silicon
   if cfg!(target_os = "macos") && cfg!(target_arch = "aarch64") {
     gn_args.push("host_cpu=\"arm64\"".to_string());
